--- conflicted
+++ resolved
@@ -14,12 +14,8 @@
 biometricVersion = "1.1.0"
 cameraCamera2Version = "1.4.2"
 cardviewVersion = "1.0.0"
-<<<<<<< HEAD
 composeBomVersion = "2025.05.00"
-=======
-composeBomVersion = "2025.03.01"
 kotlinComposeCompilerVersion = "1.5.15"
->>>>>>> 9627e336
 composeVersion = "1.0.0-beta01"
 conscryptAndroidVersion = "2.5.3"
 conscryptJavaVersion = "2.5.2"
@@ -45,15 +41,8 @@
 legacySupportV13Version = "1.0.0"
 libsessionUtilAndroidVersion = "1.0.4-1-g7d21285"
 media3ExoplayerVersion = "1.4.0"
-<<<<<<< HEAD
 mockitoCoreVersion = "5.17.0"
 navVersion = "2.9.0"
-=======
-mockitoVersion = "5.2.0"
-mockitoAndroidVersion = "5.17.0"
-mockitoKotlinVersion = "5.4.0"
-navVersion = "2.8.0-beta05"
->>>>>>> 9627e336
 appcompatVersion = "1.7.0"
 coreVersion = "1.16.0-rc01"
 coroutinesVersion = "1.9.0"
@@ -70,10 +59,7 @@
 phraseVersion = "1.2.0"
 lifecycleVersion = "2.7.0"
 materialVersion = "1.12.0"
-<<<<<<< HEAD
 mockitoKotlinVersion = "5.4.0"
-=======
->>>>>>> 9627e336
 okhttpVersion = "4.12.0"
 preferenceVersion = "1.2.1"
 protobufVersion = "4.29.3"
@@ -179,12 +165,7 @@
 kovenant-android = { module = "nl.komponents.kovenant:kovenant-android", version.ref = "kovenantVersion" }
 kovenant = { module = "nl.komponents.kovenant:kovenant", version.ref = "kovenantVersion" }
 material = { module = "com.google.android.material:material", version.ref = "materialVersion" }
-<<<<<<< HEAD
 mockito-core = { module = "org.mockito:mockito-core", version.ref = "mockitoCoreVersion" }
-=======
-mockito-android = { module = "org.mockito:mockito-android", version.ref = "mockitoAndroidVersion" }
-mockito-core = { module = "org.mockito:mockito-core", version.ref = "mockitoVersion" }
->>>>>>> 9627e336
 mockito-kotlin = { module = "org.mockito.kotlin:mockito-kotlin", version.ref = "mockitoKotlinVersion" }
 okhttp = { module = "com.squareup.okhttp3:okhttp", version.ref = "okhttpVersion" }
 opencsv = { module = "com.opencsv:opencsv", version.ref = "opencsvVersion" }
