--- conflicted
+++ resolved
@@ -35,7 +35,6 @@
                 android:id="@+id/body_bubble"
                 android:layout_width="wrap_content"
                 android:layout_height="wrap_content"
-<<<<<<< HEAD
                 android:orientation="vertical"
                 android:layout_marginStart="@dimen/message_bubble_edge_margin"
                 android:layout_gravity="end"
@@ -70,6 +69,12 @@
                     android:layout_width="wrap_content"
                     android:layout_height="wrap_content"
                     android:layout="@layout/conversation_item_sent_thumbnail" />
+
+                <ViewStub
+                    android:id="@+id/sticker_view_stub"
+                    android:layout_width="@dimen/media_bubble_sticker_dimens"
+                    android:layout_height="@dimen/media_bubble_sticker_dimens"
+                    android:layout="@layout/conversation_item_sent_sticker" />
 
                 <ViewStub
                     android:id="@+id/link_preview_stub"
@@ -144,76 +149,27 @@
                     app:footer_text_color="?attr/conversation_item_sent_text_secondary_color"
                     app:footer_icon_color="?attr/conversation_item_sent_icon_color"/>
 
+                <org.thoughtcrime.securesms.components.ConversationItemFooter
+                    android:id="@+id/conversation_item_sticker_footer"
+                    android:layout_width="wrap_content"
+                    android:layout_height="wrap_content"
+                    android:layout_marginTop="6dp"
+                    android:layout_marginStart="@dimen/message_bubble_horizontal_padding"
+                    android:layout_marginEnd="@dimen/message_bubble_horizontal_padding"
+                    android:clipChildren="false"
+                    android:clipToPadding="false"
+                    android:visibility="gone"
+                    app:footer_text_color="?conversation_sticker_footer_text_color"
+                    app:footer_icon_color="?conversation_sticker_footer_icon_color"/>
+
             </LinearLayout>
 
             <org.thoughtcrime.securesms.loki.FriendRequestView
                 android:id="@+id/friend_request_view"
-=======
-                android:layout_marginTop="@dimen/message_bubble_top_padding"
-                android:layout_marginStart="6dp"
-                android:layout_marginEnd="6dp"
-                android:visibility="gone"
-                app:message_type="outgoing"
-                app:quote_colorPrimary="?attr/conversation_item_quote_text_color"
-                app:quote_colorSecondary="?attr/conversation_item_quote_text_color"
-                tools:visibility="visible"/>
-
-            <ViewStub
-                android:id="@+id/shared_contact_view_stub"
-                android:layout="@layout/conversation_item_sent_shared_contact"
-                android:layout_width="@dimen/media_bubble_default_dimens"
-                android:layout_height="wrap_content"
-                android:layout_marginTop="@dimen/message_bubble_top_padding"
-                android:visibility="gone"/>
-
-            <ViewStub
-                android:id="@+id/image_view_stub"
-                android:layout_width="wrap_content"
-                android:layout_height="wrap_content"
-                android:layout="@layout/conversation_item_sent_thumbnail" />
-
-            <ViewStub
-                android:id="@+id/sticker_view_stub"
-                android:layout_width="@dimen/media_bubble_sticker_dimens"
-                android:layout_height="@dimen/media_bubble_sticker_dimens"
-                android:layout="@layout/conversation_item_sent_sticker" />
-
-            <ViewStub
-                android:id="@+id/link_preview_stub"
->>>>>>> 56c17e32
                 android:layout_width="match_parent"
                 android:layout_height="wrap_content"
                 android:visibility="gone" />
 
-<<<<<<< HEAD
-=======
-            <org.thoughtcrime.securesms.components.ConversationItemFooter
-                android:id="@+id/conversation_item_footer"
-                android:layout_width="wrap_content"
-                android:layout_height="wrap_content"
-                android:layout_marginTop="-4dp"
-                android:layout_marginStart="@dimen/message_bubble_horizontal_padding"
-                android:layout_marginEnd="@dimen/message_bubble_horizontal_padding"
-                android:layout_marginBottom="@dimen/message_bubble_bottom_padding"
-                android:clipChildren="false"
-                android:clipToPadding="false"
-                app:footer_text_color="?attr/conversation_item_sent_text_secondary_color"
-                app:footer_icon_color="?attr/conversation_item_sent_icon_color"/>
-
-            <org.thoughtcrime.securesms.components.ConversationItemFooter
-                android:id="@+id/conversation_item_sticker_footer"
-                android:layout_width="wrap_content"
-                android:layout_height="wrap_content"
-                android:layout_marginTop="6dp"
-                android:layout_marginStart="@dimen/message_bubble_horizontal_padding"
-                android:layout_marginEnd="@dimen/message_bubble_horizontal_padding"
-                android:clipChildren="false"
-                android:clipToPadding="false"
-                android:visibility="gone"
-                app:footer_text_color="?conversation_sticker_footer_text_color"
-                app:footer_icon_color="?conversation_sticker_footer_icon_color"/>
-
->>>>>>> 56c17e32
         </LinearLayout>
 
         <org.thoughtcrime.securesms.components.AlertView
