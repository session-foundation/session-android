<?xml version="1.0" encoding="utf-8"?>
<org.thoughtcrime.securesms.conversation.ConversationItem
    xmlns:android="http://schemas.android.com/apk/res/android"
    xmlns:tools="http://schemas.android.com/tools"
    xmlns:app="http://schemas.android.com/apk/res-auto"
    android:id="@+id/conversation_item"
    android:layout_width="fill_parent"
    android:layout_height="wrap_content"
    android:orientation="vertical"
    android:background="@drawable/conversation_item_background"
    android:focusable="true"
    android:nextFocusLeft="@+id/container"
    android:nextFocusRight="@+id/embedded_text_editor"
    android:clipToPadding="false"
    android:clipChildren="false">

    <RelativeLayout
        android:id="@+id/container"
        android:layout_width="match_parent"
        android:layout_height="wrap_content"
        android:layout_marginEnd="@dimen/conversation_individual_right_gutter"
        android:paddingStart="8dp"
        android:clipToPadding="false"
        android:clipChildren="false">

        <FrameLayout
            android:id="@+id/contact_photo_container"
            android:layout_width="36dp"
            android:layout_height="wrap_content"
            android:layout_alignParentStart="true"
            android:layout_alignParentBottom="true">

            <org.thoughtcrime.securesms.components.AvatarImageView
                android:id="@+id/contact_photo"
                android:foreground="@drawable/contact_photo_background"
                android:layout_width="@dimen/conversation_item_avatar_size"
                android:layout_height="@dimen/conversation_item_avatar_size"
                android:layout_marginBottom="2dp"
                android:cropToPadding="true"
                android:contentDescription="@string/conversation_item_received__contact_photo_description" />

        </FrameLayout>

        <LinearLayout
            android:layout_width="match_parent"
            android:layout_height="wrap_content"
            android:orientation="vertical"
            android:layout_toStartOf="@+id/indicators_parent"
            android:layout_alignWithParentIfMissing="true"
            android:clipToPadding="false"
            android:clipChildren="false">

            <LinearLayout
                android:id="@+id/body_bubble"
                android:layout_width="wrap_content"
                android:layout_height="wrap_content"
                android:layout_marginEnd="@dimen/message_bubble_edge_margin"
                android:layout_marginStart="8dp"
                android:orientation="vertical"
                android:clipToPadding="false"
                android:clipChildren="false"
                android:background="@color/white"
                tools:backgroundTint="@color/conversation_blue">

                <LinearLayout
                    android:id="@+id/group_sender_holder"
                    android:layout_width="wrap_content"
                    android:layout_height="wrap_content"
                    android:layout_marginTop="@dimen/message_bubble_top_padding"
                    android:layout_marginBottom="2dp"
                    android:layout_marginStart="@dimen/message_bubble_horizontal_padding"
                    android:layout_marginEnd="@dimen/message_bubble_horizontal_padding"
                    android:orientation="horizontal"
                    android:visibility="gone"
                    tools:visibility="visible">

                    <TextView
                        android:id="@+id/group_message_sender"
                        android:layout_width="wrap_content"
                        android:layout_height="wrap_content"
                        android:layout_marginEnd="4sp"
                        style="@style/Signal.Text.Preview"
                        android:fontFamily="sans-serif-medium"
                        android:textColor="?conversation_item_received_text_primary_color"
                        android:maxLines="1"
                        android:ellipsize="end"
                        tools:visibility="visible"
                        tools:text="+14152222222"/>

                    <TextView
                        android:id="@+id/group_message_sender_profile"
                        android:layout_width="wrap_content"
                        android:layout_height="wrap_content"
                        android:paddingStart="4sp"
                        android:paddingEnd="4sp"
                        style="@style/Signal.Text.Preview"
                        android:fontFamily="sans-serif-regular"
                        android:textColor="?conversation_item_received_text_primary_color"
                        android:textStyle="italic"
                        android:maxLines="1"
                        android:ellipsize="end"
                        tools:text="~Clement Duval"/>

                </LinearLayout>

                <org.thoughtcrime.securesms.components.QuoteView
                    android:id="@+id/quote_view"
                    android:layout_width="wrap_content"
                    android:layout_height="wrap_content"
                    android:layout_marginTop="@dimen/message_bubble_top_padding"
                    android:layout_marginStart="6dp"
                    android:layout_marginEnd="6dp"
                    android:visibility="gone"
                    app:message_type="incoming"
                    app:quote_colorPrimary="?attr/conversation_item_quote_text_color"
                    app:quote_colorSecondary="?attr/conversation_item_quote_text_color"
                    tools:visibility="visible"/>

                <ViewStub
                    android:id="@+id/shared_contact_view_stub"
                    android:layout="@layout/conversation_item_received_shared_contact"
                    android:layout_width="@dimen/media_bubble_default_dimens"
                    android:layout_height="wrap_content"
                    android:layout_marginTop="@dimen/message_bubble_top_padding"
                    android:visibility="gone"/>

                <ViewStub
                    android:id="@+id/image_view_stub"
                    android:layout_width="wrap_content"
                    android:layout_height="wrap_content"
                    android:layout="@layout/conversation_item_received_thumbnail" />

                <ViewStub
                    android:id="@+id/link_preview_stub"
                    android:layout_width="match_parent"
                    android:layout_height="wrap_content"
                    android:layout="@layout/conversation_item_received_link_preview" />

                <ViewStub
                    android:id="@+id/audio_view_stub"
                    android:layout="@layout/conversation_item_received_audio"
                    android:layout_width="210dp"
                    android:layout_height="wrap_content"
                    android:layout_marginTop="@dimen/message_bubble_top_padding"
                    android:layout_marginBottom="@dimen/message_bubble_collapsed_footer_padding"
                    android:layout_marginStart="@dimen/message_bubble_horizontal_padding"
                    android:layout_marginEnd="@dimen/message_bubble_horizontal_padding" />

                <ViewStub
                    android:id="@+id/document_view_stub"
                    android:layout="@layout/conversation_item_received_document"
                    android:layout_width="210dp"
                    android:layout_height="wrap_content"
                    android:layout_marginTop="@dimen/message_bubble_top_padding"
                    android:layout_marginBottom="@dimen/message_bubble_collapsed_footer_padding"
                    android:layout_marginStart="@dimen/message_bubble_horizontal_padding"
                    android:layout_marginEnd="@dimen/message_bubble_horizontal_padding" />

                <org.thoughtcrime.securesms.components.emoji.EmojiTextView
                    android:id="@+id/conversation_item_body"
                    android:layout_width="wrap_content"
                    android:layout_height="wrap_content"
                    android:layout_marginTop="@dimen/message_bubble_top_padding"
                    android:layout_marginBottom="@dimen/message_bubble_collapsed_footer_padding"
                    android:layout_marginStart="@dimen/message_bubble_horizontal_padding"
                    android:layout_marginEnd="@dimen/message_bubble_horizontal_padding"
                    style="@style/Signal.Text.Body"
                    android:textColor="?conversation_item_received_text_primary_color"
                    android:textColorLink="?conversation_item_received_text_primary_color"
                    android:ellipsize="end"
                    app:scaleEmojis="true"
                    app:emoji_maxLength="1000"
                    tools:text="Mango pickle lorem ipsum"/>

<<<<<<< HEAD
                <org.thoughtcrime.securesms.components.ConversationItemFooter
                    android:id="@+id/conversation_item_footer"
                    android:layout_width="wrap_content"
                    android:layout_height="wrap_content"
                    android:layout_marginTop="-4dp"
                    android:layout_marginStart="@dimen/message_bubble_horizontal_padding"
                    android:layout_marginEnd="@dimen/message_bubble_horizontal_padding"
                    android:layout_marginBottom="@dimen/message_bubble_bottom_padding"
                    android:clipChildren="false"
                    android:clipToPadding="false"
                    android:alpha="0.7"
                    app:footer_text_color="?conversation_item_received_text_secondary_color"
                    app:footer_icon_color="?conversation_item_received_text_secondary_color"/>
=======
            <ViewStub
                android:id="@+id/sticker_view_stub"
                android:layout_width="@dimen/media_bubble_sticker_dimens"
                android:layout_height="@dimen/media_bubble_sticker_dimens"
                android:layout="@layout/conversation_item_received_sticker" />

            <ViewStub
                android:id="@+id/link_preview_stub"
                android:layout_width="match_parent"
                android:layout_height="wrap_content"
                android:layout="@layout/conversation_item_received_link_preview" />
>>>>>>> 56c17e32

            </LinearLayout>

            <org.thoughtcrime.securesms.loki.FriendRequestView
                android:id="@+id/friend_request_view"
                android:layout_width="match_parent"
                android:layout_height="wrap_content"
                android:visibility="gone" />

            <org.thoughtcrime.securesms.components.ConversationItemFooter
                android:id="@+id/conversation_item_sticker_footer"
                android:layout_width="wrap_content"
                android:layout_height="wrap_content"
                android:layout_marginTop="6dp"
                android:layout_marginStart="@dimen/message_bubble_horizontal_padding"
                android:layout_marginEnd="@dimen/message_bubble_horizontal_padding"
                android:clipChildren="false"
                android:clipToPadding="false"
                android:visibility="gone"
                app:footer_text_color="?conversation_sticker_footer_text_color"
                app:footer_icon_color="?conversation_sticker_footer_icon_color"/>

        </LinearLayout>

        <org.thoughtcrime.securesms.components.AlertView
            android:id="@+id/indicators_parent"
            android:layout_width="wrap_content"
            android:layout_height="wrap_content"
            android:layout_alignParentEnd="true"
            android:orientation="vertical"
            android:gravity="center_vertical"/>

    </RelativeLayout>
</org.thoughtcrime.securesms.conversation.ConversationItem><|MERGE_RESOLUTION|>--- conflicted
+++ resolved
@@ -131,6 +131,12 @@
                     android:layout="@layout/conversation_item_received_thumbnail" />
 
                 <ViewStub
+                    android:id="@+id/sticker_view_stub"
+                    android:layout_width="@dimen/media_bubble_sticker_dimens"
+                    android:layout_height="@dimen/media_bubble_sticker_dimens"
+                    android:layout="@layout/conversation_item_received_sticker" />
+
+                <ViewStub
                     android:id="@+id/link_preview_stub"
                     android:layout_width="match_parent"
                     android:layout_height="wrap_content"
@@ -172,7 +178,6 @@
                     app:emoji_maxLength="1000"
                     tools:text="Mango pickle lorem ipsum"/>
 
-<<<<<<< HEAD
                 <org.thoughtcrime.securesms.components.ConversationItemFooter
                     android:id="@+id/conversation_item_footer"
                     android:layout_width="wrap_content"
@@ -186,19 +191,19 @@
                     android:alpha="0.7"
                     app:footer_text_color="?conversation_item_received_text_secondary_color"
                     app:footer_icon_color="?conversation_item_received_text_secondary_color"/>
-=======
-            <ViewStub
-                android:id="@+id/sticker_view_stub"
-                android:layout_width="@dimen/media_bubble_sticker_dimens"
-                android:layout_height="@dimen/media_bubble_sticker_dimens"
-                android:layout="@layout/conversation_item_received_sticker" />
-
-            <ViewStub
-                android:id="@+id/link_preview_stub"
-                android:layout_width="match_parent"
-                android:layout_height="wrap_content"
-                android:layout="@layout/conversation_item_received_link_preview" />
->>>>>>> 56c17e32
+
+                <org.thoughtcrime.securesms.components.ConversationItemFooter
+                    android:id="@+id/conversation_item_sticker_footer"
+                    android:layout_width="wrap_content"
+                    android:layout_height="wrap_content"
+                    android:layout_marginTop="6dp"
+                    android:layout_marginStart="@dimen/message_bubble_horizontal_padding"
+                    android:layout_marginEnd="@dimen/message_bubble_horizontal_padding"
+                    android:clipChildren="false"
+                    android:clipToPadding="false"
+                    android:visibility="gone"
+                    app:footer_text_color="?conversation_sticker_footer_text_color"
+                    app:footer_icon_color="?conversation_sticker_footer_icon_color"/>
 
             </LinearLayout>
 
@@ -207,19 +212,6 @@
                 android:layout_width="match_parent"
                 android:layout_height="wrap_content"
                 android:visibility="gone" />
-
-            <org.thoughtcrime.securesms.components.ConversationItemFooter
-                android:id="@+id/conversation_item_sticker_footer"
-                android:layout_width="wrap_content"
-                android:layout_height="wrap_content"
-                android:layout_marginTop="6dp"
-                android:layout_marginStart="@dimen/message_bubble_horizontal_padding"
-                android:layout_marginEnd="@dimen/message_bubble_horizontal_padding"
-                android:clipChildren="false"
-                android:clipToPadding="false"
-                android:visibility="gone"
-                app:footer_text_color="?conversation_sticker_footer_text_color"
-                app:footer_icon_color="?conversation_sticker_footer_icon_color"/>
 
         </LinearLayout>
 
