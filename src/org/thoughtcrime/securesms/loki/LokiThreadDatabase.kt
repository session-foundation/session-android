--- conflicted
+++ resolved
@@ -45,14 +45,11 @@
 
     fun getFriendRequestStatus(threadID: Long): LokiThreadFriendRequestStatus {
         if (threadID < 0) { return LokiThreadFriendRequestStatus.NONE }
-<<<<<<< HEAD
 
         // Loki - Friend request logic doesn't apply to group chats, always treat them as friends
         val recipient = DatabaseFactory.getThreadDatabase(context).getRecipientForThreadId(threadID)
         if (recipient != null && recipient.isGroupRecipient) { return LokiThreadFriendRequestStatus.FRIENDS; }
 
-=======
->>>>>>> 079779f1
         val database = databaseHelper.readableDatabase
         val result = database.get(friendRequestTableName, "${Companion.threadID} = ?", arrayOf( threadID.toString() )) { cursor ->
             cursor.getInt(friendRequestStatus)
