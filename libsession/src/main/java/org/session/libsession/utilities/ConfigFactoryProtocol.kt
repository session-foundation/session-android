package org.session.libsession.utilities

import kotlinx.coroutines.flow.Flow
import kotlinx.coroutines.flow.filter
import kotlinx.coroutines.flow.first
import kotlinx.coroutines.flow.onStart
import kotlinx.coroutines.withTimeoutOrNull
import network.loki.messenger.libsession_util.MutableConfig
import network.loki.messenger.libsession_util.MutableContacts
import network.loki.messenger.libsession_util.MutableConversationVolatileConfig
import network.loki.messenger.libsession_util.MutableGroupInfoConfig
import network.loki.messenger.libsession_util.MutableGroupKeysConfig
import network.loki.messenger.libsession_util.MutableGroupMembersConfig
import network.loki.messenger.libsession_util.MutableUserGroupsConfig
import network.loki.messenger.libsession_util.MutableUserProfile
import network.loki.messenger.libsession_util.ReadableConfig
import network.loki.messenger.libsession_util.ReadableContacts
import network.loki.messenger.libsession_util.ReadableConversationVolatileConfig
import network.loki.messenger.libsession_util.ReadableGroupInfoConfig
import network.loki.messenger.libsession_util.ReadableGroupKeysConfig
import network.loki.messenger.libsession_util.ReadableGroupMembersConfig
import network.loki.messenger.libsession_util.ReadableUserGroupsConfig
import network.loki.messenger.libsession_util.ReadableUserProfile
import network.loki.messenger.libsession_util.util.ConfigPush
import network.loki.messenger.libsession_util.util.GroupInfo
import org.session.libsession.snode.SwarmAuth
import org.session.libsignal.utilities.AccountId
import org.session.libsignal.utilities.Namespace

interface ConfigFactoryProtocol {
    val configUpdateNotifications: Flow<ConfigUpdateNotification>

    fun <T> withUserConfigs(cb: (UserConfigs) -> T): T
    fun <T> withMutableUserConfigs(cb: (MutableUserConfigs) -> T): T
    fun mergeUserConfigs(userConfigType: UserConfigType, messages: List<ConfigMessage>)

    fun <T> withGroupConfigs(groupId: AccountId, cb: (GroupConfigs) -> T): T

    /**
     * @param recreateConfigInstances If true, the group configs will be recreated before calling the callback. This is useful when you have received an admin key or otherwise.
     */
    fun <T> withMutableGroupConfigs(groupId: AccountId, recreateConfigInstances: Boolean = false, cb: (MutableGroupConfigs) -> T): T

    fun conversationInConfig(publicKey: String?, groupPublicKey: String?, openGroupId: String?, visibleOnly: Boolean): Boolean
    fun canPerformChange(variant: String, publicKey: String, changeTimestampMs: Long): Boolean

<<<<<<< HEAD
    fun getGroupAuth(groupId: AccountId): SwarmAuth?
    fun removeGroup(groupId: AccountId)

    fun decryptForUser(encoded: ByteArray,
                       domain: String,
                       closedGroupSessionId: AccountId): ByteArray?

    fun mergeGroupConfigMessages(
        groupId: AccountId,
        keys: List<ConfigMessage>,
        info: List<ConfigMessage>,
        members: List<ConfigMessage>
    )

    fun confirmUserConfigsPushed(
        contacts: Pair<ConfigPush, ConfigPushResult>? = null,
        userProfile: Pair<ConfigPush, ConfigPushResult>? = null,
        convoInfoVolatile: Pair<ConfigPush, ConfigPushResult>? = null,
        userGroups: Pair<ConfigPush, ConfigPushResult>? = null
    )

    fun confirmGroupConfigsPushed(
        groupId: AccountId,
        members: Pair<ConfigPush, ConfigPushResult>?,
        info: Pair<ConfigPush, ConfigPushResult>?,
        keysPush: ConfigPushResult?
    )
}

class ConfigMessage(
    val hash: String,
    val data: ByteArray,
    val timestamp: Long
)

data class ConfigPushResult(
    val hash: String,
    val timestamp: Long
)

enum class UserConfigType(val namespace: Int) {
    CONTACTS(Namespace.CONTACTS()),
    USER_PROFILE(Namespace.USER_PROFILE()),
    CONVO_INFO_VOLATILE(Namespace.CONVO_INFO_VOLATILE()),
    USER_GROUPS(Namespace.GROUPS()),
}

/**
 * Shortcut to get the group info for a closed group. Equivalent to: `withUserConfigs { it.userGroups.getClosedGroup(groupId) }`
 */
fun ConfigFactoryProtocol.getClosedGroup(groupId: AccountId): GroupInfo.ClosedGroupInfo? {
    return withUserConfigs { it.userGroups.getClosedGroup(groupId.hexString) }
}

/**
 * Wait until all user configs are pushed to the server.
 *
 * This function is not essential to the pushing of the configs, the config push will schedule
 * itself upon changes, so this function is purely observatory.
 *
 * This function will check the user configs immediately, if nothing needs to be pushed, it will return immediately.
 *
 * @return True if all user configs are pushed, false if the timeout is reached.
 */
suspend fun ConfigFactoryProtocol.waitUntilUserConfigsPushed(timeoutMills: Long = 10_000L): Boolean {
    fun needsPush() = withUserConfigs { configs ->
        UserConfigType.entries.any { configs.getConfig(it).needsPush() }
    }

    return withTimeoutOrNull(timeoutMills){
        configUpdateNotifications
            .onStart { emit(ConfigUpdateNotification.UserConfigsModified) } // Trigger the filtering immediately
            .filter { it == ConfigUpdateNotification.UserConfigsModified && !needsPush() }
            .first()
    } != null
=======
    fun getConfigTimestamp(forConfigObject: ConfigBase, publicKey: String): Long
>>>>>>> ed1bddd1
}

/**
 * Wait until all configs of given group are pushed to the server.
 *
 * This function is not essential to the pushing of the configs, the config push will schedule
 * itself upon changes, so this function is purely observatory.
 *
 * This function will check the group configs immediately, if nothing needs to be pushed, it will return immediately.
 *
 * @return True if all group configs are pushed, false if the timeout is reached.
 */
suspend fun ConfigFactoryProtocol.waitUntilGroupConfigsPushed(groupId: AccountId, timeoutMills: Long = 10_000L): Boolean {
    fun needsPush() = withGroupConfigs(groupId) { configs ->
        configs.groupInfo.needsPush() || configs.groupMembers.needsPush()
    }

    return withTimeoutOrNull(timeoutMills) {
        configUpdateNotifications
            .onStart { emit(ConfigUpdateNotification.GroupConfigsUpdated(groupId)) } // Trigger the filtering immediately
            .filter { it == ConfigUpdateNotification.GroupConfigsUpdated(groupId) && !needsPush() }
            .first()
    } != null
}

interface UserConfigs {
    val contacts: ReadableContacts
    val userGroups: ReadableUserGroupsConfig
    val userProfile: ReadableUserProfile
    val convoInfoVolatile: ReadableConversationVolatileConfig

    fun getConfig(type: UserConfigType): ReadableConfig {
        return when (type) {
            UserConfigType.CONTACTS -> contacts
            UserConfigType.USER_PROFILE -> userProfile
            UserConfigType.CONVO_INFO_VOLATILE -> convoInfoVolatile
            UserConfigType.USER_GROUPS -> userGroups
        }
    }
}

interface MutableUserConfigs : UserConfigs {
    override val contacts: MutableContacts
    override val userGroups: MutableUserGroupsConfig
    override val userProfile: MutableUserProfile
    override val convoInfoVolatile: MutableConversationVolatileConfig

    override fun getConfig(type: UserConfigType): MutableConfig {
        return when (type) {
            UserConfigType.CONTACTS -> contacts
            UserConfigType.USER_PROFILE -> userProfile
            UserConfigType.CONVO_INFO_VOLATILE -> convoInfoVolatile
            UserConfigType.USER_GROUPS -> userGroups
        }
    }
}

interface GroupConfigs {
    val groupInfo: ReadableGroupInfoConfig
    val groupMembers: ReadableGroupMembersConfig
    val groupKeys: ReadableGroupKeysConfig
}

interface MutableGroupConfigs : GroupConfigs {
    override val groupInfo: MutableGroupInfoConfig
    override val groupMembers: MutableGroupMembersConfig
    override val groupKeys: MutableGroupKeysConfig

    fun rekey()
}


sealed interface ConfigUpdateNotification {
    data object UserConfigsModified : ConfigUpdateNotification
    data class UserConfigsMerged(val timestamp: Long) : ConfigUpdateNotification

    data class GroupConfigsUpdated(val groupId: AccountId) : ConfigUpdateNotification
}<|MERGE_RESOLUTION|>--- conflicted
+++ resolved
@@ -5,6 +5,7 @@
 import kotlinx.coroutines.flow.first
 import kotlinx.coroutines.flow.onStart
 import kotlinx.coroutines.withTimeoutOrNull
+import network.loki.messenger.libsession_util.ConfigBase
 import network.loki.messenger.libsession_util.MutableConfig
 import network.loki.messenger.libsession_util.MutableContacts
 import network.loki.messenger.libsession_util.MutableConversationVolatileConfig
@@ -44,7 +45,8 @@
     fun conversationInConfig(publicKey: String?, groupPublicKey: String?, openGroupId: String?, visibleOnly: Boolean): Boolean
     fun canPerformChange(variant: String, publicKey: String, changeTimestampMs: Long): Boolean
 
-<<<<<<< HEAD
+    fun getConfigTimestamp(userConfigType: UserConfigType, publicKey: String): Long
+
     fun getGroupAuth(groupId: AccountId): SwarmAuth?
     fun removeGroup(groupId: AccountId)
 
@@ -72,6 +74,7 @@
         info: Pair<ConfigPush, ConfigPushResult>?,
         keysPush: ConfigPushResult?
     )
+
 }
 
 class ConfigMessage(
@@ -120,9 +123,6 @@
             .filter { it == ConfigUpdateNotification.UserConfigsModified && !needsPush() }
             .first()
     } != null
-=======
-    fun getConfigTimestamp(forConfigObject: ConfigBase, publicKey: String): Long
->>>>>>> ed1bddd1
 }
 
 /**
