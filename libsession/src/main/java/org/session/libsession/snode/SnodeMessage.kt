package org.session.libsession.snode

import org.session.libsignal.service.loki.utilities.removing05PrefixIfNeeded

data class SnodeMessage(
    // The hex encoded public key of the recipient.
    val recipient: String,
    // The content of the message.
    val data: String,
    // The time to live for the message in milliseconds.
    val ttl: Long,
    // When the proof of work was calculated.
    val timestamp: Long
) {

    internal fun toJSON(): Map<String, String> {
<<<<<<< HEAD
        return mutableMapOf(
                "pubKey" to if (SnodeAPI.useTestnet) recipient.removing05PrefixIfNeeded() else recipient,
                "data" to data,
                "ttl" to ttl.toString(),
                "timestamp" to timestamp.toString(),
                "nonce" to "")
=======
        return mapOf(
            "pubKey" to if (SnodeAPI.useTestnet) recipient.removing05PrefixIfNeeded() else recipient,
            "data" to data,
            "ttl" to ttl.toString(),
            "timestamp" to timestamp.toString(),
            "nonce" to ""
        )
>>>>>>> 97c74bb3
    }
}<|MERGE_RESOLUTION|>--- conflicted
+++ resolved
@@ -14,21 +14,12 @@
 ) {
 
     internal fun toJSON(): Map<String, String> {
-<<<<<<< HEAD
-        return mutableMapOf(
-                "pubKey" to if (SnodeAPI.useTestnet) recipient.removing05PrefixIfNeeded() else recipient,
+        return mapOf(
+            "pubKey" to if (SnodeAPI.useTestnet) recipient.removing05PrefixIfNeeded() else recipient,
                 "data" to data,
                 "ttl" to ttl.toString(),
                 "timestamp" to timestamp.toString(),
-                "nonce" to "")
-=======
-        return mapOf(
-            "pubKey" to if (SnodeAPI.useTestnet) recipient.removing05PrefixIfNeeded() else recipient,
-            "data" to data,
-            "ttl" to ttl.toString(),
-            "timestamp" to timestamp.toString(),
-            "nonce" to ""
+                "nonce" to ""
         )
->>>>>>> 97c74bb3
     }
 }