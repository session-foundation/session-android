@file:Suppress("NAME_SHADOWING")

package org.session.libsession.snode

import android.os.Build
import com.goterl.lazysodium.LazySodiumAndroid
import com.goterl.lazysodium.SodiumAndroid
import com.goterl.lazysodium.exceptions.SodiumException
import com.goterl.lazysodium.interfaces.GenericHash
import com.goterl.lazysodium.interfaces.PwHash
import com.goterl.lazysodium.interfaces.SecretBox
import com.goterl.lazysodium.interfaces.Sign
import com.goterl.lazysodium.utils.Key
import nl.komponents.kovenant.Promise
import nl.komponents.kovenant.all
import nl.komponents.kovenant.deferred
import nl.komponents.kovenant.functional.bind
import nl.komponents.kovenant.functional.map
import nl.komponents.kovenant.task
import org.session.libsession.messaging.MessagingModuleConfiguration
import org.session.libsession.messaging.utilities.MessageWrapper
import org.session.libsignal.crypto.getRandomElement
import org.session.libsignal.database.LokiAPIDatabaseProtocol
import org.session.libsignal.protos.SignalServiceProtos
import org.session.libsignal.utilities.Base64
import org.session.libsignal.utilities.Broadcaster
import org.session.libsignal.utilities.HTTP
import org.session.libsignal.utilities.Hex
import org.session.libsignal.utilities.JsonUtil
import org.session.libsignal.utilities.Log
import org.session.libsignal.utilities.Namespace
import org.session.libsignal.utilities.Snode
import org.session.libsignal.utilities.ThreadUtils
import org.session.libsignal.utilities.prettifiedDescription
import org.session.libsignal.utilities.retryIfNeeded
import java.security.SecureRandom
import java.util.Locale
import kotlin.collections.component1
import kotlin.collections.component2
import kotlin.collections.set
import kotlin.properties.Delegates.observable

object SnodeAPI {
    private val sodium by lazy { LazySodiumAndroid(SodiumAndroid()) }
    internal val database: LokiAPIDatabaseProtocol
        get() = SnodeModule.shared.storage
    private val broadcaster: Broadcaster
        get() = SnodeModule.shared.broadcaster

    internal var snodeFailureCount: MutableMap<Snode, Int> = mutableMapOf()
    internal var snodePool: Set<Snode>
        get() = database.getSnodePool()
        set(newValue) { database.setSnodePool(newValue) }
    /**
     * The offset between the user's clock and the Service Node's clock. Used in cases where the
     * user's clock is incorrect.
     */
    internal var clockOffset = 0L

    @JvmStatic
    public val nowWithOffset
        get() = System.currentTimeMillis() + clockOffset

    internal var forkInfo by observable(database.getForkInfo()) { _, oldValue, newValue ->
        if (newValue > oldValue) {
            Log.d("Loki", "Setting new fork info new: $newValue, old: $oldValue")
            database.setForkInfo(newValue)
        }
    }

    // Settings
    private val maxRetryCount = 6
    private val minimumSnodePoolCount = 12
    private val minimumSwarmSnodeCount = 3
    // Use port 4433 if the API level can handle the network security configuration and enforce pinned certificates
    private val seedNodePort = if (Build.VERSION.SDK_INT < Build.VERSION_CODES.N) 443 else 4443
    private val seedNodePool by lazy {
        if (useTestnet) {
            setOf( "http://public.loki.foundation:38157" )
        } else {
            setOf(
                "https://seed1.getsession.org:$seedNodePort",
                "https://seed2.getsession.org:$seedNodePort",
                "https://seed3.getsession.org:$seedNodePort",
            )
        }
    }
    private const val snodeFailureThreshold = 3
    private const val useOnionRequests = true

    const val useTestnet = false

    // Error
    internal sealed class Error(val description: String) : Exception(description) {
        object Generic : Error("An error occurred.")
        object ClockOutOfSync : Error("Your clock is out of sync with the Service Node network.")
        object NoKeyPair : Error("Missing user key pair.")
        object SigningFailed : Error("Couldn't sign verification data.")
        // ONS
        object DecryptionFailed : Error("Couldn't decrypt ONS name.")
        object HashingFailed : Error("Couldn't compute ONS name hash.")
        object ValidationFailed : Error("ONS name validation failed.")
    }

    // Batch
    data class SnodeBatchRequestInfo(
        val method: String,
        val params: Map<String, Any>,
        @Transient
        val namespace: Int?
    ) // assume signatures, pubkey and namespaces are attached in parameters if required

    // Internal API
    internal fun invoke(
        method: Snode.Method,
        snode: Snode,
        parameters: Map<String, Any>,
        publicKey: String? = null,
        version: Version = Version.V3
    ): RawResponsePromise {
        val url = "${snode.address}:${snode.port}/storage_rpc/v1"
        val deferred = deferred<Map<*, *>, Exception>()
        if (useOnionRequests) {
            OnionRequestAPI.sendOnionRequest(method, parameters, snode, version, publicKey).map {
                val body = it.body ?: throw Error.Generic
                deferred.resolve(JsonUtil.fromJson(body, Map::class.java))
            }.fail { deferred.reject(it) }
        } else {
            ThreadUtils.queue {
                val payload = mapOf( "method" to method.rawValue, "params" to parameters )
                try {
                    val response = HTTP.execute(HTTP.Verb.POST, url, payload).toString()
                    val json = JsonUtil.fromJson(response, Map::class.java)
                    deferred.resolve(json)
                } catch (exception: Exception) {
                    val httpRequestFailedException = exception as? HTTP.HTTPRequestFailedException
                    if (httpRequestFailedException != null) {
                        val error = handleSnodeError(httpRequestFailedException.statusCode, httpRequestFailedException.json, snode, publicKey)
                        if (error != null) { return@queue deferred.reject(exception) }
                    }
                    Log.d("Loki", "Unhandled exception: $exception.")
                    deferred.reject(exception)
                }
            }
        }
        return deferred.promise
    }

    internal fun getRandomSnode(): Promise<Snode, Exception> {
        val snodePool = this.snodePool
        if (snodePool.count() < minimumSnodePoolCount) {
            val target = seedNodePool.random()
            val url = "$target/json_rpc"
            Log.d("Loki", "Populating snode pool using: $target.")
            val parameters = mapOf(
                "method" to "get_n_service_nodes",
                "params" to mapOf(
                    "active_only" to true,
                    "limit" to 256,
                    "fields" to mapOf("public_ip" to true, "storage_port" to true, "pubkey_x25519" to true, "pubkey_ed25519" to true)
                )
            )
            val deferred = deferred<Snode, Exception>()
            deferred<Snode, Exception>()
            ThreadUtils.queue {
                try {
                    val response = HTTP.execute(HTTP.Verb.POST, url, parameters, useSeedNodeConnection = true)
                    val json = try {
                        JsonUtil.fromJson(response, Map::class.java)
                    } catch (exception: Exception) {
                        mapOf( "result" to response.toString())
                    }
                    val intermediate = json["result"] as? Map<*, *>
                    val rawSnodes = intermediate?.get("service_node_states") as? List<*>
                    if (rawSnodes != null) {
                        val snodePool = rawSnodes.mapNotNull { rawSnode ->
                            val rawSnodeAsJSON = rawSnode as? Map<*, *>
                            val address = rawSnodeAsJSON?.get("public_ip") as? String
                            val port = rawSnodeAsJSON?.get("storage_port") as? Int
                            val ed25519Key = rawSnodeAsJSON?.get("pubkey_ed25519") as? String
                            val x25519Key = rawSnodeAsJSON?.get("pubkey_x25519") as? String
                            if (address != null && port != null && ed25519Key != null && x25519Key != null && address != "0.0.0.0") {
                                Snode("https://$address", port, Snode.KeySet(ed25519Key, x25519Key))
                            } else {
                                Log.d("Loki", "Failed to parse: ${rawSnode?.prettifiedDescription()}.")
                                null
                            }
                        }.toMutableSet()
                        Log.d("Loki", "Persisting snode pool to database.")
                        this.snodePool = snodePool
                        try {
                            deferred.resolve(snodePool.getRandomElement())
                        } catch (exception: Exception) {
                            Log.d("Loki", "Got an empty snode pool from: $target.")
                            deferred.reject(SnodeAPI.Error.Generic)
                        }
                    } else {
                        Log.d("Loki", "Failed to update snode pool from: ${(rawSnodes as List<*>?)?.prettifiedDescription()}.")
                        deferred.reject(SnodeAPI.Error.Generic)
                    }
                } catch (exception: Exception) {
                    deferred.reject(exception)
                }
            }
            return deferred.promise
        } else {
            return Promise.of(snodePool.getRandomElement())
        }
    }

    internal fun dropSnodeFromSwarmIfNeeded(snode: Snode, publicKey: String) {
        val swarm = database.getSwarm(publicKey)?.toMutableSet()
        if (swarm != null && swarm.contains(snode)) {
            swarm.remove(snode)
            database.setSwarm(publicKey, swarm)
        }
    }

    internal fun getSingleTargetSnode(publicKey: String): Promise<Snode, Exception> {
        // SecureRandom() should be cryptographically secure
        return getSwarm(publicKey).map { it.shuffled(SecureRandom()).random() }
    }

    // Public API
    fun getSessionID(onsName: String): Promise<String, Exception> {
        val deferred = deferred<String, Exception>()
        val promise = deferred.promise
        val validationCount = 3
        val sessionIDByteCount = 33
        // Hash the ONS name using BLAKE2b
        val onsName = onsName.toLowerCase(Locale.US)
        val nameAsData = onsName.toByteArray()
        val nameHash = ByteArray(GenericHash.BYTES)
        if (!sodium.cryptoGenericHash(nameHash, nameHash.size, nameAsData, nameAsData.size.toLong())) {
            deferred.reject(Error.HashingFailed)
            return promise
        }
        val base64EncodedNameHash = Base64.encodeBytes(nameHash)
        // Ask 3 different snodes for the Session ID associated with the given name hash
        val parameters = mapOf(
                "endpoint" to "ons_resolve",
                "params" to mapOf( "type" to 0, "name_hash" to base64EncodedNameHash )
        )
        val promises = (1..validationCount).map {
            getRandomSnode().bind { snode ->
                retryIfNeeded(maxRetryCount) {
                    invoke(Snode.Method.OxenDaemonRPCCall, snode, parameters)
                }
            }
        }
        all(promises).success { results ->
            val sessionIDs = mutableListOf<String>()
            for (json in results) {
                val intermediate = json["result"] as? Map<*, *>
                val hexEncodedCiphertext = intermediate?.get("encrypted_value") as? String
                if (hexEncodedCiphertext != null) {
                    val ciphertext = Hex.fromStringCondensed(hexEncodedCiphertext)
                    val isArgon2Based = (intermediate["nonce"] == null)
                    if (isArgon2Based) {
                        // Handle old Argon2-based encryption used before HF16
                        val salt = ByteArray(PwHash.SALTBYTES)
                        val key: ByteArray
                        val nonce = ByteArray(SecretBox.NONCEBYTES)
                        val sessionIDAsData = ByteArray(sessionIDByteCount)
                        try {
                            key = Key.fromHexString(sodium.cryptoPwHash(onsName, SecretBox.KEYBYTES, salt, PwHash.OPSLIMIT_MODERATE, PwHash.MEMLIMIT_MODERATE, PwHash.Alg.PWHASH_ALG_ARGON2ID13)).asBytes
                        } catch (e: SodiumException) {
                            deferred.reject(Error.HashingFailed)
                            return@success
                        }
                        if (!sodium.cryptoSecretBoxOpenEasy(sessionIDAsData, ciphertext, ciphertext.size.toLong(), nonce, key)) {
                            deferred.reject(Error.DecryptionFailed)
                            return@success
                        }
                        sessionIDs.add(Hex.toStringCondensed(sessionIDAsData))
                    } else {
                        val hexEncodedNonce = intermediate["nonce"] as? String
                        if (hexEncodedNonce == null) {
                            deferred.reject(Error.Generic)
                            return@success
                        }
                        val nonce = Hex.fromStringCondensed(hexEncodedNonce)
                        val key = ByteArray(GenericHash.BYTES)
                        if (!sodium.cryptoGenericHash(key, key.size, nameAsData, nameAsData.size.toLong(), nameHash, nameHash.size)) {
                            deferred.reject(Error.HashingFailed)
                            return@success
                        }
                        val sessionIDAsData = ByteArray(sessionIDByteCount)
                        if (!sodium.cryptoAeadXChaCha20Poly1305IetfDecrypt(sessionIDAsData, null, null, ciphertext, ciphertext.size.toLong(), null, 0, nonce, key)) {
                            deferred.reject(Error.DecryptionFailed)
                            return@success
                        }
                        sessionIDs.add(Hex.toStringCondensed(sessionIDAsData))
                    }
                } else {
                    deferred.reject(Error.Generic)
                    return@success
                }
            }
            if (sessionIDs.size == validationCount && sessionIDs.toSet().size == 1) {
                deferred.resolve(sessionIDs.first())
            } else {
                deferred.reject(Error.ValidationFailed)
            }
        }
        return promise
    }

    fun getSwarm(publicKey: String): Promise<Set<Snode>, Exception> {
        val cachedSwarm = database.getSwarm(publicKey)
        return if (cachedSwarm != null && cachedSwarm.size >= minimumSwarmSnodeCount) {
            val cachedSwarmCopy = mutableSetOf<Snode>() // Workaround for a Kotlin compiler issue
            cachedSwarmCopy.addAll(cachedSwarm)
            task { cachedSwarmCopy }
        } else {
            val parameters = mapOf( "pubKey" to publicKey )
            getRandomSnode().bind {
                invoke(Snode.Method.GetSwarm, it, parameters, publicKey)
            }.map {
                parseSnodes(it).toSet()
            }.success {
                database.setSwarm(publicKey, it)
            }
        }
    }

    fun getRawMessages(snode: Snode, publicKey: String, requiresAuth: Boolean = true, namespace: Int = 0): RawResponsePromise {
        // Get last message hash
        val lastHashValue = database.getLastMessageHashValue(snode, publicKey, namespace) ?: ""
        val parameters = mutableMapOf<String, Any>(
            "pubKey" to publicKey,
            "last_hash" to lastHashValue,
        )
        // Construct signature
        if (requiresAuth) {
            val userED25519KeyPair = try {
                MessagingModuleConfiguration.shared.getUserED25519KeyPair()
                    ?: return Promise.ofFail(Error.NoKeyPair)
            } catch (e: Exception) {
                Log.e("Loki", "Error getting KeyPair", e)
                return Promise.ofFail(Error.NoKeyPair)
            }
            val timestamp = System.currentTimeMillis() + clockOffset
            val ed25519PublicKey = userED25519KeyPair.publicKey.asHexString
            val signature = ByteArray(Sign.BYTES)
            val verificationData =
                if (namespace != 0) "retrieve$namespace$timestamp".toByteArray()
                else "retrieve$timestamp".toByteArray()
            try {
                sodium.cryptoSignDetached(
                    signature,
                    verificationData,
                    verificationData.size.toLong(),
                    userED25519KeyPair.secretKey.asBytes
                )
            } catch (exception: Exception) {
                return Promise.ofFail(Error.SigningFailed)
            }
            parameters["timestamp"] = timestamp
            parameters["pubkey_ed25519"] = ed25519PublicKey
            parameters["signature"] = Base64.encodeBytes(signature)
        }

        // If the namespace is default (0) here it will be implicitly read as 0 on the storage server
        // we only need to specify it explicitly if we want to (in future) or if it is non-zero
        if (namespace != 0) {
            parameters["namespace"] = namespace
        }

        // Make the request
        return invoke(Snode.Method.Retrieve, snode, parameters, publicKey)
    }

    fun buildAuthenticatedStoreBatchInfo(publicKey: String, namespace: Int, message: SnodeMessage): SnodeBatchRequestInfo? {
        val params = mutableMapOf<String, Any>()
        // load the message data params into the sub request
        // currently loads:
        // pubKey
        // data
        // ttl
        // timestamp
        params.putAll(message.toJSON())
        params["namespace"] = namespace

        // used for sig generation since it is also the value used in timestamp parameter
        val messageTimestamp = message.timestamp

        val userEd25519KeyPair = try {
            MessagingModuleConfiguration.shared.getUserED25519KeyPair() ?: return null
        } catch (e: Exception) {
            return null
        }

        val ed25519PublicKey = userEd25519KeyPair.publicKey.asHexString
        val signature = ByteArray(Sign.BYTES)
        val verificationData = "store$namespace$messageTimestamp".toByteArray()
        try {
            sodium.cryptoSignDetached(
                signature,
                verificationData,
                verificationData.size.toLong(),
                userEd25519KeyPair.secretKey.asBytes
            )
        } catch (e: Exception) {
            Log.e("Loki", "Signing data failed with user secret key", e)
        }
        // timestamp already set
        params["pubkey_ed25519"] = ed25519PublicKey
        params["signature"] = Base64.encodeBytes(signature)
        return SnodeBatchRequestInfo(
            Snode.Method.SendMessage.rawValue,
            params,
            namespace
        )
    }

    /**
     * Message hashes can be shared across multiple namespaces (for a single public key destination)
     * @param publicKey the destination's identity public key to delete from (05...)
     * @param messageHashes a list of stored message hashes to delete from the server
     * @param required indicates that *at least one* message in the list is deleted from the server, otherwise it will return 404
     */
    fun buildAuthenticatedDeleteBatchInfo(publicKey: String, messageHashes: List<String>, required: Boolean = false): SnodeBatchRequestInfo? {
        val params = mutableMapOf(
            "pubkey" to publicKey,
            "required" to required, // could be omitted technically but explicit here
            "messages" to messageHashes
        )
        val userEd25519KeyPair = try {
            MessagingModuleConfiguration.shared.getUserED25519KeyPair() ?: return null
        } catch (e: Exception) {
            return null
        }
        val ed25519PublicKey = userEd25519KeyPair.publicKey.asHexString
        val signature = ByteArray(Sign.BYTES)
        val verificationData = "delete${messageHashes.joinToString("")}".toByteArray()
        try {
            sodium.cryptoSignDetached(
                signature,
                verificationData,
                verificationData.size.toLong(),
                userEd25519KeyPair.secretKey.asBytes
            )
        } catch (e: Exception) {
            Log.e("Loki", "Signing data failed with user secret key", e)
            return null
        }
        params["pubkey_ed25519"] = ed25519PublicKey
        params["signature"] = Base64.encodeBytes(signature)
        return SnodeBatchRequestInfo(
            Snode.Method.DeleteMessage.rawValue,
            params,
            null
        )
    }

    fun buildAuthenticatedRetrieveBatchRequest(snode: Snode, publicKey: String, namespace: Int = 0, maxSize: Int? = null): SnodeBatchRequestInfo? {
        val lastHashValue = database.getLastMessageHashValue(snode, publicKey, namespace) ?: ""
        val params = mutableMapOf<String, Any>(
            "pubkey" to publicKey,
            "last_hash" to lastHashValue,
        )
        val userEd25519KeyPair = try {
            MessagingModuleConfiguration.shared.getUserED25519KeyPair() ?: return null
        } catch (e: Exception) {
            return null
        }
        val ed25519PublicKey = userEd25519KeyPair.publicKey.asHexString
        val timestamp = System.currentTimeMillis() + clockOffset
        val signature = ByteArray(Sign.BYTES)
        val verificationData = if (namespace == 0) "retrieve$timestamp".toByteArray()
        else "retrieve$namespace$timestamp".toByteArray()
        try {
            sodium.cryptoSignDetached(
                signature,
                verificationData,
                verificationData.size.toLong(),
                userEd25519KeyPair.secretKey.asBytes
            )
        } catch (e: Exception) {
            Log.e("Loki", "Signing data failed with user secret key", e)
            return null
        }
        params["timestamp"] = timestamp
        params["pubkey_ed25519"] = ed25519PublicKey
        params["signature"] = Base64.encodeBytes(signature)
        if (namespace != 0) {
            params["namespace"] = namespace
        }
        if (maxSize != null) {
            params["max_size"] = maxSize
        }
        return SnodeBatchRequestInfo(
            Snode.Method.Retrieve.rawValue,
            params,
            namespace
        )
    }

    fun buildAuthenticatedAlterTtlBatchRequest(
        messageHashes: List<String>,
        newExpiry: Long,
        publicKey: String,
        shorten: Boolean = false,
        extend: Boolean = false): SnodeBatchRequestInfo? {
        val params = buildAlterTtlParams(messageHashes, newExpiry, publicKey, extend, shorten) ?: return null
        return SnodeBatchRequestInfo(
            Snode.Method.Expire.rawValue,
            params,
            null
        )
    }

    fun getRawBatchResponse(snode: Snode, publicKey: String, requests: List<SnodeBatchRequestInfo>, sequence: Boolean = false): RawResponsePromise {
        val parameters = mutableMapOf<String, Any>(
            "requests" to requests
        )
        return invoke(if (sequence) Snode.Method.Sequence else Snode.Method.Batch, snode, parameters, publicKey).success { rawResponses ->
            val responseList = (rawResponses["results"] as List<RawResponse>)
            responseList.forEachIndexed { index, response ->
                if (response["code"] as? Int != 200) {
                    Log.w("Loki", "response code was not 200")
                    handleSnodeError(
                        response["code"] as? Int ?: 0,
                        response,
                        snode,
                        publicKey
                    )
                }
            }
        }
    }

    fun getExpiries(messageHashes: List<String>, publicKey: String) : RawResponsePromise {
        val userEd25519KeyPair = MessagingModuleConfiguration.shared.getUserED25519KeyPair() ?: return Promise.ofFail(NullPointerException("No user key pair"))
        return retryIfNeeded(maxRetryCount) {
            val timestamp = System.currentTimeMillis() + clockOffset
            val params = mutableMapOf(
                "pubkey" to publicKey,
                "messages" to messageHashes,
                "timestamp" to timestamp
            )
            val signData = "${Snode.Method.GetExpiries.rawValue}$timestamp${messageHashes.joinToString(separator = "")}".toByteArray()

            val ed25519PublicKey = userEd25519KeyPair.publicKey.asHexString
            val signature = ByteArray(Sign.BYTES)
            try {
                sodium.cryptoSignDetached(
                    signature,
                    signData,
                    signData.size.toLong(),
                    userEd25519KeyPair.secretKey.asBytes
                )
            } catch (e: Exception) {
                Log.e("Loki", "Signing data failed with user secret key", e)
                return@retryIfNeeded Promise.ofFail(e)
            }
            params["pubkey_ed25519"] = ed25519PublicKey
            params["signature"] = Base64.encodeBytes(signature)
            getSingleTargetSnode(publicKey).bind { snode ->
                invoke(Snode.Method.GetExpiries, snode, params, publicKey)
            }
        }
    }

    fun alterTtl(messageHashes: List<String>, newExpiry: Long, publicKey: String, extend: Boolean = false, shorten: Boolean = false): RawResponsePromise {
        return retryIfNeeded(maxRetryCount) {
            val params = buildAlterTtlParams(messageHashes, newExpiry, publicKey, extend, shorten)
                ?: return@retryIfNeeded Promise.ofFail(
                    Exception("Couldn't build signed params for alterTtl request for newExpiry=$newExpiry, extend=$extend, shorten=$shorten")
                )
            getSingleTargetSnode(publicKey).bind { snode ->
                invoke(Snode.Method.Expire, snode, params, publicKey)
            }
        }
    }

    private fun buildAlterTtlParams( // TODO: in future this will probably need to use the closed group subkeys / admin keys for group swarms
        messageHashes: List<String>,
        newExpiry: Long,
        publicKey: String,
        extend: Boolean = false,
        shorten: Boolean = false): Map<String, Any>? {
        val userEd25519KeyPair = MessagingModuleConfiguration.shared.getUserED25519KeyPair() ?: return null
        val params = mutableMapOf(
            "expiry" to newExpiry,
            "messages" to messageHashes,
        )
        if (extend) {
            params["extend"] = true
        } else if (shorten) {
            params["shorten"] = true
        }
        val shortenOrExtend = if (extend) "extend" else if (shorten) "shorten" else ""

        val signData = "${Snode.Method.Expire.rawValue}$shortenOrExtend$newExpiry${messageHashes.joinToString(separator = "")}".toByteArray()

        val ed25519PublicKey = userEd25519KeyPair.publicKey.asHexString
        val signature = ByteArray(Sign.BYTES)
        try {
            sodium.cryptoSignDetached(
                signature,
                signData,
                signData.size.toLong(),
                userEd25519KeyPair.secretKey.asBytes
            )
        } catch (e: Exception) {
            Log.e("Loki", "Signing data failed with user secret key", e)
            return null
        }
        params["pubkey"] = publicKey
        params["pubkey_ed25519"] = ed25519PublicKey
        params["signature"] = Base64.encodeBytes(signature)

        return params
    }

    fun getMessages(publicKey: String): MessageListPromise {
        return retryIfNeeded(maxRetryCount) {
           getSingleTargetSnode(publicKey).bind { snode ->
                getRawMessages(snode, publicKey).map { parseRawMessagesResponse(it, snode, publicKey) }
            }
        }
    }

    private fun getNetworkTime(snode: Snode): Promise<Pair<Snode,Long>, Exception> {
        return invoke(Snode.Method.Info, snode, emptyMap()).map { rawResponse ->
            val timestamp = rawResponse["timestamp"] as? Long ?: -1
            snode to timestamp
        }
    }

    fun sendMessage(message: SnodeMessage, requiresAuth: Boolean = false, namespace: Int = 0): RawResponsePromise {
        val destination = message.recipient
        return retryIfNeeded(maxRetryCount) {
            val module = MessagingModuleConfiguration.shared
            val userED25519KeyPair = module.getUserED25519KeyPair() ?: return@retryIfNeeded Promise.ofFail(Error.NoKeyPair)
            val parameters = message.toJSON().toMutableMap<String,Any>()
            // Construct signature
            if (requiresAuth) {
                val sigTimestamp = nowWithOffset
                val ed25519PublicKey = userED25519KeyPair.publicKey.asHexString
                val signature = ByteArray(Sign.BYTES)
                // assume namespace here is non-zero, as zero namespace doesn't require auth
                val verificationData = "store$namespace$sigTimestamp".toByteArray()
                try {
                    sodium.cryptoSignDetached(signature, verificationData, verificationData.size.toLong(), userED25519KeyPair.secretKey.asBytes)
                } catch (exception: Exception) {
                    return@retryIfNeeded Promise.ofFail(Error.SigningFailed)
                }
                parameters["sig_timestamp"] = sigTimestamp
                parameters["pubkey_ed25519"] = ed25519PublicKey
                parameters["signature"] = Base64.encodeBytes(signature)
            }
            // If the namespace is default (0) here it will be implicitly read as 0 on the storage server
            // we only need to specify it explicitly if we want to (in future) or if it is non-zero
            if (namespace != 0) {
                parameters["namespace"] = namespace
            }
            getSingleTargetSnode(destination).bind { snode ->
                invoke(Snode.Method.SendMessage, snode, parameters, destination)
            }
        }
    }

    fun deleteMessage(publicKey: String, serverHashes: List<String>): Promise<Map<String,Boolean>, Exception> {
        return retryIfNeeded(maxRetryCount) {
            val module = MessagingModuleConfiguration.shared
            val userED25519KeyPair = module.getUserED25519KeyPair() ?: return@retryIfNeeded Promise.ofFail(Error.NoKeyPair)
            val userPublicKey = module.storage.getUserPublicKey() ?: return@retryIfNeeded Promise.ofFail(Error.NoKeyPair)
            getSingleTargetSnode(publicKey).bind { snode ->
                retryIfNeeded(maxRetryCount) {
                    val signature = ByteArray(Sign.BYTES)
                    val verificationData = (Snode.Method.DeleteMessage.rawValue + serverHashes.fold("") { a, v -> a + v }).toByteArray()
                    sodium.cryptoSignDetached(signature, verificationData, verificationData.size.toLong(), userED25519KeyPair.secretKey.asBytes)
                    val deleteMessageParams = mapOf(
                        "pubkey" to userPublicKey,
                        "pubkey_ed25519" to userED25519KeyPair.publicKey.asHexString,
                        "messages" to serverHashes,
                        "signature" to Base64.encodeBytes(signature)
                    )
                    invoke(Snode.Method.DeleteMessage, snode, deleteMessageParams, publicKey).map { rawResponse ->
                        val swarms = rawResponse["swarm"] as? Map<String, Any> ?: return@map mapOf()
                        val result = swarms.mapNotNull { (hexSnodePublicKey, rawJSON) ->
                            val json = rawJSON as? Map<String, Any> ?: return@mapNotNull null
                            val isFailed = json["failed"] as? Boolean ?: false
                            val statusCode = json["code"] as? String
                            val reason = json["reason"] as? String
                            hexSnodePublicKey to if (isFailed) {
                                Log.e("Loki", "Failed to delete messages from: $hexSnodePublicKey due to error: $reason ($statusCode).")
                                false
                            } else {
                                val hashes = json["deleted"] as List<String> // Hashes of deleted messages
                                val signature = json["signature"] as String
                                val snodePublicKey = Key.fromHexString(hexSnodePublicKey)
                                // The signature looks like ( PUBKEY_HEX || RMSG[0] || ... || RMSG[N] || DMSG[0] || ... || DMSG[M] )
                                val message = (userPublicKey + serverHashes.fold("") { a, v -> a + v } + hashes.fold("") { a, v -> a + v }).toByteArray()
                                sodium.cryptoSignVerifyDetached(Base64.decode(signature), message, message.size, snodePublicKey.asBytes)
                            }
                        }
                        return@map result.toMap()
                    }.fail { e ->
                        Log.e("Loki", "Failed to delete messages", e)
                    }
                }
            }
        }
    }

    // Parsing
    private fun parseSnodes(rawResponse: Any): List<Snode> {
        val json = rawResponse as? Map<*, *>
        val rawSnodes = json?.get("snodes") as? List<*>
        if (rawSnodes != null) {
            return rawSnodes.mapNotNull { rawSnode ->
                val rawSnodeAsJSON = rawSnode as? Map<*, *>
                val address = rawSnodeAsJSON?.get("ip") as? String
                val portAsString = rawSnodeAsJSON?.get("port") as? String
                val port = portAsString?.toInt()
                val ed25519Key = rawSnodeAsJSON?.get("pubkey_ed25519") as? String
                val x25519Key = rawSnodeAsJSON?.get("pubkey_x25519") as? String
                if (address != null && port != null && ed25519Key != null && x25519Key != null && address != "0.0.0.0") {
                    Snode("https://$address", port, Snode.KeySet(ed25519Key, x25519Key))
                } else {
                    Log.d("Loki", "Failed to parse snode from: ${rawSnode?.prettifiedDescription()}.")
                    null
                }
            }
        } else {
            Log.d("Loki", "Failed to parse snodes from: ${rawResponse.prettifiedDescription()}.")
            return listOf()
        }
    }

    fun deleteAllMessages(): Promise<Map<String,Boolean>, Exception> {
        return retryIfNeeded(maxRetryCount) {
            val module = MessagingModuleConfiguration.shared
            val userED25519KeyPair = module.getUserED25519KeyPair() ?: return@retryIfNeeded Promise.ofFail(Error.NoKeyPair)
            val userPublicKey = module.storage.getUserPublicKey() ?: return@retryIfNeeded Promise.ofFail(Error.NoKeyPair)
            getSingleTargetSnode(userPublicKey).bind { snode ->
                retryIfNeeded(maxRetryCount) {
                    getNetworkTime(snode).bind { (_, timestamp) ->
                        val signature = ByteArray(Sign.BYTES)
                        val verificationData = (Snode.Method.DeleteAll.rawValue + Namespace.ALL + timestamp.toString()).toByteArray()
                        sodium.cryptoSignDetached(signature, verificationData, verificationData.size.toLong(), userED25519KeyPair.secretKey.asBytes)
                        val deleteMessageParams = mapOf(
                            "pubkey" to userPublicKey,
                            "pubkey_ed25519" to userED25519KeyPair.publicKey.asHexString,
                            "timestamp" to timestamp,
                            "signature" to Base64.encodeBytes(signature),
                            "namespace" to Namespace.ALL,
                        )
                        invoke(Snode.Method.DeleteAll, snode, deleteMessageParams, userPublicKey).map {
                            rawResponse -> parseDeletions(userPublicKey, timestamp, rawResponse)
                        }.fail { e ->
                            Log.e("Loki", "Failed to clear data", e)
                        }
                    }
                }
            }
        }
    }

<<<<<<< HEAD
    fun updateExpiry(updatedExpiryMs: Long, serverHashes: List<String>): Promise<Map<String, Pair<List<String>, Long>>, Exception> {
        return retryIfNeeded(maxRetryCount) {
            val module = MessagingModuleConfiguration.shared
            val userED25519KeyPair = module.getUserED25519KeyPair() ?: return@retryIfNeeded Promise.ofFail(Error.NoKeyPair)
            val userPublicKey = module.storage.getUserPublicKey() ?: return@retryIfNeeded Promise.ofFail(Error.NoKeyPair)
            val updatedExpiryMsWithNetworkOffset = updatedExpiryMs + clockOffset
            getSingleTargetSnode(userPublicKey).bind { snode ->
                retryIfNeeded(maxRetryCount) {
                    // "expire" || expiry || messages[0] || ... || messages[N]
                    val verificationData =
                        (Snode.Method.Expire.rawValue + updatedExpiryMsWithNetworkOffset + serverHashes.fold("") { a, v -> a + v }).toByteArray()
                    val signature = ByteArray(Sign.BYTES)
                    sodium.cryptoSignDetached(
                        signature,
                        verificationData,
                        verificationData.size.toLong(),
                        userED25519KeyPair.secretKey.asBytes
                    )
                    val params = mapOf(
                        "pubkey" to userPublicKey,
                        "pubkey_ed25519" to userED25519KeyPair.publicKey.asHexString,
                        "expiry" to updatedExpiryMs,
                        "messages" to serverHashes,
                        "signature" to Base64.encodeBytes(signature)
                    )
                    invoke(Snode.Method.Expire, snode, params, userPublicKey).map { rawResponse ->
                        val swarms = rawResponse["swarm"] as? Map<String, Any> ?: return@map mapOf()
                        val result = swarms.mapNotNull { (hexSnodePublicKey, rawJSON) ->
                            val json = rawJSON as? Map<String, Any> ?: return@mapNotNull null
                            val isFailed = json["failed"] as? Boolean ?: false
                            val statusCode = json["code"] as? String
                            val reason = json["reason"] as? String
                            hexSnodePublicKey to if (isFailed) {
                                Log.e("Loki", "Failed to update expiry for: $hexSnodePublicKey due to error: $reason ($statusCode).")
                                listOf<String>() to 0L
                            } else {
                                val hashes = json["updated"] as List<String>
                                val expiryApplied = json["expiry"] as Long
                                val signature = json["signature"] as String
                                val snodePublicKey = Key.fromHexString(hexSnodePublicKey)
                                // The signature looks like ( PUBKEY_HEX || RMSG[0] || ... || RMSG[N] || DMSG[0] || ... || DMSG[M] )
                                val message = (userPublicKey + serverHashes.fold("") { a, v -> a + v } + hashes.fold("") { a, v -> a + v }).toByteArray()
                                if (sodium.cryptoSignVerifyDetached(Base64.decode(signature), message, message.size, snodePublicKey.asBytes)) {
                                    hashes to expiryApplied
                                } else listOf<String>() to 0L
                            }
                        }
                        return@map result.toMap()
                    }.fail { e ->
                        Log.e("Loki", "Failed to update expiry", e)
                    }
                }
            }
        }
    }

    fun parseRawMessagesResponse(rawResponse: RawResponse, snode: Snode, publicKey: String, namespace: Int = 0): List<Pair<SignalServiceProtos.Envelope, String?>> {
=======
    fun parseRawMessagesResponse(rawResponse: RawResponse, snode: Snode, publicKey: String, namespace: Int = 0, updateLatestHash: Boolean = true, updateStoredHashes: Boolean = true): List<Pair<SignalServiceProtos.Envelope, String?>> {
>>>>>>> 1bb39399
        val messages = rawResponse["messages"] as? List<*>
        return if (messages != null) {
            if (updateLatestHash) {
                updateLastMessageHashValueIfPossible(snode, publicKey, messages, namespace)
            }
            val newRawMessages = removeDuplicates(publicKey, messages, namespace, updateStoredHashes)
            return parseEnvelopes(newRawMessages)
        } else {
            listOf()
        }
    }

    private fun updateLastMessageHashValueIfPossible(snode: Snode, publicKey: String, rawMessages: List<*>, namespace: Int) {
        val lastMessageAsJSON = rawMessages.lastOrNull() as? Map<*, *>
        val hashValue = lastMessageAsJSON?.get("hash") as? String
        if (hashValue != null) {
            database.setLastMessageHashValue(snode, publicKey, hashValue, namespace)
        } else if (rawMessages.isNotEmpty()) {
            Log.d("Loki", "Failed to update last message hash value from: ${rawMessages.prettifiedDescription()}.")
        }
    }

    private fun removeDuplicates(publicKey: String, rawMessages: List<*>, namespace: Int, updateStoredHashes: Boolean): List<*> {
        val originalMessageHashValues = database.getReceivedMessageHashValues(publicKey, namespace)?.toMutableSet() ?: mutableSetOf()
        val receivedMessageHashValues = originalMessageHashValues.toMutableSet()
        val result = rawMessages.filter { rawMessage ->
            val rawMessageAsJSON = rawMessage as? Map<*, *>
            val hashValue = rawMessageAsJSON?.get("hash") as? String
            if (hashValue != null) {
                val isDuplicate = receivedMessageHashValues.contains(hashValue)
                receivedMessageHashValues.add(hashValue)
                !isDuplicate
            } else {
                Log.d("Loki", "Missing hash value for message: ${rawMessage?.prettifiedDescription()}.")
                false
            }
        }
        if (originalMessageHashValues != receivedMessageHashValues && updateStoredHashes) {
            database.setReceivedMessageHashValues(publicKey, receivedMessageHashValues, namespace)
        }
        return result
    }

    private fun parseEnvelopes(rawMessages: List<*>): List<Pair<SignalServiceProtos.Envelope, String?>> {
        return rawMessages.mapNotNull { rawMessage ->
            val rawMessageAsJSON = rawMessage as? Map<*, *>
            val base64EncodedData = rawMessageAsJSON?.get("data") as? String
            val data = base64EncodedData?.let { Base64.decode(it) }
            if (data != null) {
                try {
                    Pair(MessageWrapper.unwrap(data), rawMessageAsJSON.get("hash") as? String)
                } catch (e: Exception) {
                    Log.d("Loki", "Failed to unwrap data for message: ${rawMessage.prettifiedDescription()}.")
                    null
                }
            } else {
                Log.d("Loki", "Failed to decode data for message: ${rawMessage?.prettifiedDescription()}.")
                null
            }
        }
    }

    @Suppress("UNCHECKED_CAST")
    private fun parseDeletions(userPublicKey: String, timestamp: Long, rawResponse: RawResponse): Map<String, Boolean> {
        val swarms = rawResponse["swarm"] as? Map<String, Any> ?: return mapOf()
        val result = swarms.mapNotNull { (hexSnodePublicKey, rawJSON) ->
            val json = rawJSON as? Map<String, Any> ?: return@mapNotNull null
            val isFailed = json["failed"] as? Boolean ?: false
            val statusCode = json["code"] as? String
            val reason = json["reason"] as? String
            hexSnodePublicKey to if (isFailed) {
                Log.e("Loki", "Failed to delete all messages from: $hexSnodePublicKey due to error: $reason ($statusCode).")
                false
            } else {
                val hashes = (json["deleted"] as Map<String,List<String>>).flatMap { (_, hashes) -> hashes }.sorted() // Hashes of deleted messages
                val signature = json["signature"] as String
                val snodePublicKey = Key.fromHexString(hexSnodePublicKey)
                // The signature looks like ( PUBKEY_HEX || TIMESTAMP || DELETEDHASH[0] || ... || DELETEDHASH[N] )
                val message = (userPublicKey + timestamp.toString() + hashes.joinToString(separator = "")).toByteArray()
                sodium.cryptoSignVerifyDetached(Base64.decode(signature), message, message.size, snodePublicKey.asBytes)
            }
        }
        return result.toMap()
    }

    // endregion

    // Error Handling
    internal fun handleSnodeError(statusCode: Int, json: Map<*, *>?, snode: Snode, publicKey: String? = null): Exception? {
        fun handleBadSnode() {
            val oldFailureCount = snodeFailureCount[snode] ?: 0
            val newFailureCount = oldFailureCount + 1
            snodeFailureCount[snode] = newFailureCount
            Log.d("Loki", "Couldn't reach snode at $snode; setting failure count to $newFailureCount.")
            if (newFailureCount >= snodeFailureThreshold) {
                Log.d("Loki", "Failure threshold reached for: $snode; dropping it.")
                if (publicKey != null) {
                    dropSnodeFromSwarmIfNeeded(snode, publicKey)
                }
                snodePool = snodePool.toMutableSet().minus(snode).toSet()
                Log.d("Loki", "Snode pool count: ${snodePool.count()}.")
                snodeFailureCount[snode] = 0
            }
        }
        when (statusCode) {
            400, 500, 502, 503 -> { // Usually indicates that the snode isn't up to date
                handleBadSnode()
            }
            406 -> {
                Log.d("Loki", "The user's clock is out of sync with the service node network.")
                broadcaster.broadcast("clockOutOfSync")
                return Error.ClockOutOfSync
            }
            421 -> {
                // The snode isn't associated with the given public key anymore
                if (publicKey != null) {
                    fun invalidateSwarm() {
                        Log.d("Loki", "Invalidating swarm for: $publicKey.")
                        dropSnodeFromSwarmIfNeeded(snode, publicKey)
                    }
                    if (json != null) {
                        val snodes = parseSnodes(json)
                        if (snodes.isNotEmpty()) {
                            database.setSwarm(publicKey, snodes.toSet())
                        } else {
                            invalidateSwarm()
                        }
                    } else {
                        invalidateSwarm()
                    }
                } else {
                    Log.d("Loki", "Got a 421 without an associated public key.")
                }
            }
            404 -> {
                Log.d("Loki", "404, probably no file found")
                return Error.Generic
            }
            else -> {
                handleBadSnode()
                Log.d("Loki", "Unhandled response code: ${statusCode}.")
                return Error.Generic
            }
        }
        return null
    }
}

// Type Aliases
typealias RawResponse = Map<*, *>
typealias MessageListPromise = Promise<List<Pair<SignalServiceProtos.Envelope, String?>>, Exception>
typealias RawResponsePromise = Promise<RawResponse, Exception><|MERGE_RESOLUTION|>--- conflicted
+++ resolved
@@ -761,7 +761,6 @@
         }
     }
 
-<<<<<<< HEAD
     fun updateExpiry(updatedExpiryMs: Long, serverHashes: List<String>): Promise<Map<String, Pair<List<String>, Long>>, Exception> {
         return retryIfNeeded(maxRetryCount) {
             val module = MessagingModuleConfiguration.shared
@@ -818,10 +817,7 @@
         }
     }
 
-    fun parseRawMessagesResponse(rawResponse: RawResponse, snode: Snode, publicKey: String, namespace: Int = 0): List<Pair<SignalServiceProtos.Envelope, String?>> {
-=======
     fun parseRawMessagesResponse(rawResponse: RawResponse, snode: Snode, publicKey: String, namespace: Int = 0, updateLatestHash: Boolean = true, updateStoredHashes: Boolean = true): List<Pair<SignalServiceProtos.Envelope, String?>> {
->>>>>>> 1bb39399
         val messages = rawResponse["messages"] as? List<*>
         return if (messages != null) {
             if (updateLatestHash) {
