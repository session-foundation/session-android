package org.session.libsession.database

import org.session.libsession.messaging.sending_receiving.attachments.Attachment
import org.session.libsession.messaging.sending_receiving.attachments.AttachmentId
import org.session.libsession.messaging.sending_receiving.attachments.AttachmentState
import org.session.libsession.messaging.sending_receiving.attachments.DatabaseAttachment
import org.session.libsession.messaging.sending_receiving.attachments.SessionServiceAttachmentPointer
import org.session.libsession.messaging.sending_receiving.attachments.SessionServiceAttachmentStream
import org.session.libsession.utilities.Address
import org.session.libsession.utilities.UploadResult
import org.session.libsession.utilities.recipients.Recipient
import org.session.libsignal.messages.SignalServiceAttachmentPointer
import org.session.libsignal.messages.SignalServiceAttachmentStream
import java.io.InputStream

interface MessageDataProvider {

    fun getMessageID(serverID: Long): Long?
    /**
     * @return pair of sms or mms table-specific ID and whether it is in SMS table
     */
    fun getMessageID(serverId: Long, threadId: Long): Pair<Long, Boolean>?
    fun getMessageIDs(serverIDs: List<Long>, threadID: Long): Pair<List<Long>, List<Long>>
    fun deleteMessage(messageID: Long, isSms: Boolean)
<<<<<<< HEAD
    fun updateMessageAsDeleted(timestamp: Long, author: String): Long?
=======
    fun deleteMessages(messageIDs: List<Long>, threadId: Long, isSms: Boolean)
    fun updateMessageAsDeleted(timestamp: Long, author: String)
>>>>>>> 025989f9
    fun getServerHashForMessage(messageID: Long): String?
    fun getDatabaseAttachment(attachmentId: Long): DatabaseAttachment?
    fun getAttachmentStream(attachmentId: Long): SessionServiceAttachmentStream?
    fun getAttachmentPointer(attachmentId: Long): SessionServiceAttachmentPointer?
    fun getSignalAttachmentStream(attachmentId: Long): SignalServiceAttachmentStream?
    fun getScaledSignalAttachmentStream(attachmentId: Long): SignalServiceAttachmentStream?
    fun getSignalAttachmentPointer(attachmentId: Long): SignalServiceAttachmentPointer?
    fun setAttachmentState(attachmentState: AttachmentState, attachmentId: AttachmentId, messageID: Long)
    fun insertAttachment(messageId: Long, attachmentId: AttachmentId, stream : InputStream)
    fun updateAudioAttachmentDuration(attachmentId: AttachmentId, durationMs: Long, threadId: Long)
    fun isMmsOutgoing(mmsMessageId: Long): Boolean
    fun isOutgoingMessage(timestamp: Long): Boolean
    fun handleSuccessfulAttachmentUpload(attachmentId: Long, attachmentStream: SignalServiceAttachmentStream, attachmentKey: ByteArray, uploadResult: UploadResult)
    fun handleFailedAttachmentUpload(attachmentId: Long)
    fun getMessageForQuote(timestamp: Long, author: Address): Triple<Long, Boolean, String>?
    fun getAttachmentsAndLinkPreviewFor(mmsId: Long): List<Attachment>
    fun getMessageBodyFor(timestamp: Long, author: String): String
    fun getAttachmentIDsFor(messageID: Long): List<Long>
    fun getLinkPreviewAttachmentIDFor(messageID: Long): Long?
    fun getIndividualRecipientForMms(mmsId: Long): Recipient?
}<|MERGE_RESOLUTION|>--- conflicted
+++ resolved
@@ -22,12 +22,8 @@
     fun getMessageID(serverId: Long, threadId: Long): Pair<Long, Boolean>?
     fun getMessageIDs(serverIDs: List<Long>, threadID: Long): Pair<List<Long>, List<Long>>
     fun deleteMessage(messageID: Long, isSms: Boolean)
-<<<<<<< HEAD
+    fun deleteMessages(messageIDs: List<Long>, threadId: Long, isSms: Boolean)
     fun updateMessageAsDeleted(timestamp: Long, author: String): Long?
-=======
-    fun deleteMessages(messageIDs: List<Long>, threadId: Long, isSms: Boolean)
-    fun updateMessageAsDeleted(timestamp: Long, author: String)
->>>>>>> 025989f9
     fun getServerHashForMessage(messageID: Long): String?
     fun getDatabaseAttachment(attachmentId: Long): DatabaseAttachment?
     fun getAttachmentStream(attachmentId: Long): SessionServiceAttachmentStream?
