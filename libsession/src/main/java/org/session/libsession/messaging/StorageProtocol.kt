--- conflicted
+++ resolved
@@ -164,7 +164,9 @@
     /// Returns the ID of the `TSIncomingMessage` that was constructed.
     fun persist(message: VisibleMessage, quotes: QuoteModel?, linkPreview: List<LinkPreview?>, groupPublicKey: String?, openGroupID: String?, attachments: List<Attachment>): Long?
 
-<<<<<<< HEAD
+    // Data Extraction Notification
+    fun insertDataExtractionNotificationMessage(senderPublicKey: String, message: DataExtractionNotificationInfoMessage, sentTimestamp: Long)
+
     // DEPRECATED
     fun getAuthToken(server: String): String?
     fun setAuthToken(server: String, newValue: String?)
@@ -188,8 +190,4 @@
     fun setOpenGroupDisplayName(publicKey: String, channel: Long, server: String, displayName: String)
     fun getOpenGroupDisplayName(publicKey: String, channel: Long, server: String): String?
 
-=======
-    // Data Extraction Notification
-    fun insertDataExtractionNotificationMessage(senderPublicKey: String, message: DataExtractionNotificationInfoMessage, sentTimestamp: Long)
->>>>>>> 11aed5da
 }