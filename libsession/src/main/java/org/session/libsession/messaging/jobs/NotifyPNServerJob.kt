package org.session.libsession.messaging.jobs

import com.esotericsoftware.kryo.Kryo
import com.esotericsoftware.kryo.io.Input
import com.esotericsoftware.kryo.io.Output
import okhttp3.MediaType
import okhttp3.Request
import okhttp3.RequestBody
import org.session.libsession.messaging.jobs.Job.Companion.MAX_BUFFER_SIZE
<<<<<<< HEAD

import org.session.libsession.messaging.sending_receiving.notifications.Server
=======
import org.session.libsession.messaging.sending_receiving.notifications.PushNotificationAPI
>>>>>>> d39cf275
import org.session.libsession.messaging.utilities.Data
import org.session.libsession.snode.OnionRequestAPI
import org.session.libsession.snode.SnodeMessage
import org.session.libsession.snode.Version
import org.session.libsignal.utilities.JsonUtil
import org.session.libsignal.utilities.Log
import org.session.libsignal.utilities.retryIfNeeded

class NotifyPNServerJob(val message: SnodeMessage) : Job {
    override var delegate: JobDelegate? = null
    override var id: String? = null
    override var failureCount: Int = 0

    override val maxFailureCount: Int = 20
    companion object {
        val KEY: String = "NotifyPNServerJob"

        // Keys used for database storage
        private val MESSAGE_KEY = "message"
    }

<<<<<<< HEAD
    override fun execute(dispatcherName: String) {
        val server = Server.LEGACY
=======
    override suspend fun execute(dispatcherName: String) {
        val server = PushNotificationAPI.server
>>>>>>> d39cf275
        val parameters = mapOf( "data" to message.data, "send_to" to message.recipient )
        val url = "${server.url}/notify"
        val body = RequestBody.create(MediaType.get("application/json"), JsonUtil.toJson(parameters))
        val request = Request.Builder().url(url).post(body).build()
        retryIfNeeded(4) {
            OnionRequestAPI.sendOnionRequest(
                request,
                server.url,
                server.publicKey,
                Version.V2
            ) success { response ->
                when (response.code) {
                    null, 0 -> Log.d("NotifyPNServerJob", "Couldn't notify PN server due to error: ${response.message}.")
                }
            } fail { exception ->
                Log.d("NotifyPNServerJob", "Couldn't notify PN server due to error: $exception.")
            }
        } success {
            handleSuccess(dispatcherName)
        } fail {
            handleFailure(dispatcherName, it)
        }
    }

    private fun handleSuccess(dispatcherName: String) {
        delegate?.handleJobSucceeded(this, dispatcherName)
    }

    private fun handleFailure(dispatcherName: String, error: Exception) {
        delegate?.handleJobFailed(this, dispatcherName, error)
    }

    override fun serialize(): Data {
        val kryo = Kryo()
        kryo.isRegistrationRequired = false
        val serializedMessage = ByteArray(4096)
        val output = Output(serializedMessage, MAX_BUFFER_SIZE)
        kryo.writeObject(output, message)
        output.close()
        return Data.Builder()
            .putByteArray(MESSAGE_KEY, serializedMessage)
            .build();
    }

    override fun getFactoryKey(): String {
        return KEY
    }

    class Factory : Job.Factory<NotifyPNServerJob> {

        override fun create(data: Data): NotifyPNServerJob {
            val serializedMessage = data.getByteArray(MESSAGE_KEY)
            val kryo = Kryo()
            kryo.isRegistrationRequired = false
            val input = Input(serializedMessage)
            val message = kryo.readObject(input, SnodeMessage::class.java)
            input.close()
            return NotifyPNServerJob(message)
        }
    }
}<|MERGE_RESOLUTION|>--- conflicted
+++ resolved
@@ -7,12 +7,7 @@
 import okhttp3.Request
 import okhttp3.RequestBody
 import org.session.libsession.messaging.jobs.Job.Companion.MAX_BUFFER_SIZE
-<<<<<<< HEAD
-
 import org.session.libsession.messaging.sending_receiving.notifications.Server
-=======
-import org.session.libsession.messaging.sending_receiving.notifications.PushNotificationAPI
->>>>>>> d39cf275
 import org.session.libsession.messaging.utilities.Data
 import org.session.libsession.snode.OnionRequestAPI
 import org.session.libsession.snode.SnodeMessage
@@ -34,13 +29,8 @@
         private val MESSAGE_KEY = "message"
     }
 
-<<<<<<< HEAD
-    override fun execute(dispatcherName: String) {
+    override suspend fun execute(dispatcherName: String) {
         val server = Server.LEGACY
-=======
-    override suspend fun execute(dispatcherName: String) {
-        val server = PushNotificationAPI.server
->>>>>>> d39cf275
         val parameters = mapOf( "data" to message.data, "send_to" to message.recipient )
         val url = "${server.url}/notify"
         val body = RequestBody.create(MediaType.get("application/json"), JsonUtil.toJson(parameters))
