--- conflicted
+++ resolved
@@ -125,14 +125,9 @@
                     isPromotion = false,
                     inviteeAccountIds = failures.map { it.first },
                     groupName = groupName.orEmpty(),
-<<<<<<< HEAD
                     underlying = firstError,
-                ).format(MessagingModuleConfiguration.shared.context, storage).let {
-=======
-                    underlying = failures.first().second.exceptionOrNull()!!,
                 ).format(MessagingModuleConfiguration.shared.context,
                     MessagingModuleConfiguration.shared.usernameUtils).let {
->>>>>>> d64a40af
                     withContext(Dispatchers.Main) {
                         toaster.toast(it, Toast.LENGTH_LONG)
                     }
