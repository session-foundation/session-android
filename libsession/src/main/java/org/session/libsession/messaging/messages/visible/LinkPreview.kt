--- conflicted
+++ resolved
@@ -34,11 +34,7 @@
         return (title != null && url != null && attachmentID != null)
     }
 
-<<<<<<< HEAD
     fun toProto(): SignalServiceProtos.DataMessage.Preview? {
-=======
-    override fun toProto(messageDataProvider: MessageDataProvider): SignalServiceProtos.DataMessage.Preview? {
->>>>>>> f642e76c
         val url = url
         if (url == null) {
             Log.w(TAG, "Couldn't construct link preview proto from: $this")
@@ -60,8 +56,4 @@
             return null
         }
     }
-
-    override fun toProto(): SignalServiceProtos.DataMessage.Preview? {
-        TODO("Not implemented")
-    }
 }