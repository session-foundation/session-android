package org.session.libsession.messaging.jobs

import com.google.protobuf.ByteString
import kotlinx.coroutines.Dispatchers
import kotlinx.coroutines.async
import kotlinx.coroutines.awaitAll
import kotlinx.coroutines.runBlocking
import nl.komponents.kovenant.Promise
import nl.komponents.kovenant.task
import org.session.libsession.messaging.MessagingModuleConfiguration
import org.session.libsession.messaging.messages.Message
import org.session.libsession.messaging.messages.control.CallMessage
import org.session.libsession.messaging.messages.control.ClosedGroupControlMessage
import org.session.libsession.messaging.messages.control.ConfigurationMessage
import org.session.libsession.messaging.messages.control.DataExtractionNotification
import org.session.libsession.messaging.messages.control.ExpirationTimerUpdate
import org.session.libsession.messaging.messages.control.MessageRequestResponse
import org.session.libsession.messaging.messages.control.ReadReceipt
import org.session.libsession.messaging.messages.control.SharedConfigurationMessage
import org.session.libsession.messaging.messages.control.TypingIndicator
import org.session.libsession.messaging.messages.control.UnsendRequest
import org.session.libsession.messaging.messages.visible.ParsedMessage
import org.session.libsession.messaging.messages.visible.VisibleMessage
import org.session.libsession.messaging.open_groups.OpenGroupApi
import org.session.libsession.messaging.sending_receiving.MessageReceiver
import org.session.libsession.messaging.sending_receiving.handle
import org.session.libsession.messaging.sending_receiving.handleOpenGroupReactions
import org.session.libsession.messaging.sending_receiving.handleUnsendRequest
import org.session.libsession.messaging.sending_receiving.handleVisibleMessage
import org.session.libsession.messaging.utilities.Data
import org.session.libsession.messaging.utilities.SessionId
import org.session.libsession.messaging.utilities.SodiumUtilities
import org.session.libsession.utilities.SSKEnvironment
import org.session.libsignal.protos.UtilProtos
import org.session.libsignal.utilities.IdPrefix
import org.session.libsignal.utilities.Log

data class MessageReceiveParameters(
    val data: ByteArray,
    val serverHash: String? = null,
    val openGroupMessageServerID: Long? = null,
    val reactions: Map<String, OpenGroupApi.Reaction>? = null
)

class BatchMessageReceiveJob(
    val messages: List<MessageReceiveParameters>,
    val openGroupID: String? = null
) : Job {

    override var delegate: JobDelegate? = null
    override var id: String? = null
    override var failureCount: Int = 0
    override val maxFailureCount: Int = 1 // handled in JobQueue onJobFailed
    // Failure Exceptions must be retryable if they're a  MessageReceiver.Error
    val failures = mutableListOf<MessageReceiveParameters>()

    companion object {
        const val TAG = "BatchMessageReceiveJob"
        const val KEY = "BatchMessageReceiveJob"

        const val BATCH_DEFAULT_NUMBER = 512

        // used for processing messages that don't have a thread and shouldn't create one
        const val NO_THREAD_MAPPING = -1L

        // Keys used for database storage
        private val NUM_MESSAGES_KEY = "numMessages"
        private val DATA_KEY = "data"
        private val SERVER_HASH_KEY = "serverHash"
        private val OPEN_GROUP_MESSAGE_SERVER_ID_KEY = "openGroupMessageServerID"
        private val OPEN_GROUP_ID_KEY = "open_group_id"
    }

    private fun shouldCreateThread(parsedMessage: ParsedMessage): Boolean {
        val message = parsedMessage.message
        if (message is VisibleMessage) return true
        else { // message is control message otherwise
            return when(message) {
                is SharedConfigurationMessage -> false
                is ClosedGroupControlMessage -> false // message.kind is ClosedGroupControlMessage.Kind.New && !message.isSenderSelf
                is DataExtractionNotification -> false
                is MessageRequestResponse -> false
                is ExpirationTimerUpdate -> false
                is ConfigurationMessage -> false
                is TypingIndicator -> false
                is UnsendRequest -> false
                is ReadReceipt -> false
                is CallMessage -> false // TODO: maybe
                else -> false // shouldn't happen, or I guess would be Visible
            }
        }
    }

    override suspend fun execute(dispatcherName: String) {
        executeAsync(dispatcherName).get()
    }

    fun executeAsync(dispatcherName: String): Promise<Unit, Exception> {
        return task {
            val threadMap = mutableMapOf<Long, MutableList<ParsedMessage>>()
            val storage = MessagingModuleConfiguration.shared.storage
            val context = MessagingModuleConfiguration.shared.context
            val localUserPublicKey = storage.getUserPublicKey()
            val serverPublicKey = openGroupID?.let { storage.getOpenGroupPublicKey(it.split(".").dropLast(1).joinToString(".")) }
            val currentClosedGroups = storage.getAllActiveClosedGroupPublicKeys()

            // parse and collect IDs
            messages.forEach { messageParameters ->
                val (data, serverHash, openGroupMessageServerID) = messageParameters
                try {
                    val (message, proto) = MessageReceiver.parse(data, openGroupMessageServerID, openGroupPublicKey = serverPublicKey, currentClosedGroups = currentClosedGroups)
                    message.serverHash = serverHash
                    val parsedParams = ParsedMessage(messageParameters, message, proto)
                    val threadID = Message.getThreadId(message, openGroupID, storage, shouldCreateThread(parsedParams)) ?: NO_THREAD_MAPPING
                    if (!threadMap.containsKey(threadID)) {
                        threadMap[threadID] = mutableListOf(parsedParams)
                    } else {
                        threadMap[threadID]!! += parsedParams
                    }
                } catch (e: Exception) {
                    when (e) {
                        is MessageReceiver.Error.DuplicateMessage, MessageReceiver.Error.SelfSend -> {
                            Log.i(TAG, "Couldn't receive message, failed with error: ${e.message} (id: $id)")
                        }
                        is MessageReceiver.Error -> {
                            if (!e.isRetryable) {
                                Log.e(TAG, "Couldn't receive message, failed permanently (id: $id)", e)
                            }
                            else {
                                Log.e(TAG, "Couldn't receive message, failed (id: $id)", e)
                                failures += messageParameters
                            }
                        }
                        else -> {
                            Log.e(TAG, "Couldn't receive message, failed (id: $id)", e)
                            failures += messageParameters
                        }
                    }
                }
            }

            // iterate over threads and persist them (persistence is the longest constant in the batch process operation)
            runBlocking(Dispatchers.IO) {
<<<<<<< HEAD
                val deferredThreadMap = threadMap.entries.map { (threadId, messages) ->
                    async {
                        // The LinkedHashMap should preserve insertion order
                        val messageIds = linkedMapOf<Long, Pair<Boolean, Boolean>>()

                        messages.forEach { (parameters, message, proto) ->
                            try {
                                when (message) {
                                    is VisibleMessage -> {
                                        MessageReceiver.updateExpiryIfNeeded(message, proto, openGroupID)
                                    val messageId = MessageReceiver.handleVisibleMessage(message, proto, openGroupID,
                                        runIncrement = false,
                                        runThreadUpdate = false,
                                        runProfileUpdate = true)
=======
>>>>>>> 1bb39399

                fun processMessages(threadId: Long, messages: List<ParsedMessage>) = async {
                    // The LinkedHashMap should preserve insertion order
                    val messageIds = linkedMapOf<Long, Pair<Boolean, Boolean>>()
                    val myLastSeen = storage.getLastSeen(threadId)
                    var newLastSeen = if (myLastSeen == -1L) 0 else myLastSeen
                    messages.forEach { (parameters, message, proto) ->
                        try {
                            when (message) {
                                is VisibleMessage -> {
                                    val isUserBlindedSender =
                                        message.sender == serverPublicKey?.let {
                                            SodiumUtilities.blindedKeyPair(
                                                it,
                                                MessagingModuleConfiguration.shared.getUserED25519KeyPair()!!
                                            )
                                        }?.let {
                                            SessionId(
                                                IdPrefix.BLINDED, it.publicKey.asBytes
                                            ).hexString
                                        }
                                    val sentTimestamp = message.sentTimestamp!!
                                    if (message.sender == localUserPublicKey || isUserBlindedSender) {
                                        if (sentTimestamp > newLastSeen) {
                                            newLastSeen =
                                                sentTimestamp // use sent timestamp here since that is technically the last one we have
                                        }
                                    }
                                    val messageId = MessageReceiver.handleVisibleMessage(
                                        message, proto, openGroupID, threadId,
                                        runThreadUpdate = false,
                                        runProfileUpdate = true
                                    )

                                    if (messageId != null && message.reaction == null) {
                                        messageIds[messageId] = Pair(
                                            (message.sender == localUserPublicKey || isUserBlindedSender),
                                            message.hasMention
                                        )
                                    }
                                    parameters.openGroupMessageServerID?.let {
                                        MessageReceiver.handleOpenGroupReactions(
                                            threadId,
                                            it,
                                            parameters.reactions
                                        )
                                    }
                                }

                                is UnsendRequest -> {
                                    val deletedMessageId =
                                        MessageReceiver.handleUnsendRequest(message)

                                    // If we removed a message then ensure it isn't in the 'messageIds'
                                    if (deletedMessageId != null) {
                                        messageIds.remove(deletedMessageId)
                                    }
                                }

                                else -> MessageReceiver.handle(message, proto, threadId, openGroupID)
                            }
                        } catch (e: Exception) {
                            Log.e(TAG, "Couldn't process message (id: $id)", e)
                            if (e is MessageReceiver.Error && !e.isRetryable) {
                                Log.e(TAG, "Message failed permanently (id: $id)", e)
                            } else {
                                Log.e(TAG, "Message failed (id: $id)", e)
                                failures += parameters
                            }
                        }
                    }
                    // increment unreads, notify, and update thread
                    // last seen will be the current last seen if not changed (re-computes the read counts for thread record)
                    // might have been updated from a different thread at this point
                    val currentLastSeen = storage.getLastSeen(threadId).let { if (it == -1L) 0 else it }
                    if (currentLastSeen > newLastSeen) {
                        newLastSeen = currentLastSeen
                    }
                    if (newLastSeen > 0 || currentLastSeen == 0L) {
                        storage.markConversationAsRead(threadId, newLastSeen, force = true)
                    }
                    storage.updateThread(threadId, true)
                    SSKEnvironment.shared.notificationManager.updateNotification(context, threadId)
                }

                val withoutDefault = threadMap.entries.filter { it.key != NO_THREAD_MAPPING }
                val noThreadMessages = threadMap[NO_THREAD_MAPPING] ?: listOf()
                val deferredThreadMap = withoutDefault.map { (threadId, messages) ->
                    processMessages(threadId, messages)
                }
                // await all thread processing
                deferredThreadMap.awaitAll()
                if (noThreadMessages.isNotEmpty()) {
                    processMessages(NO_THREAD_MAPPING, noThreadMessages).await()
                }
            }
            if (failures.isEmpty()) {
                handleSuccess(dispatcherName)
            } else {
                handleFailure(dispatcherName)
            }
        }
    }

    private fun handleSuccess(dispatcherName: String) {
        Log.i(TAG, "Completed processing of ${messages.size} messages (id: $id)")
        this.delegate?.handleJobSucceeded(this, dispatcherName)
    }

    private fun handleFailure(dispatcherName: String) {
        Log.i(TAG, "Handling failure of ${failures.size} messages (${messages.size - failures.size} processed successfully) (id: $id)")
        this.delegate?.handleJobFailed(this, dispatcherName, Exception("One or more jobs resulted in failure"))
    }

    override fun serialize(): Data {
        val arraySize = messages.size
        val dataArrays = UtilProtos.ByteArrayList.newBuilder()
            .addAllContent(messages.map(MessageReceiveParameters::data).map(ByteString::copyFrom))
            .build()
        val serverHashes = messages.map { it.serverHash.orEmpty() }
        val openGroupServerIds = messages.map { it.openGroupMessageServerID ?: -1L }
        return Data.Builder()
            .putInt(NUM_MESSAGES_KEY, arraySize)
            .putByteArray(DATA_KEY, dataArrays.toByteArray())
            .putString(OPEN_GROUP_ID_KEY, openGroupID)
            .putLongArray(OPEN_GROUP_MESSAGE_SERVER_ID_KEY, openGroupServerIds.toLongArray())
            .putStringArray(SERVER_HASH_KEY, serverHashes.toTypedArray())
            .build()
    }

    override fun getFactoryKey(): String = KEY

    class Factory : Job.Factory<BatchMessageReceiveJob> {
        override fun create(data: Data): BatchMessageReceiveJob {
            val numMessages = data.getInt(NUM_MESSAGES_KEY)
            val dataArrays = data.getByteArray(DATA_KEY)
            val contents =
                UtilProtos.ByteArrayList.parseFrom(dataArrays).contentList.map(ByteString::toByteArray)
            val serverHashes =
                if (data.hasStringArray(SERVER_HASH_KEY)) data.getStringArray(SERVER_HASH_KEY) else arrayOf()
            val openGroupMessageServerIDs = data.getLongArray(OPEN_GROUP_MESSAGE_SERVER_ID_KEY)
            val openGroupID = data.getStringOrDefault(OPEN_GROUP_ID_KEY, null)

            val parameters = (0 until numMessages).map { index ->
                val data = contents[index]
                val serverHash = serverHashes[index].let { if (it.isEmpty()) null else it }
                val serverId = openGroupMessageServerIDs[index].let { if (it == -1L) null else it }
                MessageReceiveParameters(data, serverHash, serverId)
            }

            return BatchMessageReceiveJob(parameters, openGroupID)
        }
    }

}<|MERGE_RESOLUTION|>--- conflicted
+++ resolved
@@ -141,23 +141,6 @@
 
             // iterate over threads and persist them (persistence is the longest constant in the batch process operation)
             runBlocking(Dispatchers.IO) {
-<<<<<<< HEAD
-                val deferredThreadMap = threadMap.entries.map { (threadId, messages) ->
-                    async {
-                        // The LinkedHashMap should preserve insertion order
-                        val messageIds = linkedMapOf<Long, Pair<Boolean, Boolean>>()
-
-                        messages.forEach { (parameters, message, proto) ->
-                            try {
-                                when (message) {
-                                    is VisibleMessage -> {
-                                        MessageReceiver.updateExpiryIfNeeded(message, proto, openGroupID)
-                                    val messageId = MessageReceiver.handleVisibleMessage(message, proto, openGroupID,
-                                        runIncrement = false,
-                                        runThreadUpdate = false,
-                                        runProfileUpdate = true)
-=======
->>>>>>> 1bb39399
 
                 fun processMessages(threadId: Long, messages: List<ParsedMessage>) = async {
                     // The LinkedHashMap should preserve insertion order
@@ -168,6 +151,7 @@
                         try {
                             when (message) {
                                 is VisibleMessage -> {
+                                    MessageReceiver.updateExpiryIfNeeded(message, proto, openGroupID)
                                     val isUserBlindedSender =
                                         message.sender == serverPublicKey?.let {
                                             SodiumUtilities.blindedKeyPair(
@@ -186,11 +170,10 @@
                                                 sentTimestamp // use sent timestamp here since that is technically the last one we have
                                         }
                                     }
-                                    val messageId = MessageReceiver.handleVisibleMessage(
-                                        message, proto, openGroupID, threadId,
+                                    valmessageId = MessageReceiver.handleVisibleMessage(message, proto, openGroupID,
+                                        threadId,
                                         runThreadUpdate = false,
-                                        runProfileUpdate = true
-                                    )
+                                        runProfileUpdate = true)
 
                                     if (messageId != null && message.reaction == null) {
                                         messageIds[messageId] = Pair(
