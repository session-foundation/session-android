--- conflicted
+++ resolved
@@ -63,11 +63,8 @@
     const val httpDefaultServer = "http://open.getsession.org"
 
     const val defaultServer = "https://open.getsession.org"
-<<<<<<< HEAD
-=======
 
     val pendingReactions = mutableListOf<PendingReaction>()
->>>>>>> 16ca97d2
 
     sealed class Error(message: String) : Exception(message) {
         object Generic : Error("An error occurred.")
