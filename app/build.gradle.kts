--- conflicted
+++ resolved
@@ -26,13 +26,8 @@
     exclude(module = "commons-logging")
 }
 
-<<<<<<< HEAD
 val canonicalVersionCode = 419
 val canonicalVersionName = "1.27.1"
-=======
-val canonicalVersionCode = 417
-val canonicalVersionName = "1.27.0"
->>>>>>> a697d149
 
 val postFixSize = 10
 val abiPostFix = mapOf(
