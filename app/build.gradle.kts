import com.android.build.api.dsl.VariantDimension
import com.android.build.api.variant.FilterConfiguration
import java.io.ByteArrayOutputStream

plugins {
    alias(libs.plugins.android.application)
    alias(libs.plugins.kotlin.android)
    alias(libs.plugins.kotlin.plugin.serialization)
    alias(libs.plugins.kotlin.plugin.compose)
    alias(libs.plugins.kotlin.plugin.parcelize)
    alias(libs.plugins.ksp)
    alias(libs.plugins.hilt.android)
    alias(libs.plugins.dependency.analysis)
    alias(libs.plugins.google.services)
    alias(libs.plugins.protobuf.compiler)

    id("generate-ip-country-data")
    id("rename-apk")
    id("witness")
}

val huaweiEnabled = project.properties["huawei"] != null
val hasIncludedLibSessionUtilProject: Boolean = System.getProperty("session.libsession_util.project.path", "").isNotBlank()

configurations.configureEach {
    exclude(module = "commons-logging")
}

val canonicalVersionCode = 432
<<<<<<< HEAD
val canonicalVersionName = "1.29.3"
=======
val canonicalVersionName = "1.30.0"
>>>>>>> 82f7adbf

val postFixSize = 10
val abiPostFix = mapOf(
    "armeabi-v7a" to 1,
    "arm64-v8a" to 2,
    "x86" to 3,
    "x86_64" to 4,
    "universal" to 5
)

val getGitHash = providers
    .exec {
        commandLine("git", "rev-parse", "--short", "HEAD")
    }
    .standardOutput
    .asText
    .map { it.trim() }

val firebaseEnabledVariants = listOf("play", "fdroid")
val nonPlayVariants = listOf("fdroid", "website") + if (huaweiEnabled) listOf("huawei") else emptyList()
val nonDebugBuildTypes = listOf("release", "releaseWithDebugMenu", "qa", "automaticQa")

fun VariantDimension.devNetDefaultOn(defaultOn: Boolean) {
    val fqEnumClass = "org.session.libsession.utilities.Environment"
    buildConfigField(
        fqEnumClass,
        "DEFAULT_ENVIRONMENT",
        if (defaultOn) "$fqEnumClass.DEV_NET" else "$fqEnumClass.MAIN_NET"
    )
}

fun VariantDimension.enablePermissiveNetworkSecurityConfig(permissive: Boolean) {
    manifestPlaceholders["network_security_config"] = if (permissive) {
        "@xml/network_security_configuration_permissive"
    } else {
        "@xml/network_security_configuration"
    }
}

fun VariantDimension.setAlternativeAppName(alternative: String?) {
    if (alternative != null) {
        manifestPlaceholders["app_name"] = alternative
    } else {
        manifestPlaceholders["app_name"] = "@string/app_name"
    }
}

fun VariantDimension.setAuthorityPostfix(postfix: String) {
    manifestPlaceholders["authority_postfix"] = postfix
    buildConfigField("String", "AUTHORITY_POSTFIX", "\"$postfix\"")
}

kotlin {
    compilerOptions {
        jvmToolchain(21)
    }
}

protobuf {
    protoc {
        artifact = libs.protoc.get().toString()
    }

    plugins {
        generateProtoTasks {
            all().forEach {
                it.builtins {
                    create("java") {
                    }
                }
            }
        }
    }
}

android {
    namespace = "network.loki.messenger"

    compileOptions {
        sourceCompatibility = JavaVersion.VERSION_21
        targetCompatibility = JavaVersion.VERSION_21
    }

    packaging {
        resources.excludes += listOf(
            "LICENSE.txt", "LICENSE", "NOTICE", "asm-license.txt",
            "META-INF/LICENSE", "META-INF/NOTICE", "META-INF/proguard/androidx-annotations.pro"
        )
    }

    splits {
        abi {
            isEnable = !huaweiEnabled
            reset()
            include("armeabi-v7a", "arm64-v8a", "x86", "x86_64")
            isUniversalApk = true
        }
    }

    buildFeatures {
        viewBinding = true
        buildConfig = true
    }

    defaultConfig {
        versionCode = canonicalVersionCode * postFixSize
        versionName = canonicalVersionName

        compileSdk = libs.versions.androidCompileSdkVersion.get().toInt()
        minSdk = libs.versions.androidMinSdkVersion.get().toInt()
        targetSdk = libs.versions.androidTargetSdkVersion.get().toInt()

        multiDexEnabled = true

        vectorDrawables.useSupportLibrary = true

        buildConfigField("long", "BUILD_TIMESTAMP", "${getLastCommitTimestamp()}L")
        buildConfigField("String", "GIT_HASH", "\"${getGitHash.get()}\"")
        buildConfigField("String", "CONTENT_PROXY_HOST", "\"contentproxy.signal.org\"")
        buildConfigField("int", "CONTENT_PROXY_PORT", "443")
        buildConfigField("String", "USER_AGENT", "\"OWA\"")
        buildConfigField("int", "CANONICAL_VERSION_CODE", "$canonicalVersionCode")

        testInstrumentationRunner = "androidx.test.runner.AndroidJUnitRunner"
        testInstrumentationRunnerArguments["clearPackageData"] = "true"
        testOptions {
            execution = "ANDROIDX_TEST_ORCHESTRATOR"
        }
    }

    buildTypes {
        getByName("release") {
            isMinifyEnabled = false

            devNetDefaultOn(false)
            enablePermissiveNetworkSecurityConfig(false)
            setAlternativeAppName(null)
            setAuthorityPostfix("")
        }

        create("releaseWithDebugMenu") {
            initWith(getByName("release"))

            matchingFallbacks += "release"
        }

        create("qa") {
            initWith(getByName("release"))

            matchingFallbacks += "release"

            signingConfig = signingConfigs.getByName("debug")

            devNetDefaultOn(false)
            enablePermissiveNetworkSecurityConfig(true)

            setAlternativeAppName("Session QA")
            setAuthorityPostfix("")
        }

        create("automaticQa") {
            initWith(getByName("qa"))

            devNetDefaultOn(true)
            setAlternativeAppName("Session AQA")
        }

        getByName("debug") {
            isDefault = true
            isMinifyEnabled = false
            enableUnitTestCoverage = false
            signingConfig = signingConfigs.getByName("debug")

            applicationIdSuffix = ".${name}"
            enablePermissiveNetworkSecurityConfig(true)
            devNetDefaultOn(false)
            setAlternativeAppName("Session Debug")
            setAuthorityPostfix(".debug")
        }
    }

    sourceSets {
        getByName("test").apply {
            java.srcDirs("$projectDir/src/sharedTest/java")
            resources.srcDirs("$projectDir/src/main/assets")
        }

        val firebaseCommonDir = "src/firebaseCommon"
        firebaseEnabledVariants.forEach { variant ->
            maybeCreate(variant).java.srcDirs("$firebaseCommonDir/kotlin")
        }

        val nonPlayCommonDir = "src/nonPlayCommon"
        nonPlayVariants.forEach { variant ->
            maybeCreate(variant).apply {
                java.srcDirs("$nonPlayCommonDir/kotlin")
                resources.srcDirs("$nonPlayCommonDir/resources")
            }
        }

        val nonDebugDir = "src/nonDebug"
        nonDebugBuildTypes.forEach { buildType ->
            maybeCreate(buildType).apply {
                java.srcDirs("$nonDebugDir/kotlin")
                resources.srcDirs("$nonDebugDir/resources")
            }
        }
    }


    signingConfigs {
        create("play") {
            if (project.hasProperty("SESSION_STORE_FILE")) {
                storeFile = file(project.property("SESSION_STORE_FILE")!!)
                storePassword = project.property("SESSION_STORE_PASSWORD") as? String
                keyAlias = project.property("SESSION_KEY_ALIAS") as? String
                keyPassword = project.property("SESSION_KEY_PASSWORD") as? String
            }
        }

        if (huaweiEnabled) {
            create("huawei") {
                if (project.hasProperty("SESSION_HUAWEI_STORE_FILE")) {
                    storeFile = file(project.property("SESSION_HUAWEI_STORE_FILE")!!)
                    storePassword = project.property("SESSION_HUAWEI_STORE_PASSWORD") as? String
                    keyAlias = project.property("SESSION_HUAWEI_KEY_ALIAS") as? String
                    keyPassword = project.property("SESSION_HUAWEI_KEY_PASSWORD") as? String
                }
            }
        }

        getByName("debug") {
            storeFile = file("${rootProject.projectDir}/etc/debug.keystore")
            storePassword = "android"
            keyAlias = "androiddebugkey"
            keyPassword = "android"
        }
    }


    flavorDimensions += "distribution"
    productFlavors {
        create("play") {
            isDefault = true
            dimension = "distribution"
            buildConfigField("boolean", "PLAY_STORE_DISABLED", "false")
            buildConfigField("org.session.libsession.utilities.Device", "DEVICE", "org.session.libsession.utilities.Device.ANDROID")
            buildConfigField("String", "PUSH_KEY_SUFFIX", "\"\"")
            signingConfig = signingConfigs.getByName("play")
        }

        create("fdroid") {
            initWith(getByName("play"))
        }

        if (huaweiEnabled) {
            create("huawei") {
                dimension = "distribution"
                buildConfigField("boolean", "PLAY_STORE_DISABLED", "true")
                buildConfigField("org.session.libsession.utilities.Device", "DEVICE", "org.session.libsession.utilities.Device.HUAWEI")
                buildConfigField("String", "PUSH_KEY_SUFFIX", "\"_HUAWEI\"")
                signingConfig = signingConfigs.getByName("huawei")
            }
        }

        create("website") {
            initWith(getByName("play"))

            buildConfigField("boolean", "PLAY_STORE_DISABLED", "true")
        }

    }

    testOptions {
        unitTests.isIncludeAndroidResources = true
    }

    lint {
        abortOnError = true
        baseline = file("lint-baseline.xml")
    }

    tasks.register<JacocoReport>("testPlayDebugUnitTestCoverageReport") {
        dependsOn("testPlayDebugUnitTest")

        reports {
            xml.required.set(true)
        }

        val fileFilter = emptyList<String>()
        val mainSrc = "$projectDir/src/main/java"
        val buildDir = project.layout.buildDirectory.get().asFile
        val kotlinDebugTree = fileTree("${buildDir}/tmp/kotlin-classes/playDebug") {
            exclude(fileFilter)
        }

        classDirectories.setFrom(files(kotlinDebugTree))
        sourceDirectories.setFrom(files(mainSrc))
        executionData.setFrom(file("${buildDir}/outputs/unit_test_code_coverage/playDebugUnitTest/testPlayDebugUnitTest.exec"))
    }

    testNamespace = "network.loki.messenger.test"
}

dependencies {
    implementation(project(":content-descriptions"))

    ksp(libs.androidx.hilt.compiler)
    ksp(libs.dagger.hilt.compiler)
    ksp(libs.glide.ksp)
    implementation(libs.androidx.hilt.navigation.compose)
    implementation(libs.androidx.hilt.work)
    implementation(libs.roundedimageview)
    implementation(libs.hilt.android)
    implementation(libs.androidx.appcompat)
    implementation(libs.androidx.recyclerview)
    implementation(libs.material)
    implementation(libs.flexbox)
    implementation(libs.androidx.cardview)
    implementation(libs.androidx.legacy.preference.v14)
    implementation(libs.androidx.preference.ktx)
    implementation(libs.androidx.exifinterface)
    implementation(libs.androidx.constraintlayout)
    implementation(libs.androidx.lifecycle.process)
    implementation(libs.androidx.lifecycle.viewmodel.compose)
    implementation(libs.androidx.activity.compose)
    implementation(libs.androidx.fragment.ktx)
    implementation(libs.androidx.core.ktx)
    implementation(libs.androidx.interpolator)

    // Add firebase dependencies to specific variants
    for (variant in firebaseEnabledVariants) {
        val configuration = configurations.maybeCreate("${variant}Implementation")
        configuration(libs.firebase.messaging) {
            exclude(group = "com.google.firebase", module = "firebase-core")
            exclude(group = "com.google.firebase", module = "firebase-analytics")
            exclude(group = "com.google.firebase", module = "firebase-measurement-connector")
        }
    }

    val playImplementation = configurations.maybeCreate("playImplementation")
    playImplementation(libs.google.play.review)
    playImplementation(libs.google.play.review.ktx)

    if (huaweiEnabled) {
        val huaweiImplementation = configurations.maybeCreate("huaweiImplementation")
        huaweiImplementation(libs.huawei.push)
    }

    implementation(libs.androidx.media3.exoplayer)
    implementation(libs.androidx.media3.ui)
    implementation(libs.conscrypt.android)
    implementation(libs.android)
    implementation(libs.photoview)
    implementation(libs.glide)
    implementation(libs.glide.compose)
    implementation(libs.coil.compose)
    implementation(libs.coil.gif)
    implementation(libs.android.image.cropper)
    implementation(libs.subsampling.scale.image.view) {
        exclude(group = "com.android.support", module = "support-annotations")
    }
    implementation(libs.stream)
    implementation(libs.androidx.sqlite.ktx)
    implementation(libs.sqlcipher.android)
    implementation(libs.kotlinx.serialization.json)
    implementation(libs.protobuf.java)
    implementation(libs.jackson.databind)
    implementation(libs.okhttp)
    implementation(libs.phrase)
    implementation(libs.copper.flow)
    implementation(libs.kotlinx.coroutines.android)
    implementation(libs.kotlinx.coroutines.guava)
    implementation(libs.kovenant)
    implementation(libs.kovenant.android)
    implementation(libs.opencsv)
    implementation(libs.androidx.work.runtime.ktx)
    implementation(libs.rxbinding)

    if (hasIncludedLibSessionUtilProject) {
        implementation(
            group = libs.libsession.util.android.get().group,
            name = libs.libsession.util.android.get().name,
            version = "dev-snapshot"
        )
    } else {
        implementation(libs.libsession.util.android)
    }

    implementation(libs.kryo)
    testImplementation(libs.junit)
    testImplementation(libs.assertj.core)
    testImplementation(libs.mockito.kotlin)
    androidTestImplementation(libs.mockito.core)
    androidTestImplementation(libs.mockito.kotlin)
    testImplementation(libs.androidx.core)
    testImplementation(libs.androidx.core.testing)
    testImplementation(libs.kotlinx.coroutines.testing)
    androidTestImplementation(libs.kotlinx.coroutines.testing)
    androidTestImplementation(libs.androidx.core)
    androidTestImplementation(libs.androidx.runner)
    androidTestImplementation(libs.androidx.rules)

    androidTestImplementation(libs.androidx.junit)
    androidTestImplementation(libs.androidx.truth)
    testImplementation(libs.truth)
    androidTestImplementation(libs.truth)
    testRuntimeOnly(libs.mockito.core)

    androidTestImplementation(libs.androidx.espresso.core)
    androidTestImplementation(libs.androidx.espresso.contrib)
    androidTestImplementation(libs.androidx.espresso.intents)
    androidTestImplementation(libs.androidx.espresso.accessibility)
    androidTestImplementation(libs.androidx.espresso.web)
    androidTestImplementation(libs.androidx.idling.concurrent)
    androidTestImplementation(libs.androidx.espresso.idling.resource)
    androidTestImplementation(libs.androidx.compose.ui.test.junit4)
    debugImplementation(libs.androidx.compose.ui.test.manifest)
    androidTestUtil(libs.androidx.orchestrator)

    testImplementation(libs.robolectric)
    testImplementation(libs.robolectric.shadows.multidex)
    testImplementation(libs.conscrypt.openjdk.uber)
    testImplementation(libs.turbine)

    implementation(platform(libs.androidx.compose.bom))
    testImplementation(platform(libs.androidx.compose.bom))
    androidTestImplementation(platform(libs.androidx.compose.bom))

    implementation(libs.androidx.compose.ui)
    implementation(libs.androidx.compose.animation)
    implementation(libs.androidx.compose.ui.tooling)
    implementation(libs.androidx.compose.foundation.layout)
    implementation(libs.androidx.compose.material3)

    androidTestImplementation(libs.androidx.ui.test.junit4.android)
    debugImplementation(libs.androidx.compose.ui.test.manifest)

    implementation(libs.androidx.navigation.compose)

    implementation(libs.accompanist.permissions)

    implementation(libs.androidx.camera.camera2)
    implementation(libs.androidx.camera.lifecycle)
    implementation(libs.androidx.camera.view)

    implementation(libs.zxing.core)

    implementation(libs.androidx.biometric)

    playImplementation(libs.android.billing)
    playImplementation(libs.android.billing.ktx)

    debugImplementation(libs.sqlite.web.viewer)
}

fun getLastCommitTimestamp(): String {
    return ByteArrayOutputStream().use { os ->
        os.toString() + "000"
    }
}

fun autoResConfig(): List<String> {
    val files = mutableListOf<String>()
    val root = file("src/main/res")
    root.listFiles()?.forEach { files.add(it.name) }
    return listOf("en") + files.mapNotNull { it.takeIf { f -> f.startsWith("values-") }?.substringAfter("values-") }
        .sorted()
}

// Assign version code postfix to APKs based on ABI
androidComponents {
    onVariants { variant ->
        variant.outputs.forEach { output ->
            val abiName = output.filters.firstOrNull { it.filterType == FilterConfiguration.FilterType.ABI }?.identifier ?: "universal"
            val versionCodeAdditions = checkNotNull(abiPostFix[abiName]) { "$abiName does not exist" }
            output.versionCode.set(canonicalVersionCode * postFixSize + versionCodeAdditions)
        }
    }
}

// Only enable google services tasks for firebase-enabled variants
androidComponents {
    finalizeDsl {
        tasks.named { it.contains("GoogleServices") }
            .configureEach {
                enabled = firebaseEnabledVariants.any { name.contains(it, true) }
            }
    }
}<|MERGE_RESOLUTION|>--- conflicted
+++ resolved
@@ -26,12 +26,8 @@
     exclude(module = "commons-logging")
 }
 
-val canonicalVersionCode = 432
-<<<<<<< HEAD
-val canonicalVersionName = "1.29.3"
-=======
+val canonicalVersionCode = 433
 val canonicalVersionName = "1.30.0"
->>>>>>> 82f7adbf
 
 val postFixSize = 10
 val abiPostFix = mapOf(
