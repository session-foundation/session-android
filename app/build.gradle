--- conflicted
+++ resolved
@@ -154,11 +154,7 @@
     testImplementation 'org.robolectric:shadows-multidex:4.4'
 }
 
-<<<<<<< HEAD
-def canonicalVersionCode = 222
-=======
 def canonicalVersionCode = 221
->>>>>>> 71d2c1d1
 def canonicalVersionName = "1.11.9"
 
 def postFixSize = 10
@@ -237,7 +233,6 @@
 
     buildTypes {
         release {
-            debuggable true
             minifyEnabled false
         }
         debug {
