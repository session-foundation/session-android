buildscript {
    repositories {
        google()
        mavenCentral()
    }
    dependencies {
        classpath 'com.android.tools.build:gradle:4.2.2'
        classpath files('libs/gradle-witness.jar')
        classpath "org.jetbrains.kotlin:kotlin-gradle-plugin:$kotlinVersion"
        classpath "org.jetbrains.kotlin:kotlin-serialization:$kotlinVersion"
        classpath "com.google.gms:google-services:4.3.10"
        classpath "com.google.dagger:hilt-android-gradle-plugin:$daggerVersion"
    }
}

apply plugin: 'com.android.application'
apply plugin: 'kotlin-android'
apply plugin: 'witness'
apply plugin: 'kotlin-kapt'
apply plugin: 'kotlin-parcelize'
apply plugin: 'com.google.gms.google-services'
apply plugin: 'kotlinx-serialization'
apply plugin: 'dagger.hilt.android.plugin'

configurations.all {
    exclude module: "commons-logging"
}

dependencies {
    implementation 'androidx.appcompat:appcompat:1.2.0'
    implementation 'androidx.recyclerview:recyclerview:1.1.0'
    implementation 'com.google.android.material:material:1.2.1'
    implementation 'androidx.legacy:legacy-support-v13:1.0.0'
    implementation 'androidx.cardview:cardview:1.0.0'
    implementation 'androidx.preference:preference-ktx:1.1.1'
    implementation 'androidx.legacy:legacy-preference-v14:1.0.0'
    implementation 'androidx.gridlayout:gridlayout:1.0.0'
    implementation 'androidx.exifinterface:exifinterface:1.3.3'
    implementation 'androidx.constraintlayout:constraintlayout:2.1.3'
    implementation "androidx.lifecycle:lifecycle-common-java8:$lifecycleVersion"
    implementation "androidx.lifecycle:lifecycle-viewmodel-ktx:$lifecycleVersion"
    implementation "androidx.lifecycle:lifecycle-runtime-ktx:$lifecycleVersion"
    implementation "androidx.lifecycle:lifecycle-livedata-ktx:$lifecycleVersion"
    implementation "androidx.lifecycle:lifecycle-process:$lifecycleVersion"
    implementation 'androidx.activity:activity-ktx:1.2.2'
    implementation 'androidx.fragment:fragment-ktx:1.3.2'
    implementation "androidx.core:core-ktx:1.3.2"
    implementation "androidx.work:work-runtime-ktx:2.4.0"
    implementation ("com.google.firebase:firebase-messaging:18.0.0") {
        exclude group: 'com.google.firebase', module: 'firebase-core'
        exclude group: 'com.google.firebase', module: 'firebase-analytics'
        exclude group: 'com.google.firebase', module: 'firebase-measurement-connector'
    }
    implementation 'com.google.android.exoplayer:exoplayer-core:2.9.1'
    implementation 'com.google.android.exoplayer:exoplayer-ui:2.9.1'
    implementation 'org.conscrypt:conscrypt-android:2.0.0'
    implementation 'org.signal:aesgcmprovider:0.0.3'
    implementation 'org.whispersystems:webrtc-android:M77'
    implementation "me.leolin:ShortcutBadger:1.1.16"
    implementation 'se.emilsjolander:stickylistheaders:2.7.0'
    implementation 'com.jpardogo.materialtabstrip:library:1.0.9'
    implementation 'org.apache.httpcomponents:httpclient-android:4.3.5'
    implementation 'commons-net:commons-net:3.7.2'
    implementation 'com.github.chrisbanes:PhotoView:2.1.3'
    implementation "com.github.bumptech.glide:glide:$glideVersion"
    annotationProcessor "com.github.bumptech.glide:compiler:$glideVersion"
    kapt "com.github.bumptech.glide:compiler:$glideVersion"
    implementation 'com.makeramen:roundedimageview:2.1.0'
    implementation 'com.pnikosis:materialish-progress:1.5'
    implementation 'org.greenrobot:eventbus:3.0.0'
    implementation 'pl.tajchert:waitingdots:0.1.0'
    implementation 'com.theartofdev.edmodo:android-image-cropper:2.8.0'
    implementation 'com.melnykov:floatingactionbutton:1.3.0'
    implementation 'com.google.zxing:android-integration:3.1.0'
    implementation "com.google.dagger:hilt-android:$daggerVersion"
    kapt "com.google.dagger:hilt-compiler:$daggerVersion"
    implementation 'mobi.upod:time-duration-picker:1.1.3'
    implementation 'com.google.zxing:core:3.2.1'
    implementation ('com.davemorrissey.labs:subsampling-scale-image-view:3.6.0') {
        exclude group: 'com.android.support', module: 'support-annotations'
    }
    implementation ('cn.carbswang.android:NumberPickerView:1.0.9') {
        exclude group: 'com.android.support', module: 'appcompat-v7'
    }
    implementation ('com.tomergoldst.android:tooltips:1.0.6') {
        exclude group: 'com.android.support', module: 'appcompat-v7'
    }
    implementation ('com.klinkerapps:android-smsmms:4.0.1') {
        exclude group: 'com.squareup.okhttp', module: 'okhttp'
        exclude group: 'com.squareup.okhttp', module: 'okhttp-urlconnection'
    }
    implementation 'com.annimon:stream:1.1.8'
    implementation ('com.takisoft.fix:colorpicker:0.9.1') {
        exclude group: 'com.android.support', module: 'appcompat-v7'
        exclude group: 'com.android.support', module: 'recyclerview-v7'
    }
    implementation 'com.codewaves.stickyheadergrid:stickyheadergrid:0.9.4'
    implementation 'com.github.dmytrodanylyk.circular-progress-button:library:1.1.3-S2'
    implementation 'org.signal:android-database-sqlcipher:3.5.9-S3'
    implementation ('com.googlecode.ez-vcard:ez-vcard:0.9.11') {
        exclude group: 'com.fasterxml.jackson.core'
        exclude group: 'org.freemarker'
    }
    implementation project(":libsignal")
    implementation project(":libsession")
    implementation "org.jetbrains.kotlinx:kotlinx-serialization-json:$kotlinxJsonVersion"
    implementation "org.whispersystems:curve25519-java:$curve25519Version"
    implementation 'com.goterl:lazysodium-android:5.0.2@aar'
    implementation "net.java.dev.jna:jna:5.8.0@aar"
    implementation "com.google.protobuf:protobuf-java:$protobufVersion"
    implementation "com.fasterxml.jackson.core:jackson-databind:$jacksonDatabindVersion"
    implementation "com.squareup.okhttp3:okhttp:$okhttpVersion"
    implementation "org.jetbrains.kotlin:kotlin-stdlib:$kotlinVersion"
    implementation "org.jetbrains.kotlinx:kotlinx-coroutines-android:$coroutinesVersion"
    implementation "nl.komponents.kovenant:kovenant:$kovenantVersion"
    implementation "nl.komponents.kovenant:kovenant-android:$kovenantVersion"
    implementation "com.github.lelloman:android-identicons:v11"
    implementation "com.prof.rssparser:rssparser:2.0.4"
    implementation "com.jakewharton.rxbinding3:rxbinding:3.1.0"
    implementation "com.github.tbruyelle:rxpermissions:0.10.2"
    implementation "com.github.ybq:Android-SpinKit:1.4.0"
    implementation "com.opencsv:opencsv:4.6"
    testImplementation 'junit:junit:4.12'
    testImplementation 'org.assertj:assertj-core:3.11.1'
    testImplementation "org.mockito:mockito-inline:4.0.0"
    testImplementation "org.mockito.kotlin:mockito-kotlin:$mockitoKotlinVersion"
    testImplementation 'org.powermock:powermock-api-mockito:1.6.1'
    testImplementation 'org.powermock:powermock-module-junit4:1.6.1'
    testImplementation 'org.powermock:powermock-module-junit4-rule:1.6.1'
    testImplementation 'org.powermock:powermock-classloading-xstream:1.6.1'
    testImplementation 'androidx.test:core:1.3.0'
    testImplementation "androidx.arch.core:core-testing:2.1.0"
    testImplementation "org.jetbrains.kotlinx:kotlinx-coroutines-test:$coroutinesVersion"
    androidTestImplementation "org.jetbrains.kotlinx:kotlinx-coroutines-test:$coroutinesVersion"
    // Core library
    androidTestImplementation 'androidx.test:core:1.4.0'

    // AndroidJUnitRunner and JUnit Rules
    androidTestImplementation 'androidx.test:runner:1.4.0'
    androidTestImplementation 'androidx.test:rules:1.4.0'

    // Assertions
    androidTestImplementation 'androidx.test.ext:junit:1.1.3'
    androidTestImplementation 'androidx.test.ext:truth:1.4.0'
    androidTestImplementation 'com.google.truth:truth:1.0'

    // Espresso dependencies
    androidTestImplementation 'androidx.test.espresso:espresso-core:3.4.0'
    androidTestImplementation 'androidx.test.espresso:espresso-contrib:3.4.0'
    androidTestImplementation 'androidx.test.espresso:espresso-intents:3.4.0'
    androidTestImplementation 'androidx.test.espresso:espresso-accessibility:3.4.0'
    androidTestImplementation 'androidx.test.espresso:espresso-web:3.4.0'
    androidTestImplementation 'androidx.test.espresso.idling:idling-concurrent:3.4.0'
    androidTestImplementation 'androidx.test.espresso:espresso-idling-resource:3.4.0'
    androidTestUtil 'androidx.test:orchestrator:1.4.0'

    testImplementation 'org.robolectric:robolectric:4.4'
    testImplementation 'org.robolectric:shadows-multidex:4.4'
}

<<<<<<< HEAD
def canonicalVersionCode = 259
def canonicalVersionName = "1.12.4"
=======
def canonicalVersionCode = 261
def canonicalVersionName = "1.11.20"
>>>>>>> 04dfe995

def postFixSize = 10
def abiPostFix = ['armeabi-v7a' : 1,
                  'arm64-v8a'   : 2,
                  'x86'         : 3,
                  'x86_64'      : 4,
                  'universal'   : 5]

android {
    compileSdkVersion androidCompileSdkVersion
    buildToolsVersion '29.0.3'
    useLibrary 'org.apache.http.legacy'

    dexOptions {
        javaMaxHeapSize "4g"
    }

    compileOptions {
        sourceCompatibility JavaVersion.VERSION_1_8
        targetCompatibility JavaVersion.VERSION_1_8
    }

    kotlinOptions {
        jvmTarget = '1.8'
    }

    packagingOptions {
        exclude 'LICENSE.txt'
        exclude 'LICENSE'
        exclude 'NOTICE'
        exclude 'asm-license.txt'
        exclude 'META-INF/LICENSE'
        exclude 'META-INF/NOTICE'
        exclude 'META-INF/proguard/androidx-annotations.pro'
    }

    splits {
        abi {
            enable true
            reset()
            include 'armeabi-v7a', 'arm64-v8a', 'x86', 'x86_64'
            universalApk true
        }
    }

    defaultConfig {
        versionCode canonicalVersionCode * postFixSize
        versionName canonicalVersionName

        minSdkVersion androidMinimumSdkVersion
        targetSdkVersion androidCompileSdkVersion

        multiDexEnabled = true

        vectorDrawables.useSupportLibrary = true
        project.ext.set("archivesBaseName", "session")

        buildConfigField "long", "BUILD_TIMESTAMP", getLastCommitTimestamp() + "L"
        buildConfigField "String", "CONTENT_PROXY_HOST", "\"contentproxy.signal.org\""
        buildConfigField "int", "CONTENT_PROXY_PORT", "443"
        buildConfigField "String", "USER_AGENT", "\"OWA\""
        buildConfigField "String[]", "LANGUAGES", "new String[]{\"" + autoResConfig().collect { s -> s.replace('-r', '_') }.join('", "') + '"}'
        buildConfigField "int", "CANONICAL_VERSION_CODE", "$canonicalVersionCode"

        resConfigs autoResConfig()
        testInstrumentationRunner "androidx.test.runner.AndroidJUnitRunner"
        // The following argument makes the Android Test Orchestrator run its
        // "pm clear" command after each test invocation. This command ensures
        // that the app's state is completely cleared between tests.
        testInstrumentationRunnerArguments clearPackageData: 'true'
        testOptions {
            execution 'ANDROIDX_TEST_ORCHESTRATOR'
        }
    }

    sourceSets {
        String sharedTestDir = 'src/sharedTest/java'
        test.java.srcDirs += sharedTestDir
        androidTest.java.srcDirs += sharedTestDir
    }

    buildTypes {
        release {
            minifyEnabled false
        }
        debug {
            minifyEnabled false
        }
    }

    flavorDimensions "distribution"
    productFlavors {
        play {
            ext.websiteUpdateUrl = "null"
            buildConfigField "boolean", "PLAY_STORE_DISABLED", "false"
            buildConfigField "String", "NOPLAY_UPDATE_URL", "$ext.websiteUpdateUrl"
        }

        website {
            ext.websiteUpdateUrl = "https://github.com/oxen-io/session-android/releases"
            buildConfigField "boolean", "PLAY_STORE_DISABLED", "true"
            buildConfigField "String", "NOPLAY_UPDATE_URL", "\"$ext.websiteUpdateUrl\""
        }
    }

    applicationVariants.all { variant ->
        variant.outputs.each { output ->
            def abiName = output.getFilter("ABI") ?: 'universal'
            def postFix = abiPostFix.get(abiName, 0)

            if (postFix >= postFixSize) throw new AssertionError("postFix is too large")
            output.outputFileName = output.outputFileName = "session-${variant.versionName}-${abiName}.apk"
            output.versionCodeOverride = canonicalVersionCode * postFixSize + postFix
        }
    }

    lintOptions {
        abortOnError true
        baseline file("lint-baseline.xml")
    }

    testOptions {
        unitTests {
            includeAndroidResources = true
        }
    }

    buildFeatures {
        dataBinding true
        viewBinding true
    }
}

static def getLastCommitTimestamp() {
    new ByteArrayOutputStream().withStream { os ->
        return os.toString() + "000"
    }
}

/**
 * Discovers supported languages listed as under the res/values- directory.
 */
def autoResConfig() {
    def files = new ArrayList<String>()
    def root = file("src/main/res")
    root.eachFile { f -> files.add(f.name) }
    ['en'] + files.collect { f -> f =~ /^values-([a-z]{2}(-r[A-Z]{2})?)$/ }
         .findAll { matcher -> matcher.find() }
         .collect { matcher -> matcher.group(1) }
         .sort()
}<|MERGE_RESOLUTION|>--- conflicted
+++ resolved
@@ -158,13 +158,8 @@
     testImplementation 'org.robolectric:shadows-multidex:4.4'
 }
 
-<<<<<<< HEAD
-def canonicalVersionCode = 259
-def canonicalVersionName = "1.12.4"
-=======
-def canonicalVersionCode = 261
-def canonicalVersionName = "1.11.20"
->>>>>>> 04dfe995
+def canonicalVersionCode = 262
+def canonicalVersionName = "1.12.5"
 
 def postFixSize = 10
 def abiPostFix = ['armeabi-v7a' : 1,
