package org.session.libsession.messaging.jobs

import android.content.Context
import dagger.assisted.Assisted
import dagger.assisted.AssistedFactory
import dagger.assisted.AssistedInject
import dagger.hilt.android.qualifiers.ApplicationContext
import okhttp3.HttpUrl.Companion.toHttpUrl
import okhttp3.HttpUrl.Companion.toHttpUrlOrNull
import org.session.libsession.database.MessageDataProvider
import org.session.libsession.database.StorageProtocol
import org.session.libsession.messaging.file_server.FileServerApi
import org.session.libsession.messaging.open_groups.OpenGroupApi
import org.session.libsession.messaging.sending_receiving.attachments.AttachmentId
import org.session.libsession.messaging.sending_receiving.attachments.AttachmentState
import org.session.libsession.messaging.sending_receiving.attachments.DatabaseAttachment
import org.session.libsession.messaging.utilities.Data
import org.session.libsession.snode.OnionRequestAPI
import org.session.libsession.utilities.Address
import org.session.libsession.utilities.DecodedAudio
import org.session.libsession.utilities.InputStreamMediaDataSource
import org.session.libsignal.exceptions.NonRetryableException
import org.session.libsignal.utilities.Base64
import org.session.libsignal.utilities.HTTP
import org.session.libsignal.utilities.Log
import org.thoughtcrime.securesms.attachments.AttachmentProcessor
import org.thoughtcrime.securesms.database.model.MessageId

class AttachmentDownloadJob @AssistedInject constructor(
    @Assisted("attachmentID") val attachmentID: Long,
    @Assisted val mmsMessageId: Long,
    private val storage: StorageProtocol,
    private val messageDataProvider: MessageDataProvider,
    private val attachmentProcessor: AttachmentProcessor,
    private val fileServerApi: FileServerApi,
) : Job {
    override var delegate: JobDelegate? = null
    override var id: String? = null
    override var failureCount: Int = 0

    // Error
    internal sealed class Error(val description: String) : Exception(description) {
        object NoAttachment : Error("No such attachment.")
        object NoThread: Error("Thread no longer exists")
        object NoSender: Error("Thread recipient or sender does not exist")
        object DuplicateData: Error("Attachment already downloaded")
    }

    // Settings
    override val maxFailureCount: Int = 2

    companion object {
        const val KEY: String = "AttachmentDownloadJob"

        // Keys used for database storage
        private val ATTACHMENT_ID_KEY = "attachment_id"
        private val TS_INCOMING_MESSAGE_ID_KEY = "tsIncoming_message_id"

        /**
         * Check if the attachment in the given message is eligible for download.
         *
         * Note that this function only checks for the eligibility of the attachment in the sense
         * of whether the download is allowed, it does not check if the download has already taken
         * place.
         */
        fun eligibleForDownload(
            threadID: Long,
            storage: StorageProtocol,
            messageDataProvider: MessageDataProvider,
            mmsId: Long
        ): Boolean {
            val threadRecipient = storage.getRecipientForThread(threadID) ?: return false

            // if we are the sender we are always eligible
            val selfSend = messageDataProvider.isOutgoingMessage(MessageId(mmsId, true))
            if (selfSend) {
                return true
            }

            return threadRecipient.autoDownloadAttachments == true
        }
    }

    override suspend fun execute(dispatcherName: String) {
        val threadID = storage.getThreadIdForMms(mmsMessageId)

        val handleFailure: (java.lang.Exception, attachmentId: AttachmentId?) -> Unit = { exception, attachment ->
            if(exception is HTTP.HTTPRequestFailedException && exception.statusCode == 404){
                attachment?.let { id ->
                    Log.d("AttachmentDownloadJob", "Setting attachment state = failed, have attachment")
                    messageDataProvider.setAttachmentState(AttachmentState.EXPIRED, id, mmsMessageId)
                } ?: run {
                    Log.d("AttachmentDownloadJob", "Setting attachment state = failed, don't have attachment")
                    messageDataProvider.setAttachmentState(AttachmentState.EXPIRED, AttachmentId(attachmentID,0), mmsMessageId)
                }
            } else if (exception == Error.NoAttachment
                    || exception == Error.NoThread
                    || exception == Error.NoSender
                    || (exception is OnionRequestAPI.HTTPRequestFailedAtDestinationException && exception.statusCode == 400)
                    || exception is NonRetryableException) {
                attachment?.let { id ->
                    Log.d("AttachmentDownloadJob", "Setting attachment state = failed, have attachment")
                    messageDataProvider.setAttachmentState(AttachmentState.FAILED, id, mmsMessageId)
                } ?: run {
                    Log.d("AttachmentDownloadJob", "Setting attachment state = failed, don't have attachment")
                    messageDataProvider.setAttachmentState(AttachmentState.FAILED, AttachmentId(attachmentID,0), mmsMessageId)
                }
                this.handlePermanentFailure(dispatcherName, exception)
            } else if (exception == Error.DuplicateData) {
                attachment?.let { id ->
                    Log.d("AttachmentDownloadJob", "Setting attachment state = done from duplicate data")
                    messageDataProvider.setAttachmentState(AttachmentState.DONE, id, mmsMessageId)
                } ?: run {
                    Log.d("AttachmentDownloadJob", "Setting attachment state = done from duplicate data")
                    messageDataProvider.setAttachmentState(AttachmentState.DONE, AttachmentId(attachmentID,0), mmsMessageId)
                }
                this.handleSuccess(dispatcherName)
            } else {
                if (failureCount + 1 >= maxFailureCount) {
                    attachment?.let { id ->
                        Log.d("AttachmentDownloadJob", "Setting attachment state = failed from max failure count, have attachment")
                        messageDataProvider.setAttachmentState(AttachmentState.FAILED, id, mmsMessageId)
                    } ?: run {
                        Log.d("AttachmentDownloadJob", "Setting attachment state = failed from max failure count, don't have attachment")
                        messageDataProvider.setAttachmentState(AttachmentState.FAILED, AttachmentId(attachmentID,0), mmsMessageId)
                    }
                }
                this.handleFailure(dispatcherName, exception)
            }
        }

        if (threadID < 0) {
            handleFailure(Error.NoThread, null)
            return
        }

        if (!eligibleForDownload(
                threadID = threadID,
                storage = storage,
                messageDataProvider = messageDataProvider,
                mmsId = mmsMessageId
            )) {
            handleFailure(Error.NoSender, null)
            return
        }

        val threadRecipient = storage.getRecipientForThread(threadID)

        var attachment: DatabaseAttachment? = null

        try {
            attachment = messageDataProvider.getDatabaseAttachment(attachmentID)
                ?: return handleFailure(Error.NoAttachment, null)
            if (attachment.hasData()) {
                handleFailure(Error.DuplicateData, attachment.attachmentId)
                return
            }
            messageDataProvider.setAttachmentState(AttachmentState.DOWNLOADING, attachment.attachmentId, this.mmsMessageId)

            val decrypted = if (threadRecipient?.address !is Address.Community) {
                Log.d("AttachmentDownloadJob", "downloading normal attachment")
                val r = runCatching { fileServerApi.parseAttachmentUrl(attachment.url.toHttpUrl()) }
                    .recover { throw NonRetryableException("Invalid file server URL", it) }
                    .getOrThrow()

                val key = requireNotNull(attachment.key) {
                    throw NonRetryableException("Missing attachment key")
                }.let(Base64::decode)

                val cipherText = fileServerApi.download(
                    fileId = r.fileId,
                    fileServer = r.fileServer
                ).body

                runCatching {
                    if (r.usesDeterministicEncryption) {
                        attachmentProcessor.decryptDeterministically(
                            ciphertext = cipherText,
                            key = key
                        )
                    } else {
                        attachmentProcessor.decryptAttachmentLegacy(
                            ciphertext = cipherText,
                            key = key,
                            digest = attachment.digest
                        )
                    }
                }.recover { throw NonRetryableException("Decryption failed", it) }
                    .getOrThrow()
            } else {
                Log.d("AttachmentDownloadJob", "downloading open group attachment")
                val url = attachment.url.toHttpUrlOrNull()!!
                val fileID = url.pathSegments.last()
                OpenGroupApi.download(fileID, room = threadRecipient.address.room, server = threadRecipient.address.serverUrl)
<<<<<<< HEAD
            }

            tempFile = createTempFile().also { file ->
                FileOutputStream(file).use {
                    it.write(downloadedData.data, downloadedData.offset, downloadedData.len)
                }
=======
>>>>>>> 7d036375
            }

            Log.d("AttachmentDownloadJob", "getting input stream")

            Log.d("AttachmentDownloadJob", "inserting attachment")
            messageDataProvider.insertAttachment(
                messageId = mmsMessageId,
                attachmentId = attachment.attachmentId,
                stream = decrypted.inputStream()
            )

            if (attachment.contentType.startsWith("audio/")) {
                // process the duration
                    try {
                        InputStreamMediaDataSource(decrypted.inputStream()).use { mediaDataSource ->
                            val durationMs = (DecodedAudio.create(mediaDataSource).totalDurationMicroseconds / 1000.0).toLong()
                            messageDataProvider.updateAudioAttachmentDuration(
                                attachment.attachmentId,
                                durationMs,
                                threadID
                            )
                        }
                    } catch (e: Exception) {
                        Log.e("Loki", "Couldn't process audio attachment", e)
                    }
            }
            Log.d("AttachmentDownloadJob", "deleting tempfile")
            Log.d("AttachmentDownloadJob", "succeeding job")
            handleSuccess(dispatcherName)
        } catch (e: Exception) {
            Log.e("AttachmentDownloadJob", "Error processing attachment download", e)
            return handleFailure(e,attachment?.attachmentId)
        }
    }

    private fun handleSuccess(dispatcherName: String) {
        Log.w("AttachmentDownloadJob", "Attachment downloaded successfully.")
        delegate?.handleJobSucceeded(this, dispatcherName)
    }

    private fun handlePermanentFailure(dispatcherName: String, e: Exception) {
        delegate?.handleJobFailedPermanently(this, dispatcherName, e)
    }

    private fun handleFailure(dispatcherName: String, e: Exception) {
        delegate?.handleJobFailed(this, dispatcherName, e)
    }

    override fun serialize(): Data {
        return Data.Builder()
            .putLong(ATTACHMENT_ID_KEY, attachmentID)
            .putLong(TS_INCOMING_MESSAGE_ID_KEY, mmsMessageId)
            .build()
    }

    override fun getFactoryKey(): String {
        return KEY
    }

    class DeserializeFactory(private val factory: Factory) : Job.DeserializeFactory<AttachmentDownloadJob> {

        override fun create(data: Data): AttachmentDownloadJob {
            return factory.create(
                attachmentID = data.getLong(ATTACHMENT_ID_KEY),
                mmsMessageId = data.getLong(TS_INCOMING_MESSAGE_ID_KEY)
            )
        }
    }

    @AssistedFactory
    interface Factory {
        fun create(
            @Assisted("attachmentID") attachmentID: Long,
            mmsMessageId: Long
        ): AttachmentDownloadJob
    }
}<|MERGE_RESOLUTION|>--- conflicted
+++ resolved
@@ -16,6 +16,7 @@
 import org.session.libsession.messaging.sending_receiving.attachments.DatabaseAttachment
 import org.session.libsession.messaging.utilities.Data
 import org.session.libsession.snode.OnionRequestAPI
+import org.session.libsession.snode.utilities.await
 import org.session.libsession.utilities.Address
 import org.session.libsession.utilities.DecodedAudio
 import org.session.libsession.utilities.InputStreamMediaDataSource
@@ -192,15 +193,6 @@
                 val url = attachment.url.toHttpUrlOrNull()!!
                 val fileID = url.pathSegments.last()
                 OpenGroupApi.download(fileID, room = threadRecipient.address.room, server = threadRecipient.address.serverUrl)
-<<<<<<< HEAD
-            }
-
-            tempFile = createTempFile().also { file ->
-                FileOutputStream(file).use {
-                    it.write(downloadedData.data, downloadedData.offset, downloadedData.len)
-                }
-=======
->>>>>>> 7d036375
             }
 
             Log.d("AttachmentDownloadJob", "getting input stream")
