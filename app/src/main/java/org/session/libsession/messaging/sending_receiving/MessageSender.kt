package org.session.libsession.messaging.sending_receiving

import kotlinx.coroutines.GlobalScope
import kotlinx.coroutines.async
import kotlinx.coroutines.channels.Channel
import kotlinx.coroutines.channels.SendChannel
import kotlinx.coroutines.launch
import kotlinx.coroutines.supervisorScope
import network.loki.messenger.libsession_util.ConfigBase.Companion.PRIORITY_HIDDEN
import network.loki.messenger.libsession_util.ConfigBase.Companion.PRIORITY_VISIBLE
import network.loki.messenger.libsession_util.Namespace
import network.loki.messenger.libsession_util.protocol.SessionProtocol
import network.loki.messenger.libsession_util.util.BlindKeyAPI
import network.loki.messenger.libsession_util.util.ExpiryMode
import org.session.libsession.messaging.MessagingModuleConfiguration
import org.session.libsession.messaging.jobs.JobQueue
import org.session.libsession.messaging.messages.Destination
import org.session.libsession.messaging.messages.Message
import org.session.libsession.messaging.messages.applyExpiryMode
import org.session.libsession.messaging.messages.control.ExpirationTimerUpdate
import org.session.libsession.messaging.messages.control.GroupUpdated
import org.session.libsession.messaging.messages.control.MessageRequestResponse
import org.session.libsession.messaging.messages.control.UnsendRequest
import org.session.libsession.messaging.messages.visible.LinkPreview
import org.session.libsession.messaging.messages.visible.Quote
import org.session.libsession.messaging.messages.visible.VisibleMessage
import org.session.libsession.messaging.open_groups.OpenGroupApi
import org.session.libsession.messaging.open_groups.OpenGroupApi.Capability
import org.session.libsession.messaging.open_groups.OpenGroupMessage
import org.session.libsession.snode.SnodeAPI
import org.session.libsession.snode.SnodeAPI.nowWithOffset
import org.session.libsession.snode.SnodeMessage
import org.session.libsession.utilities.Address
import org.session.libsession.utilities.SSKEnvironment
import org.session.libsignal.crypto.PushTransportDetails
import org.session.libsignal.utilities.AccountId
import org.session.libsignal.utilities.Base64
import org.session.libsignal.utilities.Hex
import org.session.libsignal.utilities.IdPrefix
import org.session.libsignal.utilities.Log
import org.session.libsignal.utilities.defaultRequiresAuth
import org.session.libsignal.utilities.hasNamespaces
import java.util.concurrent.TimeUnit
import kotlin.coroutines.cancellation.CancellationException
import org.session.libsession.messaging.sending_receiving.link_preview.LinkPreview as SignalLinkPreview
import org.session.libsession.messaging.sending_receiving.quotes.QuoteModel as SignalQuote

object MessageSender {

    // Error
    sealed class Error(val description: String) : Exception(description) {
        object InvalidMessage : Error("Invalid message.")
        object ProtoConversionFailed : Error("Couldn't convert message to proto.")
        object NoUserED25519KeyPair : Error("Couldn't find user ED25519 key pair.")
        object SigningFailed : Error("Couldn't sign message.")
        object EncryptionFailed : Error("Couldn't encrypt message.")
        data class InvalidDestination(val destination: Destination): Error("Can't send this way to $destination")

        // Closed groups
        object NoThread : Error("Couldn't find a thread associated with the given group public key.")
        object NoKeyPair: Error("Couldn't find a private key associated with the given group public key.")
        object InvalidClosedGroupUpdate : Error("Invalid group update.")

        internal val isRetryable: Boolean = when (this) {
            is InvalidMessage, ProtoConversionFailed, InvalidClosedGroupUpdate -> false
            else -> true
        }
    }

    // Convenience
    suspend fun sendNonDurably(message: Message, destination: Destination, isSyncMessage: Boolean) {
        return if (destination is Destination.LegacyOpenGroup || destination is Destination.OpenGroup || destination is Destination.OpenGroupInbox) {
            sendToOpenGroupDestination(destination, message)
        } else {
            sendToSnodeDestination(destination, message, isSyncMessage)
        }
    }

    // One-on-One Chats & Closed Groups
    @Throws(Exception::class)
    fun buildWrappedMessageToSnode(destination: Destination, message: Message, isSyncMessage: Boolean): SnodeMessage {
        val storage = MessagingModuleConfiguration.shared.storage
        val configFactory = MessagingModuleConfiguration.shared.configFactory
        val userPublicKey = storage.getUserPublicKey()
        // Set the timestamp, sender and recipient
        val messageSendTime = nowWithOffset
        if (message.sentTimestamp == null) {
            message.sentTimestamp =
                messageSendTime // Visible messages will already have their sent timestamp set
        }

        message.sender = userPublicKey
        // SHARED CONFIG
        when (destination) {
            is Destination.Contact -> message.recipient = destination.publicKey
            is Destination.LegacyClosedGroup -> message.recipient = destination.groupPublicKey
            is Destination.ClosedGroup -> message.recipient = destination.publicKey
            else -> throw IllegalStateException("Destination should not be an open group.")
        }

        val isSelfSend = (message.recipient == userPublicKey)
        // Validate the message
        if (!message.isValid()) {
            throw Error.InvalidMessage
        }
        // Stop here if this is a self-send, unless it's:
        // • a configuration message
        // • a sync message
        // • a closed group control message of type `new`
        if (isSelfSend
            && !isSyncMessage
            && message !is UnsendRequest
        ) {
            throw Error.InvalidMessage
        }
        // Attach the user's profile if needed
        if (message is VisibleMessage) {
            message.profile = storage.getUserProfile()
        }
        if (message is MessageRequestResponse) {
            message.profile = storage.getUserProfile()
        }
        // Convert it to protobuf
        val proto = message.toProto()?.toBuilder() ?: throw Error.ProtoConversionFailed
        if (message is GroupUpdated) {
            if (message.profile != null) {
                proto.mergeDataMessage(message.profile.toProto())
            }
        }

        // Set the timestamp on the content so it can be verified against envelope timestamp
        proto.setSigTimestampMs(message.sentTimestamp!!)

        val plainText = PushTransportDetails.getPaddedMessageBody(proto.build().toByteArray())

        val wrappedMessage = when (destination) {
            is Destination.Contact -> {
                if (isSyncMessage) {
                    SessionProtocol.encryptFor1o1(
                        plaintext = plainText,
                        myEd25519PrivKey = storage.getUserED25519KeyPair()!!.secretKey.data,
                        timestampMs = message.sentTimestamp!!,
                        recipientPubKey = AccountId(userPublicKey!!).prefixedBytes,
                        proRotatingEd25519PrivKey = null,
                    )
                } else {
                    SessionProtocol.encryptFor1o1(
                        plaintext = plainText,
                        myEd25519PrivKey = storage.getUserED25519KeyPair()!!.secretKey.data,
                        timestampMs = message.sentTimestamp!!,
                        recipientPubKey = AccountId(destination.publicKey).prefixedBytes,
                        proRotatingEd25519PrivKey = null,
                    )
                }
            }

            is Destination.ClosedGroup -> {
                val groupId = AccountId(destination.publicKey)
                SessionProtocol.encryptForGroup(
                    plaintext = plainText,
                    myEd25519PrivKey = storage.getUserED25519KeyPair()!!.secretKey.data,
                    timestampMs = message.sentTimestamp!!,
                    groupEd25519PublicKey = groupId.prefixedBytes,
                    groupEd25519PrivateKey = configFactory.withGroupConfigs(groupId) { it.groupKeys.groupEncKey() },
                    proRotatingEd25519PrivKey = null,
                )
            }

            else -> throw IllegalStateException("Destination should not be open group.")
        }

        val base64EncodedData = Base64.encodeBytes(wrappedMessage)
        // Send the result
        return SnodeMessage(
            message.recipient!!,
            base64EncodedData,
            ttl = getSpecifiedTtl(message, isSyncMessage) ?: message.ttl,
            messageSendTime
        )
    }

    // One-on-One Chats & Closed Groups
    private suspend fun sendToSnodeDestination(destination: Destination, message: Message, isSyncMessage: Boolean = false) = supervisorScope {
        val configFactory = MessagingModuleConfiguration.shared.configFactory

        // Set the failure handler (need it here already for precondition failure handling)
        fun handleFailure(error: Exception) {
            handleFailedMessageSend(message, error, isSyncMessage)
        }

        try {
            val snodeMessage = buildWrappedMessageToSnode(destination, message, isSyncMessage)
            // TODO: this might change in future for config messages
            val forkInfo = SnodeAPI.forkInfo
            val namespaces: List<Int> = when {
                destination is Destination.LegacyClosedGroup
                        && forkInfo.defaultRequiresAuth() -> listOf(Namespace.UNAUTHENTICATED_CLOSED_GROUP())

                destination is Destination.LegacyClosedGroup
                        && forkInfo.hasNamespaces() -> listOf(
                    Namespace.UNAUTHENTICATED_CLOSED_GROUP(),
                    Namespace.DEFAULT
                ())
                destination is Destination.ClosedGroup -> listOf(Namespace.GROUP_MESSAGES())

                else -> listOf(Namespace.DEFAULT())
            }

            val sendTasks = namespaces.map { namespace ->
                if (destination is Destination.ClosedGroup) {
                    val groupAuth = requireNotNull(configFactory.getGroupAuth(AccountId(destination.publicKey))) {
                        "Unable to authorize group message send"
                    }

                    async {
                        SnodeAPI.sendMessage(
                            auth = groupAuth,
                            message = snodeMessage,
                            namespace = namespace,
                        )
                    }
                } else {
                    async {
                        SnodeAPI.sendMessage(snodeMessage, auth = null, namespace = namespace)
                    }
                }
            }

            val sendTaskResults = sendTasks.map {
                runCatching { it.await() }
            }

            val firstSuccess = sendTaskResults.firstOrNull { it.isSuccess }?.getOrNull()

            if (firstSuccess != null) {
                message.serverHash = firstSuccess.hash
                handleSuccessfulMessageSend(message, destination, isSyncMessage)
            } else {
                // If all tasks failed, throw the first exception
                throw sendTaskResults.first().exceptionOrNull()!!
            }
        } catch (exception: Exception) {
            handleFailure(exception)
            throw exception
        }
    }

    private fun getSpecifiedTtl(
        message: Message,
        isSyncMessage: Boolean
    ): Long? {
        // For ClosedGroupControlMessage or GroupUpdateMemberLeftMessage, the expiration timer doesn't apply
        if (message is GroupUpdated && (
                message.inner.hasMemberLeftMessage() ||
                message.inner.hasInviteMessage() ||
                message.inner.hasInviteResponse() ||
                message.inner.hasDeleteMemberContent() ||
                message.inner.hasPromoteMessage())) {
            return null
        }

        // Otherwise the expiration configuration applies
        return message.run {
            (if (isSyncMessage && this is VisibleMessage) syncTarget else recipient)
                ?.let(Address::fromSerialized)
                ?.let(MessagingModuleConfiguration.shared.recipientRepository::getRecipientSync)
                ?.expiryMode
                ?.takeIf { it is ExpiryMode.AfterSend || isSyncMessage }
                ?.expiryMillis
                ?.takeIf { it > 0 }
        }
    }

    // Open Groups
    private suspend fun sendToOpenGroupDestination(destination: Destination, message: Message) {
        val storage = MessagingModuleConfiguration.shared.storage
        val configFactory = MessagingModuleConfiguration.shared.configFactory
        if (message.sentTimestamp == null) {
            message.sentTimestamp = nowWithOffset
        }
        // Attach the blocks message requests info
        configFactory.withUserConfigs { configs ->
            if (message is VisibleMessage) {
                message.blocksMessageRequests = !configs.userProfile.getCommunityMessageRequests()
            }
        }
        val userEdKeyPair = MessagingModuleConfiguration.shared.storage.getUserED25519KeyPair()!!
        var serverCapabilities = listOf<String>()
        var blindedPublicKey: ByteArray? = null
        when(destination) {
            is Destination.OpenGroup -> {
                serverCapabilities = storage.getServerCapabilities(destination.server).orEmpty()
                storage.getOpenGroupPublicKey(destination.server)?.let {
                    blindedPublicKey = BlindKeyAPI.blind15KeyPairOrNull(
                        ed25519SecretKey = userEdKeyPair.secretKey.data,
                        serverPubKey = Hex.fromStringCondensed(it),
                    )?.pubKey?.data
                }
            }
            is Destination.OpenGroupInbox -> {
                serverCapabilities = storage.getServerCapabilities(destination.server).orEmpty()
                blindedPublicKey = BlindKeyAPI.blind15KeyPairOrNull(
                    ed25519SecretKey = userEdKeyPair.secretKey.data,
                    serverPubKey = Hex.fromStringCondensed(destination.serverPublicKey),
                )?.pubKey?.data
            }
            is Destination.LegacyOpenGroup -> {
                serverCapabilities = storage.getServerCapabilities(destination.server).orEmpty()
                storage.getOpenGroupPublicKey(destination.server)?.let {
                    blindedPublicKey = BlindKeyAPI.blind15KeyPairOrNull(
                        ed25519SecretKey = userEdKeyPair.secretKey.data,
                        serverPubKey = Hex.fromStringCondensed(it),
                    )?.pubKey?.data
                }
            }
            else -> {}
        }
        val messageSender = if (serverCapabilities.contains(Capability.BLIND.name.lowercase()) && blindedPublicKey != null) {
            AccountId(IdPrefix.BLINDED, blindedPublicKey).hexString
        } else {
            AccountId(IdPrefix.UN_BLINDED, userEdKeyPair.pubKey.data).hexString
        }
        message.sender = messageSender

        try {
            // Attach the user's profile if needed
            if (message is VisibleMessage) {
                message.profile = storage.getUserProfile()
            }
            val content = message.toProto()!!.toBuilder()
                .setSigTimestampMs(message.sentTimestamp!!)
                .build()

            when (destination) {
                is Destination.OpenGroup -> {
                    val whisperMods = if (destination.whisperTo.isNullOrEmpty() && destination.whisperMods) "mods" else null
                    message.recipient = "${destination.server}.${destination.roomToken}.${destination.whisperTo}.$whisperMods"
                    // Validate the message
                    if (message !is VisibleMessage || !message.isValid()) {
                        throw Error.InvalidMessage
                    }

                    val plaintext = content.toByteArray()
                    val openGroupMessage = OpenGroupMessage(
                        sender = message.sender,
                        sentTimestamp = message.sentTimestamp!!,
                        base64EncodedData = Base64.encodeBytes(plaintext),
                    )

                    val response = OpenGroupApi.sendMessage(
                        openGroupMessage,
                        destination.roomToken,
                        destination.server,
                        destination.whisperTo,
                        destination.whisperMods,
                        destination.fileIds
                    )

                    message.openGroupServerMessageID = response.serverID
                    handleSuccessfulMessageSend(message, destination, openGroupSentTimestamp = response.sentTimestamp)
                    return
                }
                is Destination.OpenGroupInbox -> {
                    message.recipient = destination.blindedPublicKey
                    // Validate the message
                    if (message !is VisibleMessage || !message.isValid()) {
                        throw Error.InvalidMessage
                    }
                    val contentBytes = content.toByteArray()
                    val cipherText = SessionProtocol.encryptForCommunityInbox(
                        plaintext = contentBytes,
                        myEd25519PrivKey = userEdKeyPair.secretKey.data,
                        timestampMs = message.sentTimestamp!!,
                        recipientPubKey = AccountId(destination.blindedPublicKey).prefixedBytes,
                        communityServerPubKey = Hex.fromStringCondensed(destination.serverPublicKey),
                        proRotatingEd25519PrivKey = null
                    )
<<<<<<< HEAD

                    val base64EncodedData = Base64.encodeBytes(cipherText)
                    OpenGroupApi.sendDirectMessage(base64EncodedData, destination.blindedPublicKey, destination.server).success {
                        message.openGroupServerMessageID = it.id
                        handleSuccessfulMessageSend(message, destination, openGroupSentTimestamp = TimeUnit.SECONDS.toMillis(it.postedAt))
                        deferred.resolve(Unit)
                    }.fail {
                        handleFailure(it)
                    }
=======
                    val base64EncodedData = Base64.encodeBytes(ciphertext)
                    val response = OpenGroupApi.sendDirectMessage(
                        base64EncodedData,
                        destination.blindedPublicKey,
                        destination.server
                    )

                    message.openGroupServerMessageID = response.id
                    handleSuccessfulMessageSend(message, destination, openGroupSentTimestamp = TimeUnit.SECONDS.toMillis(response.postedAt))
                    return
>>>>>>> 939f3319
                }
                else -> throw IllegalStateException("Invalid destination.")
            }
        } catch (exception: Exception) {
            if (exception !is CancellationException) handleFailedMessageSend(message, exception)
            throw exception
        }
    }

    // Result Handling
    fun handleSuccessfulMessageSend(message: Message, destination: Destination, isSyncMessage: Boolean = false, openGroupSentTimestamp: Long = -1) {
        val storage = MessagingModuleConfiguration.shared.storage
        val userPublicKey = storage.getUserPublicKey()!!
        // Ignore future self-sends
        storage.addReceivedMessageTimestamp(message.sentTimestamp!!)
        message.id?.let { messageId ->
            if (openGroupSentTimestamp != -1L && message is VisibleMessage) {
                storage.addReceivedMessageTimestamp(openGroupSentTimestamp)
                message.sentTimestamp = openGroupSentTimestamp
            }

            // When the sync message is successfully sent, the hash value of this TSOutgoingMessage
            // will be replaced by the hash value of the sync message. Since the hash value of the
            // real message has no use when we delete a message. It is OK to let it be.
            message.serverHash?.let {
                storage.setMessageServerHash(messageId, it)
            }

            // in case any errors from previous sends
            storage.clearErrorMessage(messageId)

            // Track the open group server message ID
            val messageIsAddressedToCommunity = message.openGroupServerMessageID != null && (destination is Destination.LegacyOpenGroup || destination is Destination.OpenGroup)
            if (messageIsAddressedToCommunity) {
                val address = when (destination) {
                    is Destination.LegacyOpenGroup -> {
                        Address.Community(destination.server, destination.roomToken)
                    }

                    is Destination.OpenGroup -> {
                        Address.Community(destination.server, destination.roomToken)
                    }

                    else -> {
                        throw Exception("Destination was a different destination than we were expecting")
                    }
                }
                val communityThreadID = storage.getThreadId(address)
                if (communityThreadID != null && communityThreadID >= 0) {
                    storage.setOpenGroupServerMessageID(
                        messageID = messageId,
                        serverID = message.openGroupServerMessageID!!,
                        threadID = communityThreadID
                    )
                }
            }

            // Mark the message as sent.
            storage.markAsSent(messageId)

            // Update the message sent timestamp
            storage.updateSentTimestamp(messageId, message.sentTimestamp!!)

            // Start the disappearing messages timer if needed
            SSKEnvironment.shared.messageExpirationManager.onMessageSent(message)
        } ?: run {
            storage.updateReactionIfNeeded(message, message.sender?:userPublicKey, openGroupSentTimestamp)
        }
        // Sync the message if:
        // • it's a visible message
        // • the destination was a contact
        // • we didn't sync it already
        if (destination is Destination.Contact && !isSyncMessage) {
            if (message is VisibleMessage) message.syncTarget = destination.publicKey
            if (message is ExpirationTimerUpdate) message.syncTarget = destination.publicKey

            message.id?.let(storage::markAsSyncing)
            GlobalScope.launch {
                try {
                    sendToSnodeDestination(Destination.Contact(userPublicKey), message, true)
                } catch (ec: Exception) {
                    Log.e("MessageSender", "Unable to send sync message", ec)
                }
            }
        }
    }

    fun handleFailedMessageSend(message: Message, error: Exception, isSyncMessage: Boolean = false) {
        val storage = MessagingModuleConfiguration.shared.storage

        val messageId = message.id ?: return

        // no need to handle if message is marked as deleted
        if(MessagingModuleConfiguration.shared.messageDataProvider.isDeletedMessage(messageId)){
            return
        }

        if (isSyncMessage) storage.markAsSyncFailed(messageId, error)
        else storage.markAsSentFailed(messageId, error)
    }

    // Convenience
    @JvmStatic
    fun send(message: VisibleMessage, address: Address, quote: SignalQuote?, linkPreview: SignalLinkPreview?) {
        val messageDataProvider = MessagingModuleConfiguration.shared.messageDataProvider
        val messageId = message.id
        if (messageId?.mms == true) {
            message.attachmentIDs.addAll(messageDataProvider.getAttachmentIDsFor(messageId.id))
        }
        message.quote = Quote.from(quote)
        message.linkPreview = LinkPreview.from(linkPreview)
        message.linkPreview?.let { linkPreview ->
            if (linkPreview.attachmentID == null && messageId?.mms == true) {
                messageDataProvider.getLinkPreviewAttachmentIDFor(messageId.id)?.let { attachmentID ->
                    linkPreview.attachmentID = attachmentID
                    message.attachmentIDs.remove(attachmentID)
                }
            }
        }
        send(message, address)
    }

    @JvmStatic
    @JvmOverloads
    fun send(message: Message, address: Address, statusCallback: SendChannel<Result<Unit>>? = null) {
        val threadID = MessagingModuleConfiguration.shared.storage.getThreadId(address)
        message.applyExpiryMode(address)
        message.threadID = threadID
        val destination = Destination.from(address)
        val job = MessagingModuleConfiguration.shared.messageSendJobFactory.create(message, destination, statusCallback)
        JobQueue.shared.add(job)

        // if we are sending a 'Note to Self' make sure it is not hidden
        if( message is VisibleMessage &&
            address.toString() == MessagingModuleConfiguration.shared.storage.getUserPublicKey() &&
            // only show the NTS if it is currently marked as hidden
            MessagingModuleConfiguration.shared.configFactory.withUserConfigs { it.userProfile.getNtsPriority() == PRIORITY_HIDDEN }
        ){
            // update config in case it was marked as hidden there
            MessagingModuleConfiguration.shared.configFactory.withMutableUserConfigs {
                it.userProfile.setNtsPriority(PRIORITY_VISIBLE)
            }
        }
    }

    suspend fun sendAndAwait(message: Message, address: Address) {
        val resultChannel = Channel<Result<Unit>>()
        send(message, address, resultChannel)
        resultChannel.receive().getOrThrow()
    }

    suspend fun sendNonDurably(message: Message, address: Address, isSyncMessage: Boolean) {
        val threadID = MessagingModuleConfiguration.shared.storage.getThreadId(address)
        message.threadID = threadID
        val destination = Destination.from(address)
        sendNonDurably(message, destination, isSyncMessage)
    }
}<|MERGE_RESOLUTION|>--- conflicted
+++ resolved
@@ -375,17 +375,6 @@
                         communityServerPubKey = Hex.fromStringCondensed(destination.serverPublicKey),
                         proRotatingEd25519PrivKey = null
                     )
-<<<<<<< HEAD
-
-                    val base64EncodedData = Base64.encodeBytes(cipherText)
-                    OpenGroupApi.sendDirectMessage(base64EncodedData, destination.blindedPublicKey, destination.server).success {
-                        message.openGroupServerMessageID = it.id
-                        handleSuccessfulMessageSend(message, destination, openGroupSentTimestamp = TimeUnit.SECONDS.toMillis(it.postedAt))
-                        deferred.resolve(Unit)
-                    }.fail {
-                        handleFailure(it)
-                    }
-=======
                     val base64EncodedData = Base64.encodeBytes(ciphertext)
                     val response = OpenGroupApi.sendDirectMessage(
                         base64EncodedData,
@@ -396,7 +385,6 @@
                     message.openGroupServerMessageID = response.id
                     handleSuccessfulMessageSend(message, destination, openGroupSentTimestamp = TimeUnit.SECONDS.toMillis(response.postedAt))
                     return
->>>>>>> 939f3319
                 }
                 else -> throw IllegalStateException("Invalid destination.")
             }
