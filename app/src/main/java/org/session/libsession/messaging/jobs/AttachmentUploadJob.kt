package org.session.libsession.messaging.jobs

import com.esotericsoftware.kryo.Kryo
import com.esotericsoftware.kryo.io.Input
import com.esotericsoftware.kryo.io.Output
import dagger.assisted.Assisted
import dagger.assisted.AssistedFactory
import dagger.assisted.AssistedInject
import network.loki.messenger.libsession_util.encrypt.Attachments
import org.session.libsession.database.MessageDataProvider
import org.session.libsession.database.StorageProtocol
import org.session.libsession.messaging.file_server.FileServerApi
import org.session.libsession.messaging.messages.Destination
import org.session.libsession.messaging.messages.Message
import org.session.libsession.messaging.open_groups.OpenGroupApi
import org.session.libsession.messaging.sending_receiving.MessageSender
import org.session.libsession.messaging.utilities.Data
import org.session.libsession.snode.utilities.await
import org.session.libsession.utilities.Address
import org.session.libsession.utilities.DecodedAudio
import org.session.libsession.utilities.InputStreamMediaDataSource
import org.session.libsession.utilities.TextSecurePreferences
import org.session.libsession.utilities.UploadResult
import org.session.libsignal.messages.SignalServiceAttachmentStream
import org.session.libsignal.utilities.Log
import org.thoughtcrime.securesms.attachments.AttachmentProcessor
import org.thoughtcrime.securesms.database.ThreadDatabase

class AttachmentUploadJob @AssistedInject constructor(
    @Assisted val attachmentID: Long,
    @Assisted("threadID") val threadID: String,
    @Assisted private val message: Message,
    @Assisted private val messageSendJobID: String,
    private val storage: StorageProtocol,
    private val messageDataProvider: MessageDataProvider,
    private val messageSendJobFactory: MessageSendJob.Factory,
    private val threadDatabase: ThreadDatabase,
    private val attachmentProcessor: AttachmentProcessor,
    private val preferences: TextSecurePreferences,
    private val fileServerApi: FileServerApi,
) : Job {
    override var delegate: JobDelegate? = null
    override var id: String? = null
    override var failureCount: Int = 0

    // Error
    internal sealed class Error(val description: String) : Exception(description) {
        object NoAttachment : Error("No such attachment.")
    }

    // Settings
    override val maxFailureCount: Int = 20

    companion object {
        val TAG = AttachmentUploadJob::class.simpleName
        val KEY: String = "AttachmentUploadJob"

        // Keys used for database storage
        private val ATTACHMENT_ID_KEY = "attachment_id"
        private val THREAD_ID_KEY = "thread_id"
        private val MESSAGE_KEY = "message"
        private val MESSAGE_SEND_JOB_ID_KEY = "message_send_job_id"
    }

    override suspend fun execute(dispatcherName: String) {
        try {
            val attachment = messageDataProvider.getScaledSignalAttachmentStream(attachmentID)
                ?: return handleFailure(dispatcherName, Error.NoAttachment)

            val threadAddress = threadDatabase.getRecipientForThreadId(threadID.toLong()) ?: return handlePermanentFailure(dispatcherName,
                RuntimeException("Thread doesn't exist"))

            if (threadAddress is Address.Community) {
                val keyAndResult = upload(
                    attachment = attachment,
                    encrypt = false
                ) { data, _ ->
                    val id = OpenGroupApi.upload(data, threadAddress.room, threadAddress.serverUrl)
                    id to "${threadAddress.serverUrl}/file/$id"
                }
                handleSuccess(dispatcherName, attachment, keyAndResult.first, keyAndResult.second)
            } else {
<<<<<<< HEAD
                val keyAndResult = upload(attachment, FileServerApi.FILE_SERVER_URL, true) { file ->
                    FileServerApi.upload(file).map { it.fileId }.await()
=======
                val fileServer = preferences.alternativeFileServer ?: FileServerApi.DEFAULT_FILE_SERVER
                val keyAndResult = upload(
                    attachment = attachment,
                    encrypt = true
                ) { data, isDeterministicallyEncrypted ->
                    val result = fileServerApi.upload(
                        file = data,
                        usedDeterministicEncryption = isDeterministicallyEncrypted,
                        fileServer = fileServer
                    )

                    result.fileId to result.fileUrl
>>>>>>> 7d036375
                }

                handleSuccess(dispatcherName, attachment, keyAndResult.first, keyAndResult.second)
            }
        } catch (e: java.lang.Exception) {
            if (e == Error.NoAttachment) {
                this.handlePermanentFailure(dispatcherName, e)
            } else {
                this.handleFailure(dispatcherName, e)
            }
        }
    }

<<<<<<< HEAD
    private suspend fun upload(attachment: SignalServiceAttachmentStream, server: String, encrypt: Boolean, upload: suspend (ByteArray) -> String): Pair<ByteArray, UploadResult> {
        // Key
        val key = if (encrypt) Util.getSecretBytes(64) else ByteArray(0)
        // Length
        val rawLength = attachment.length
        val length = if (encrypt) {
            val paddedLength = PaddingInputStream.getPaddedSize(rawLength)
            AttachmentCipherOutputStream.getCiphertextLength(paddedLength)
        } else {
            attachment.length
        }
        // In & out streams
        // PaddingInputStream adds padding as data is read out from it. AttachmentCipherOutputStream
        // encrypts as it writes data.
        val inputStream = if (encrypt) PaddingInputStream(attachment.inputStream, rawLength) else attachment.inputStream
        val outputStreamFactory = if (encrypt) AttachmentCipherOutputStreamFactory(key) else PlaintextOutputStreamFactory()
        // Create a digesting request body but immediately read it out to a buffer. Doing this makes
        // it easier to deal with inputStream and outputStreamFactory.
        val pad = PushAttachmentData(attachment.contentType, inputStream, length, outputStreamFactory)
        val contentType = "application/octet-stream"
        val drb = DigestingRequestBody(pad.data, pad.outputStreamFactory, contentType, pad.dataSize)
        Log.d("Loki", "File size: ${length.toDouble() / 1000} kb.")
        val b = Buffer()
        drb.writeTo(b)
        val data = b.readByteArray()
        // Upload the data
        val id = upload(data)
        val digest = drb.transmittedDigest
=======
    private suspend fun upload(attachment: SignalServiceAttachmentStream,
                               encrypt: Boolean,
                               // Returning pair of fileId and the final file URL
                               upload: suspend (
                                   data: ByteArray,
                                   isDeterministicallyEncrypted: Boolean,
                               ) -> Pair<String, String>
    ): Pair<ByteArray, UploadResult> {
        val input = attachment.inputStream.use {
            it.readBytes()
        }

        val key: ByteArray
        val dataToUpload: ByteArray
        val digest: ByteArray?
        val deterministicallyEncrypted: Boolean

        when {
            encrypt && preferences.forcesDeterministicAttachmentEncryption -> {
                deterministicallyEncrypted = true
                val result = attachmentProcessor.encryptDeterministically(
                    plaintext = input,
                    domain = Attachments.Domain.Attachment
                )
                key = result.key
                dataToUpload = result.ciphertext
                digest = null
            }

            encrypt -> {
                deterministicallyEncrypted = false
                val result = attachmentProcessor.encryptAttachmentLegacy(plaintext = input)
                key = result.first.key
                dataToUpload = result.first.ciphertext
                digest = result.second
            }

            else -> {
                deterministicallyEncrypted = false
                key = byteArrayOf()
                dataToUpload = input
                digest = attachmentProcessor.digest(dataToUpload)
            }
        }

        val (id, url) = upload(dataToUpload, deterministicallyEncrypted)

>>>>>>> 7d036375
        // Return
        return Pair(key, UploadResult(
            id = id,
            url = url,
            digest = digest,
        ))
    }

    private fun handleSuccess(dispatcherName: String, attachment: SignalServiceAttachmentStream, attachmentKey: ByteArray, uploadResult: UploadResult) {
        Log.d(TAG, "Attachment uploaded successfully.")
        delegate?.handleJobSucceeded(this, dispatcherName)
        messageDataProvider.handleSuccessfulAttachmentUpload(attachmentID, attachment, attachmentKey, uploadResult)

        // We don't need to calculate the duration for voice notes, as they will have it set already.
        if (attachment.contentType.startsWith("audio/") && !attachment.voiceNote) {
            try {
                val inputStream = messageDataProvider.getAttachmentStream(attachmentID)!!.inputStream!!
                InputStreamMediaDataSource(inputStream).use { mediaDataSource ->
                    val durationMS = (DecodedAudio.create(mediaDataSource).totalDurationMicroseconds / 1000.0).toLong()
                    Log.d(TAG, "Audio attachment duration calculated as: $durationMS ms")
                    messageDataProvider.getDatabaseAttachment(attachmentID)?.attachmentId?.let { attachmentId ->
                        messageDataProvider.updateAudioAttachmentDuration(attachmentId, durationMS, threadID.toLong())
                    }
                }
            } catch (e: Exception) {
                Log.e("Loki", "Couldn't process audio attachment", e)
            }
        }

        storage.getMessageSendJob(messageSendJobID)?.let {
            val destination = it.destination as? Destination.OpenGroup ?: return@let
            val updatedJob = messageSendJobFactory.create(
                message = it.message,
                destination = Destination.OpenGroup(
                    destination.roomToken,
                    destination.server,
                    destination.whisperTo,
                    destination.whisperMods,
                    destination.fileIds + uploadResult.id
                ),
                statusCallback = it.statusCallback
            )
            updatedJob.id = it.id
            updatedJob.delegate = it.delegate
            updatedJob.failureCount = it.failureCount
            storage.persistJob(updatedJob)
        }
        storage.resumeMessageSendJobIfNeeded(messageSendJobID)
    }

    private fun handlePermanentFailure(dispatcherName: String, e: Exception) {
        Log.w(TAG, "Attachment upload failed permanently due to error: $this.")
        delegate?.handleJobFailedPermanently(this, dispatcherName, e)
        messageDataProvider.handleFailedAttachmentUpload(attachmentID)
        failAssociatedMessageSendJob(e)
    }

    private fun handleFailure(dispatcherName: String, e: Exception) {
        Log.w(TAG, "Attachment upload failed due to error: $this.")
        delegate?.handleJobFailed(this, dispatcherName, e)
        if (failureCount + 1 >= maxFailureCount) {
            failAssociatedMessageSendJob(e)
        }
    }

    private fun failAssociatedMessageSendJob(e: Exception) {
        val messageSendJob = storage.getMessageSendJob(messageSendJobID)
        MessageSender.handleFailedMessageSend(this.message, e)
        if (messageSendJob != null) {
            storage.markJobAsFailedPermanently(messageSendJobID)
        }
    }

    override fun serialize(): Data {
        val kryo = Kryo()
        kryo.isRegistrationRequired = false
        val serializedMessage = ByteArray(4096)
        val output = Output(serializedMessage, Job.MAX_BUFFER_SIZE_BYTES)
        kryo.writeClassAndObject(output, message)
        output.close()
        return Data.Builder()
            .putLong(ATTACHMENT_ID_KEY, attachmentID)
            .putString(THREAD_ID_KEY, threadID)
            .putByteArray(MESSAGE_KEY, output.toBytes())
            .putString(MESSAGE_SEND_JOB_ID_KEY, messageSendJobID)
            .build()
    }

    override fun getFactoryKey(): String {
        return KEY
    }

    class DeserializeFactory(private val factory: Factory): Job.DeserializeFactory<AttachmentUploadJob> {

        override fun create(data: Data): AttachmentUploadJob? {
            val serializedMessage = data.getByteArray(MESSAGE_KEY)
            val kryo = Kryo()
            kryo.isRegistrationRequired = false
            val input = Input(serializedMessage)
            val message: Message
            try {
                message = kryo.readClassAndObject(input) as Message
            } catch (e: Exception) {
                Log.e("Loki","Couldn't serialize the AttachmentUploadJob", e)
                return null
            }
            input.close()
            return factory.create(
                attachmentID = data.getLong(ATTACHMENT_ID_KEY),
                threadID = data.getString(THREAD_ID_KEY)!!,
                message = message,
                messageSendJobID = data.getString(MESSAGE_SEND_JOB_ID_KEY)!!
            )
        }
    }

    @AssistedFactory
    interface Factory {
        fun create(
            attachmentID: Long,
            @Assisted("threadID") threadID: String,
            message: Message,
            messageSendJobID: String
        ): AttachmentUploadJob
    }
}<|MERGE_RESOLUTION|>--- conflicted
+++ resolved
@@ -80,10 +80,6 @@
                 }
                 handleSuccess(dispatcherName, attachment, keyAndResult.first, keyAndResult.second)
             } else {
-<<<<<<< HEAD
-                val keyAndResult = upload(attachment, FileServerApi.FILE_SERVER_URL, true) { file ->
-                    FileServerApi.upload(file).map { it.fileId }.await()
-=======
                 val fileServer = preferences.alternativeFileServer ?: FileServerApi.DEFAULT_FILE_SERVER
                 val keyAndResult = upload(
                     attachment = attachment,
@@ -96,7 +92,6 @@
                     )
 
                     result.fileId to result.fileUrl
->>>>>>> 7d036375
                 }
 
                 handleSuccess(dispatcherName, attachment, keyAndResult.first, keyAndResult.second)
@@ -110,36 +105,6 @@
         }
     }
 
-<<<<<<< HEAD
-    private suspend fun upload(attachment: SignalServiceAttachmentStream, server: String, encrypt: Boolean, upload: suspend (ByteArray) -> String): Pair<ByteArray, UploadResult> {
-        // Key
-        val key = if (encrypt) Util.getSecretBytes(64) else ByteArray(0)
-        // Length
-        val rawLength = attachment.length
-        val length = if (encrypt) {
-            val paddedLength = PaddingInputStream.getPaddedSize(rawLength)
-            AttachmentCipherOutputStream.getCiphertextLength(paddedLength)
-        } else {
-            attachment.length
-        }
-        // In & out streams
-        // PaddingInputStream adds padding as data is read out from it. AttachmentCipherOutputStream
-        // encrypts as it writes data.
-        val inputStream = if (encrypt) PaddingInputStream(attachment.inputStream, rawLength) else attachment.inputStream
-        val outputStreamFactory = if (encrypt) AttachmentCipherOutputStreamFactory(key) else PlaintextOutputStreamFactory()
-        // Create a digesting request body but immediately read it out to a buffer. Doing this makes
-        // it easier to deal with inputStream and outputStreamFactory.
-        val pad = PushAttachmentData(attachment.contentType, inputStream, length, outputStreamFactory)
-        val contentType = "application/octet-stream"
-        val drb = DigestingRequestBody(pad.data, pad.outputStreamFactory, contentType, pad.dataSize)
-        Log.d("Loki", "File size: ${length.toDouble() / 1000} kb.")
-        val b = Buffer()
-        drb.writeTo(b)
-        val data = b.readByteArray()
-        // Upload the data
-        val id = upload(data)
-        val digest = drb.transmittedDigest
-=======
     private suspend fun upload(attachment: SignalServiceAttachmentStream,
                                encrypt: Boolean,
                                // Returning pair of fileId and the final file URL
@@ -187,7 +152,6 @@
 
         val (id, url) = upload(dataToUpload, deterministicallyEncrypted)
 
->>>>>>> 7d036375
         // Return
         return Pair(key, UploadResult(
             id = id,
