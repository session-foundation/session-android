package org.session.libsession.messaging.sending_receiving

import android.content.Context
import android.text.TextUtils
import dagger.assisted.Assisted
import dagger.assisted.AssistedFactory
import dagger.assisted.AssistedInject
import dagger.hilt.android.qualifiers.ApplicationContext
import kotlinx.coroutines.CoroutineScope
import kotlinx.coroutines.Dispatchers
import kotlinx.coroutines.launch
import network.loki.messenger.R
import network.loki.messenger.libsession_util.ConfigBase.Companion.PRIORITY_HIDDEN
import network.loki.messenger.libsession_util.ConfigBase.Companion.PRIORITY_VISIBLE
import network.loki.messenger.libsession_util.ED25519
import network.loki.messenger.libsession_util.util.BaseCommunityInfo
import network.loki.messenger.libsession_util.util.BlindKeyAPI
import network.loki.messenger.libsession_util.util.ExpiryMode
import org.session.libsession.database.MessageDataProvider
import org.session.libsession.database.StorageProtocol
import org.session.libsession.database.userAuth
import org.session.libsession.messaging.MessagingModuleConfiguration
import org.session.libsession.messaging.groups.GroupManagerV2
import org.session.libsession.messaging.jobs.AttachmentDownloadJob
import org.session.libsession.messaging.jobs.JobQueue
import org.session.libsession.messaging.messages.Message
import org.session.libsession.messaging.messages.ProfileUpdateHandler
import org.session.libsession.messaging.messages.control.CallMessage
import org.session.libsession.messaging.messages.control.DataExtractionNotification
import org.session.libsession.messaging.messages.control.ExpirationTimerUpdate
import org.session.libsession.messaging.messages.control.GroupUpdated
import org.session.libsession.messaging.messages.control.MessageRequestResponse
import org.session.libsession.messaging.messages.control.ReadReceipt
import org.session.libsession.messaging.messages.control.TypingIndicator
import org.session.libsession.messaging.messages.control.UnsendRequest
import org.session.libsession.messaging.messages.visible.Attachment
import org.session.libsession.messaging.messages.visible.VisibleMessage
import org.session.libsession.messaging.open_groups.OpenGroupApi
import org.session.libsession.messaging.sending_receiving.attachments.PointerAttachment
import org.session.libsession.messaging.sending_receiving.data_extraction.DataExtractionNotificationInfoMessage
import org.session.libsession.messaging.sending_receiving.link_preview.LinkPreview
import org.session.libsession.messaging.sending_receiving.notifications.MessageNotifier
import org.session.libsession.messaging.sending_receiving.quotes.QuoteModel
import org.session.libsession.messaging.utilities.MessageAuthentication.buildDeleteMemberContentSignature
import org.session.libsession.messaging.utilities.MessageAuthentication.buildGroupInviteSignature
import org.session.libsession.messaging.utilities.MessageAuthentication.buildInfoChangeSignature
import org.session.libsession.messaging.utilities.MessageAuthentication.buildMemberChangeSignature
import org.session.libsession.messaging.utilities.WebRtcUtils
import org.session.libsession.snode.SnodeAPI
import org.session.libsession.utilities.Address
import org.session.libsession.utilities.Address.Companion.toAddress
import org.session.libsession.utilities.ConfigFactoryProtocol
import org.session.libsession.utilities.GroupRecord
import org.session.libsession.utilities.GroupUtil.doubleEncodeGroupID
import org.session.libsession.utilities.SSKEnvironment
import org.session.libsession.utilities.TextSecurePreferences
import org.session.libsession.utilities.recipients.MessageType
import org.session.libsession.utilities.recipients.Recipient
import org.session.libsession.utilities.recipients.RecipientData
import org.session.libsession.utilities.recipients.getType
import org.session.libsession.utilities.updateContact
import org.session.libsession.utilities.upsertContact
import org.session.libsignal.protos.SignalServiceProtos
import org.session.libsignal.utilities.AccountId
import org.session.libsignal.utilities.Hex
import org.session.libsignal.utilities.IdPrefix
import org.session.libsignal.utilities.Log
import org.session.libsignal.utilities.guava.Optional
import org.thoughtcrime.securesms.database.ConfigDatabase
import org.thoughtcrime.securesms.database.RecipientRepository
import org.thoughtcrime.securesms.database.model.MessageId
import org.thoughtcrime.securesms.database.model.ReactionRecord
import org.thoughtcrime.securesms.dependencies.ManagerScope
import org.thoughtcrime.securesms.pro.ProStatusManager
import org.thoughtcrime.securesms.sskenvironment.ReadReceiptManager
import java.security.SignatureException
import javax.inject.Inject
import javax.inject.Provider
import javax.inject.Singleton
import kotlin.math.min

internal fun MessageReceiver.isBlocked(publicKey: String): Boolean {
    val recipient = MessagingModuleConfiguration.shared.recipientRepository.getRecipientSync(Address.fromSerialized(publicKey))
    return recipient?.blocked == true
}

@Singleton
class ReceivedMessageHandler @Inject constructor(
    @param:ApplicationContext private val context: Context,
    private val storage: StorageProtocol,
    private val readReceiptManager: ReadReceiptManager,
    private val typingIndicators: SSKEnvironment.TypingIndicatorsProtocol,
    private val messageDataProvider: MessageDataProvider,
    private val messageExpirationManager: SSKEnvironment.MessageExpirationManagerProtocol,
    private val notificationManager: MessageNotifier,
    private val groupManagerV2: GroupManagerV2,
    private val proStatusManager: ProStatusManager,
    private val visibleMessageContextFactory: VisibleMessageHandlerContext.Factory,
    private val attachmentDownloadJobFactory: AttachmentDownloadJob.Factory,
    private val profileUpdateHandler: Provider<ProfileUpdateHandler>,
    @param:ManagerScope private val scope: CoroutineScope,
    private val configFactory: ConfigFactoryProtocol,
    private val messageRequestResponseHandler: Provider<MessageRequestResponseHandler>,
    private val prefs: TextSecurePreferences,
) {

    suspend fun handle(
        message: Message,
        proto: SignalServiceProtos.Content,
        threadId: Long,
        threadAddress: Address.Conversable,
    ) {
        // Do nothing if the message was outdated
        if (messageIsOutdated(message, threadId)) { return }

        when (message) {
            is ReadReceipt -> handleReadReceipt(message)
            is TypingIndicator -> handleTypingIndicator(message)
            is GroupUpdated -> handleGroupUpdated(message, (threadAddress as? Address.Group)?.accountId)
            is ExpirationTimerUpdate -> {
                // For groupsv2, there are dedicated mechanisms for handling expiration timers, and
                // we want to avoid the 1-to-1 message format which is unauthenticated in a group settings.
                if (threadAddress is Address.Group) {
                    Log.d("MessageReceiver", "Ignoring expiration timer update for closed group")
                } // also ignore it for communities since they do not support disappearing messages
                else if (threadAddress is Address.Community) {
                    Log.d("MessageReceiver", "Ignoring expiration timer update for communities")
                } else {
                    handleExpirationTimerUpdate(message)
                }
            }
            is DataExtractionNotification -> handleDataExtractionNotification(message)
            is UnsendRequest -> handleUnsendRequest(message, threadId)
            is MessageRequestResponse -> messageRequestResponseHandler.get().handleExplicitRequestResponseMessage(message)
            is VisibleMessage -> handleVisibleMessage(
                message = message,
                proto = proto,
                context = visibleMessageContextFactory.create(threadId, threadAddress),
                runThreadUpdate = true,
                runProfileUpdate = true
            )
            is CallMessage -> handleCallMessage(message)
        }
    }

    private fun messageIsOutdated(message: Message, threadId: Long): Boolean {
        when (message) {
            is ReadReceipt -> return false // No visible artifact created so better to keep for more reliable read states
            is UnsendRequest -> return false // We should always process the removal of messages just in case
        }

        // Determine the state of the conversation and the validity of the message
        val userPublicKey = storage.getUserPublicKey()!!
        val threadRecipient = storage.getRecipientForThread(threadId)
        val conversationExists = threadRecipient != null
        val canPerformChange = storage.canPerformConfigChange(
            if (threadRecipient?.address?.toString() == userPublicKey) ConfigDatabase.USER_PROFILE_VARIANT else ConfigDatabase.CONTACTS_VARIANT,
            userPublicKey,
            message.sentTimestamp!!
        )

        // If the thread is visible or the message was sent more recently than the last config message (minus
        // buffer period) then we should process the message, if not then the message is outdated
        return (!conversationExists && !canPerformChange)
    }

    private fun handleReadReceipt(message: ReadReceipt) {
        readReceiptManager.processReadReceipts(
            message.sender!!,
            message.timestamps!!,
            message.receivedTimestamp!!
        )
    }

    private fun handleCallMessage(message: CallMessage) {
        // TODO: refactor this out to persistence, just to help debug the flow and send/receive in synchronous testing
        WebRtcUtils.SIGNAL_QUEUE.trySend(message)
    }

    private fun handleTypingIndicator(message: TypingIndicator) {
        when (message.kind!!) {
            TypingIndicator.Kind.STARTED -> showTypingIndicatorIfNeeded(message.sender!!)
            TypingIndicator.Kind.STOPPED -> hideTypingIndicatorIfNeeded(message.sender!!)
        }
    }

    private fun showTypingIndicatorIfNeeded(senderPublicKey: String) {
        // We don't want to show other people's indicators if the toggle is off
        if(!prefs.isTypingIndicatorsEnabled()) return

        val address = Address.fromSerialized(senderPublicKey)
        val threadID = storage.getThreadId(address) ?: return
        typingIndicators.didReceiveTypingStartedMessage(threadID, address, 1)
    }

    private fun hideTypingIndicatorIfNeeded(senderPublicKey: String) {
        val address = Address.fromSerialized(senderPublicKey)
        val threadID = storage.getThreadId(address) ?: return
        typingIndicators.didReceiveTypingStoppedMessage(threadID, address, 1, false)
    }

    private fun cancelTypingIndicatorsIfNeeded(senderPublicKey: String) {
        val address = Address.fromSerialized(senderPublicKey)
        val threadID = storage.getThreadId(address) ?: return
        typingIndicators.didReceiveIncomingMessage(threadID, address, 1)
    }

    private fun handleExpirationTimerUpdate(message: ExpirationTimerUpdate) {
        messageExpirationManager.run {
            insertExpirationTimerMessage(message)
            onMessageReceived(message)
        }
    }

    private fun handleDataExtractionNotification(message: DataExtractionNotification) {
        // We don't handle data extraction messages for groups (they shouldn't be sent, but just in case we filter them here too)
        if (message.groupPublicKey != null) return
        val senderPublicKey = message.sender!!

        val notification: DataExtractionNotificationInfoMessage = when(message.kind) {
            is DataExtractionNotification.Kind.MediaSaved -> DataExtractionNotificationInfoMessage(DataExtractionNotificationInfoMessage.Kind.MEDIA_SAVED)
            else -> return
        }
        storage.insertDataExtractionNotificationMessage(senderPublicKey, notification, message.sentTimestamp!!)
    }


    fun handleUnsendRequest(message: UnsendRequest, threadId: Long): MessageId? {
        val userPublicKey = storage.getUserPublicKey()
        val userAuth = storage.userAuth ?: return null
        val isLegacyGroupAdmin: Boolean = message.groupPublicKey?.let { key ->
            var admin = false
            val groupID = doubleEncodeGroupID(key)
            val group = storage.getGroup(groupID)
            if(group != null) {
                admin = group.admins.map { it.toString() }.contains(message.sender)
            }
            admin
        } ?: false

        // First we need to determine the validity of the UnsendRequest
        // It is valid if:
        val requestIsValid = message.sender == message.author || //  the sender is the author of the message
                message.author == userPublicKey || //  the sender is the current user
                isLegacyGroupAdmin // sender is an admin of legacy group

        if (!requestIsValid) { return null }

        val timestamp = message.timestamp ?: return null
        val author = message.author ?: return null
<<<<<<< HEAD
        val messageToDelete = storage.getMessageBy(threadId, timestamp, author) ?: return null
=======
        val messageToDelete = storage.getMessageByTimestamp(timestamp, author, false) ?: return null
>>>>>>> 7d036375
        val messageIdToDelete = messageToDelete.messageId
        val messageType = messageToDelete.individualRecipient?.getType()

        // send a /delete rquest for 1on1 messages
        if (messageType == MessageType.ONE_ON_ONE) {
            messageDataProvider.getServerHashForMessage(messageIdToDelete)?.let { serverHash ->
                scope.launch(Dispatchers.IO) { // using scope as we are slowly migrating to coroutines but we can't migrate everything at once
                    try {
                        SnodeAPI.deleteMessage(author, userAuth, listOf(serverHash))
                    } catch (e: Exception) {
                        Log.e("Loki", "Failed to delete message", e)
                    }
                }
            }
        }

        // the message is marked as deleted locally
        // except for 'note to self' where the message is completely deleted
        if (messageType == MessageType.NOTE_TO_SELF){
            messageDataProvider.deleteMessage(messageIdToDelete)
        } else {
            messageDataProvider.markMessageAsDeleted(
                messageIdToDelete,
                displayedMessage = context.getString(R.string.deleteMessageDeletedGlobally)
            )
        }

        // delete reactions
        storage.deleteReactions(messageToDelete.messageId)

        // update notification
        if (!messageToDelete.isOutgoing) {
            notificationManager.updateNotification(context)
        }

        return messageIdToDelete
    }

    suspend fun handleVisibleMessage(
        message: VisibleMessage,
        proto: SignalServiceProtos.Content,
        context: VisibleMessageHandlerContext,
        runThreadUpdate: Boolean,
        runProfileUpdate: Boolean
    ): MessageId? {
        val userPublicKey = context.storage.getUserPublicKey()
        val senderAddress = message.sender!!.toAddress()

        // Do nothing if the message was outdated
        if (messageIsOutdated(message, context.threadId)) { return null }

        messageRequestResponseHandler.get().handleVisibleMessage(message)

        // Handle group invite response if new closed group
        val threadRecipientAddress = context.threadAddress
        if (threadRecipientAddress is Address.Group && senderAddress is Address.Standard) {
            scope.launch {
                try {
                    groupManagerV2
                        .handleInviteResponse(
                            threadRecipientAddress.accountId,
                            senderAddress.accountId,
                            approved = true
                        )
                } catch (e: Exception) {
                    Log.e("Loki", "Failed to handle invite response", e)
                }
            }
        }
        // Parse quote if needed
        var quoteModel: QuoteModel? = null
        var quoteMessageBody: String? = null
        if (message.quote != null && proto.dataMessage.hasQuote()) {
            val quote = proto.dataMessage.quote

            val author = if (quote.author == context.userBlindedKey) {
                Address.fromSerialized(userPublicKey!!)
            } else {
                Address.fromSerialized(quote.author)
            }

            val messageInfo = messageDataProvider.getMessageForQuote(context.threadId, quote.id, author)
            quoteMessageBody = messageInfo?.third
            quoteModel = if (messageInfo != null) {
                val attachments = if (messageInfo.second) messageDataProvider.getAttachmentsAndLinkPreviewFor(messageInfo.first) else ArrayList()
                QuoteModel(quote.id, author,null,false, attachments)
            } else {
                QuoteModel(quote.id, author,null, true, PointerAttachment.forPointers(proto.dataMessage.quote.attachmentsList))
            }
        }
        // Parse link preview if needed
        val linkPreviews: MutableList<LinkPreview?> = mutableListOf()
        if (message.linkPreview != null && proto.dataMessage.previewCount > 0) {
            for (preview in proto.dataMessage.previewList) {
                val thumbnail = PointerAttachment.forPointer(preview.image)
                val url = Optional.fromNullable(preview.url)
                val title = Optional.fromNullable(preview.title)
                val hasContent = !TextUtils.isEmpty(title.or("")) || thumbnail.isPresent
                if (hasContent) {
                    val linkPreview = LinkPreview(url.get(), title.or(""), thumbnail)
                    linkPreviews.add(linkPreview)
                } else {
                    Log.w("Loki", "Discarding an invalid link preview. hasContent: $hasContent")
                }
            }
        }
        // Parse attachments if needed
        val attachments = proto.dataMessage.attachmentsList.map(Attachment::fromProto).filter { it.isValid() }

        // Cancel any typing indicators if needed
        cancelTypingIndicatorsIfNeeded(message.sender!!)

        // Parse reaction if needed
        val threadIsGroup = context.threadRecipient.isGroupOrCommunityRecipient
        message.reaction?.let { reaction ->
            if (reaction.react == true) {
                reaction.serverId = message.openGroupServerMessageID?.toString() ?: message.serverHash.orEmpty()
                reaction.dateSent = message.sentTimestamp ?: 0
                reaction.dateReceived = message.receivedTimestamp ?: 0
                context.storage.addReaction(
                    threadId = context.threadId,
                    reaction = reaction,
                    messageSender = senderAddress.address,
                    notifyUnread = !threadIsGroup
                )
            } else {
                context.storage.removeReaction(
                    emoji = reaction.emoji!!,
                    messageTimestamp = reaction.timestamp!!,
                    threadId = context.threadId,
                    author = senderAddress.address,
                    notifyUnread = threadIsGroup
                )
            }
        } ?: run {
            // A user is mentioned if their public key is in the body of a message or one of their messages
            // was quoted

            // Verify the incoming message length and truncate it if needed, before saving it to the db
            val maxChars = proStatusManager.getIncomingMessageMaxLength(message)
            val messageText = message.text?.take(maxChars) // truncate to max char limit for this message
            message.text = messageText
            message.hasMention = listOfNotNull(userPublicKey, context.userBlindedKey)
                .any { key ->
                    messageText?.contains("@$key") == true || key == (quoteModel?.author?.toString() ?: "")
                }

            // Persist the message
            message.threadID = context.threadId

            // clean up the message - For example we do not want any expiration data on messages for communities
            if(message.openGroupServerMessageID != null){
                message.expiryMode = ExpiryMode.NONE
            }

            val messageID = context.storage.persist(
                threadRecipient = context.threadRecipient,
                message = message,
                quotes = quoteModel,
                linkPreview = linkPreviews,
                attachments = attachments,
                runThreadUpdate = runThreadUpdate
            ) ?: return null

            // If we have previously "hidden" the sender, we should flip the flag back to visible
            if (senderAddress is Address.Standard && senderAddress.address != userPublicKey) {
                val existingContact =
                    configFactory.withUserConfigs { it.contacts.get(senderAddress.accountId.hexString) }

                if (existingContact != null && existingContact.priority == PRIORITY_HIDDEN) {
                    Log.d(TAG, "Flipping thread for ${senderAddress.debugString} to visible")
                    configFactory.withMutableUserConfigs { configs ->
                        configs.contacts.updateContact(senderAddress) {
                            priority = PRIORITY_VISIBLE
                        }
                    }
                } else if (existingContact == null || !existingContact.approvedMe) {
                    // If we don't have the contact, create a new one with approvedMe = true
                    Log.d(TAG, "Creating new contact for ${senderAddress.debugString} with approvedMe = true")
                    configFactory.withMutableUserConfigs { configs ->
                        configs.contacts.upsertContact(senderAddress) {
                            approvedMe = true
                        }
                    }
                }
            }

            // Update profile if needed:
            // - must be done after the message is persisted)
            // - must be done after neccessary contact is created
            if (runProfileUpdate && senderAddress is Address.WithAccountId) {
                val updates = ProfileUpdateHandler.Updates.create(
                    name = message.profile?.displayName,
                    picUrl = message.profile?.profilePictureURL,
                    picKey = message.profile?.profileKey,
                    blocksCommunityMessageRequests = message.blocksMessageRequests,
                    proStatus = null,
                    profileUpdateTime = message.profile?.profileUpdated,
                )

                if (updates != null) {
                    profileUpdateHandler.get().handleProfileUpdate(
                        senderId = senderAddress.accountId,
                        updates = updates,
                        fromCommunity = (context.threadRecipient.data as? RecipientData.Community)?.let { data ->
                            BaseCommunityInfo(baseUrl = data.serverUrl, room = data.room, pubKeyHex = data.serverPubKey)
                        },
                    )
                }
            }

            // Parse & persist attachments
            // Start attachment downloads if needed
            if (messageID.mms && (context.threadRecipient.autoDownloadAttachments == true || senderAddress.address == userPublicKey)) {
                context.storage.getAttachmentsForMessage(messageID.id).iterator().forEach { attachment ->
                    attachment.attachmentId?.let { id ->
                        JobQueue.shared.add(attachmentDownloadJobFactory.create(
                            attachmentID = id.rowId,
                            mmsMessageId = messageID.id
                        ))
                    }
                }
            }
            message.openGroupServerMessageID?.let {
                context.storage.setOpenGroupServerMessageID(
                    messageID = messageID,
                    serverID = it,
                    threadID = context.threadId
                )
            }
            message.id = messageID
            context.messageExpirationManager.onMessageReceived(message)
            return messageID
        }
        return null
    }

    private fun handleGroupUpdated(message: GroupUpdated, closedGroup: AccountId?) {
        val inner = message.inner
        if (closedGroup == null &&
            !inner.hasInviteMessage() && !inner.hasPromoteMessage()) {
            throw NullPointerException("Message wasn't polled from a closed group!")
        }

        // Update profile if needed
        ProfileUpdateHandler.Updates.create(
            name = message.profile?.displayName,
            picUrl = message.profile?.profilePictureURL,
            picKey = message.profile?.profileKey,
            blocksCommunityMessageRequests = null,
            proStatus = null,
            profileUpdateTime = null
        )?.let { updates ->
            profileUpdateHandler.get().handleProfileUpdate(
                senderId = AccountId(message.sender!!),
                updates = updates,
                fromCommunity = null // Groupv2 is not a community
            )
        }

        when {
            inner.hasInviteMessage() -> handleNewLibSessionClosedGroupMessage(message)
            inner.hasInviteResponse() -> handleInviteResponse(message, closedGroup!!)
            inner.hasPromoteMessage() -> handlePromotionMessage(message)
            inner.hasInfoChangeMessage() -> handleGroupInfoChange(message, closedGroup!!)
            inner.hasMemberChangeMessage() -> handleMemberChange(message, closedGroup!!)
            inner.hasMemberLeftMessage() -> handleMemberLeft(message, closedGroup!!)
            inner.hasMemberLeftNotificationMessage() -> handleMemberLeftNotification(message, closedGroup!!)
            inner.hasDeleteMemberContent() -> handleDeleteMemberContent(message, closedGroup!!)
        }
    }

    private fun handleDeleteMemberContent(message: GroupUpdated, closedGroup: AccountId) {
        val deleteMemberContent = message.inner.deleteMemberContent
        val adminSig = if (deleteMemberContent.hasAdminSignature()) deleteMemberContent.adminSignature.toByteArray()!! else byteArrayOf()

        val hasValidAdminSignature = adminSig.isNotEmpty() && runCatching {
            verifyAdminSignature(
                closedGroup,
                adminSig,
                buildDeleteMemberContentSignature(
                    memberIds = deleteMemberContent.memberSessionIdsList.asSequence().map(::AccountId).asIterable(),
                    messageHashes = deleteMemberContent.messageHashesList,
                    timestamp = message.sentTimestamp!!,
                )
            )
        }.isSuccess

        scope.launch {
            try {
                groupManagerV2.handleDeleteMemberContent(
                    groupId = closedGroup,
                    deleteMemberContent = deleteMemberContent,
                    timestamp = message.sentTimestamp!!,
                    sender = AccountId(message.sender!!),
                    senderIsVerifiedAdmin = hasValidAdminSignature
                )
            } catch (e: Exception) {
                Log.e("GroupUpdated", "Failed to handle delete member content", e)
            }
        }
    }

    private fun handleMemberChange(message: GroupUpdated, closedGroup: AccountId) {
        val memberChange = message.inner.memberChangeMessage
        val type = memberChange.type
        val timestamp = message.sentTimestamp!!
        verifyAdminSignature(closedGroup,
            memberChange.adminSignature.toByteArray(),
            buildMemberChangeSignature(type, timestamp)
        )
        storage.insertGroupInfoChange(message, closedGroup)
    }

    private fun handleMemberLeft(message: GroupUpdated, closedGroup: AccountId) {
        scope.launch(Dispatchers.Default) {
            try {
                groupManagerV2.handleMemberLeftMessage(
                    AccountId(message.sender!!), closedGroup
                )
            } catch (e: Exception) {
                Log.e("GroupUpdated", "Failed to handle member left message", e)
            }
        }
    }

    private fun handleMemberLeftNotification(message: GroupUpdated, closedGroup: AccountId) {
        storage.insertGroupInfoChange(message, closedGroup)
    }

    private fun handleGroupInfoChange(message: GroupUpdated, closedGroup: AccountId) {
        val inner = message.inner
        val infoChanged = inner.infoChangeMessage ?: return
        if (!infoChanged.hasAdminSignature()) return Log.e("GroupUpdated", "Info changed message doesn't contain admin signature")
        val adminSignature = infoChanged.adminSignature
        val type = infoChanged.type
        val timestamp = message.sentTimestamp!!
        verifyAdminSignature(closedGroup, adminSignature.toByteArray(), buildInfoChangeSignature(type, timestamp))

        groupManagerV2.handleGroupInfoChange(message, closedGroup)
    }

    private fun handlePromotionMessage(message: GroupUpdated) {
        val promotion = message.inner.promoteMessage
        val seed = promotion.groupIdentitySeed.toByteArray()
        val sender = message.sender!!
        val adminId = AccountId(sender)
        scope.launch {
            try {
                groupManagerV2
                    .handlePromotion(
                        groupId = AccountId(IdPrefix.GROUP, ED25519.generate(seed).pubKey.data),
                        groupName = promotion.name,
                        adminKeySeed = seed,
                        promoter = adminId,
                        promoterName = message.profile?.displayName,
                        promoteMessageHash = message.serverHash!!,
                        promoteMessageTimestamp = message.sentTimestamp!!,
                    )
            } catch (e: Exception) {
                Log.e("GroupUpdated", "Failed to handle promotion message", e)
            }
        }
    }

    private fun handleInviteResponse(message: GroupUpdated, closedGroup: AccountId) {
        val sender = message.sender!!
        // val profile = message // maybe we do need data to be the inner so we can access profile
        val approved = message.inner.inviteResponse.isApproved
        scope.launch {
            try {
                groupManagerV2.handleInviteResponse(closedGroup, AccountId(sender), approved)
            } catch (e: Exception) {
                Log.e("GroupUpdated", "Failed to handle invite response", e)
            }
        }
    }

    private fun handleNewLibSessionClosedGroupMessage(message: GroupUpdated) {
        val storage = storage
        val ourUserId = storage.getUserPublicKey()!!
        val invite = message.inner.inviteMessage
        val groupId = AccountId(invite.groupSessionId)
        verifyAdminSignature(
            groupSessionId = groupId,
            signatureData = invite.adminSignature.toByteArray(),
            messageToValidate = buildGroupInviteSignature(AccountId(ourUserId), message.sentTimestamp!!)
        )

        val sender = message.sender!!
        val adminId = AccountId(sender)
        scope.launch {
            try {
                groupManagerV2
                    .handleInvitation(
                        groupId = groupId,
                        groupName = invite.name,
                        authData = invite.memberAuthData.toByteArray(),
                        inviter = adminId,
                        inviterName = message.profile?.displayName,
                        inviteMessageHash = message.serverHash!!,
                        inviteMessageTimestamp = message.sentTimestamp!!,
                    )
            } catch (e: Exception) {
                Log.e("GroupUpdated", "Failed to handle invite message", e)
            }
        }
    }


    /**
     * Does nothing on successful signature verification, throws otherwise.
     * Assumes the signer is using the ed25519 group key signing key
     * @param groupSessionId the AccountId of the group to check the signature against
     * @param signatureData the byte array supplied to us through a protobuf message from the admin
     * @param messageToValidate the expected values used for this signature generation, often something like `INVITE||{inviteeSessionId}||{timestamp}`
     * @throws SignatureException if signature cannot be verified with given parameters
     */
    private fun verifyAdminSignature(groupSessionId: AccountId, signatureData: ByteArray, messageToValidate: ByteArray) {
        val groupPubKey = groupSessionId.pubKeyBytes
        if (!ED25519.verify(signature = signatureData, ed25519PublicKey = groupPubKey, message = messageToValidate)) {
            throw SignatureException("Verification failed for signature data")
        }
    }

    private fun isValidGroupUpdate(group: GroupRecord, sentTimestamp: Long, senderPublicKey: String): Boolean {
        val oldMembers = group.members.map { it.toString() }
        // Check that the message isn't from before the group was created
        if (group.formationTimestamp > sentTimestamp) {
            Log.d("Loki", "Ignoring closed group update from before thread was created.")
            return false
        }
        // Check that the sender is a member of the group (before the update)
        if (senderPublicKey !in oldMembers) {
            Log.d("Loki", "Ignoring closed group info message from non-member.")
            return false
        }
        return true
    }

    companion object {
        private const val TAG = "ReceivedMessageHandler"
    }

}




// region Control Messages


//endregion

private fun SignalServiceProtos.Content.ExpirationType.expiryMode(durationSeconds: Long) = takeIf { durationSeconds > 0 }?.let {
    when (it) {
        SignalServiceProtos.Content.ExpirationType.DELETE_AFTER_READ -> ExpiryMode.AfterRead(durationSeconds)
        SignalServiceProtos.Content.ExpirationType.DELETE_AFTER_SEND, SignalServiceProtos.Content.ExpirationType.UNKNOWN -> ExpiryMode.AfterSend(durationSeconds)
        else -> ExpiryMode.NONE
    }
} ?: ExpiryMode.NONE


class VisibleMessageHandlerContext @AssistedInject constructor(
    @param:ApplicationContext val context: Context,
    @Assisted val threadAddress: Address.Conversable,
    @Assisted val threadId: Long,
    val storage: StorageProtocol,
    val groupManagerV2: GroupManagerV2,
    val messageExpirationManager: SSKEnvironment.MessageExpirationManagerProtocol,
    val messageDataProvider: MessageDataProvider,
    val recipientRepository: RecipientRepository,
) {
    val userBlindedKey: String? by lazy {
        (threadRecipient.data as? RecipientData.Community)?.let {
            val blindedKey = BlindKeyAPI.blind15KeyPairOrNull(
                ed25519SecretKey = storage.getUserED25519KeyPair()!!.secretKey.data,
                serverPubKey = Hex.fromStringCondensed(it.serverPubKey),
            ) ?: return@let null

            AccountId(
                IdPrefix.BLINDED, blindedKey.pubKey.data
            ).hexString
        }
    }

    val threadRecipient: Recipient by lazy {
        recipientRepository.getRecipientSync(threadAddress)
    }

    val userPublicKey: String? by lazy {
        storage.getUserPublicKey()
    }


    @AssistedFactory
    interface Factory {
        fun create(threadId: Long, threadAddress: Address.Conversable): VisibleMessageHandlerContext
    }
}


/**
 * Constructs reaction records for a given open group message.
 *
 * If the open group message exists in our database, we'll construct a list of reaction records
 * that is specified in the [reactions].
 *
 * Note that this function does not know or check if the local message has any reactions,
 * you'll be responsible for that. In simpler words, [out] only contains reactions that are given
 * to this function, it will not include any existing reactions in the database.
 *
 * @param openGroupMessageServerID The server ID of this message
 * @param context The context containing necessary data for processing reactions
 * @param reactions A map of emoji to [OpenGroupApi.Reaction] objects, representing the reactions for the message
 * @param out A mutable map that will be populated with [ReactionRecord]s, keyed by [MessageId]
 */
fun constructReactionRecords(
    openGroupMessageServerID: Long,
    context: VisibleMessageHandlerContext,
    reactions: Map<String, OpenGroupApi.Reaction>?,
    out: MutableMap<MessageId, MutableList<ReactionRecord>>
) {
    if (reactions.isNullOrEmpty()) return
    if (context.threadAddress !is Address.Community) return
    val messageId = context.messageDataProvider.getMessageID(openGroupMessageServerID, context.threadId) ?: return

    val outList = out.getOrPut(messageId) { arrayListOf() }

    for ((emoji, reaction) in reactions) {
        val shouldAddUserReaction = reaction.you || reaction.reactors.contains(context.userPublicKey)
        val reactorIds = reaction.reactors.filter { it != context.userBlindedKey && it != context.userPublicKey }
        val count = if (reaction.you) reaction.count - 1 else reaction.count
        // Add the first reaction (with the count)
        reactorIds.firstOrNull()?.let { reactor ->
            outList += ReactionRecord(
                messageId = messageId,
                author = reactor,
                emoji = emoji,
                serverId = openGroupMessageServerID.toString(),
                count = count,
                sortId = reaction.index,
            )
        }

        // Add all other reactions
        val maxAllowed = if (shouldAddUserReaction) 4 else 5
        val lastIndex = min(maxAllowed, reactorIds.size)
        reactorIds.slice(1 until lastIndex).map { reactor ->
            outList += ReactionRecord(
                messageId = messageId,
                author = reactor,
                emoji = emoji,
                serverId = openGroupMessageServerID.toString(),
                count = 0,  // Only want this on the first reaction
                sortId = reaction.index,
            )
        }

        // Add the current user reaction (if applicable and not already included)
        if (shouldAddUserReaction) {
            outList += ReactionRecord(
                messageId = messageId,
                author = context.userPublicKey!!,
                emoji = emoji,
                serverId = openGroupMessageServerID.toString(),
                count = 1,
                sortId = reaction.index,
            )
        }
    }
}

//endregion

// region Closed Groups



// endregion<|MERGE_RESOLUTION|>--- conflicted
+++ resolved
@@ -130,7 +130,7 @@
                 }
             }
             is DataExtractionNotification -> handleDataExtractionNotification(message)
-            is UnsendRequest -> handleUnsendRequest(message, threadId)
+            is UnsendRequest -> handleUnsendRequest(message)
             is MessageRequestResponse -> messageRequestResponseHandler.get().handleExplicitRequestResponseMessage(message)
             is VisibleMessage -> handleVisibleMessage(
                 message = message,
@@ -225,7 +225,7 @@
     }
 
 
-    fun handleUnsendRequest(message: UnsendRequest, threadId: Long): MessageId? {
+    fun handleUnsendRequest(message: UnsendRequest): MessageId? {
         val userPublicKey = storage.getUserPublicKey()
         val userAuth = storage.userAuth ?: return null
         val isLegacyGroupAdmin: Boolean = message.groupPublicKey?.let { key ->
@@ -248,11 +248,7 @@
 
         val timestamp = message.timestamp ?: return null
         val author = message.author ?: return null
-<<<<<<< HEAD
-        val messageToDelete = storage.getMessageBy(threadId, timestamp, author) ?: return null
-=======
         val messageToDelete = storage.getMessageByTimestamp(timestamp, author, false) ?: return null
->>>>>>> 7d036375
         val messageIdToDelete = messageToDelete.messageId
         val messageType = messageToDelete.individualRecipient?.getType()
 
