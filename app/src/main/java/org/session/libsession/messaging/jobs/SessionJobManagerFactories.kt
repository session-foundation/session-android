--- conflicted
+++ resolved
@@ -9,11 +9,7 @@
     private val trimThreadFactory: TrimThreadJob.Factory,
     private val messageSendJobFactory: MessageSendJob.Factory,
     private val deleteJobFactory: OpenGroupDeleteJob.Factory,
-<<<<<<< HEAD
-    private val inviteContactsJobFactory: InviteContactsJob.Factory
-=======
     private val inviteContactsJobFactory: InviteContactsJob.Factory,
->>>>>>> 0d67f185
 ) {
 
     fun getSessionJobFactories(): Map<String, Job.DeserializeFactory<out Job>> {
@@ -25,11 +21,7 @@
             TrimThreadJob.KEY to trimThreadFactory,
             BatchMessageReceiveJob.KEY to batchFactory,
             OpenGroupDeleteJob.KEY to deleteJobFactory,
-<<<<<<< HEAD
-            InviteContactsJob.KEY to inviteContactsJobFactory
-=======
             InviteContactsJob.KEY to inviteContactsJobFactory,
->>>>>>> 0d67f185
         )
     }
 }