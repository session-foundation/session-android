--- conflicted
+++ resolved
@@ -20,7 +20,6 @@
 
     @OptIn(DelicateCoroutinesApi::class)
     fun resubmitProfilePictureIfNeeded(context: Context) {
-<<<<<<< HEAD
 //        GlobalScope.launch(Dispatchers.IO) {
 //            // Files expire on the file server after a while, so we simply re-upload the user's profile picture
 //            // at a certain interval to ensure it's always available.
@@ -74,68 +73,6 @@
 //                Log.e("Loki-Avatar", "Uploading avatar failed.")
 //            }
 //        }
-=======
-        GlobalScope.launch(Dispatchers.IO) {
-            // Files expire on the file server after a while, so we simply re-upload the user's profile picture
-            // at a certain interval to ensure it's always available.
-            val userPublicKey = getLocalNumber(context) ?: return@launch
-            // no need to go any further if we do not have an avatar
-            if(TextSecurePreferences.getProfileAvatarId(context) == 0) return@launch
-
-            val now = Date().time
-
-            val avatarTtl = TextSecurePreferences.getProfileExpiry(context)
-            // we can stop here if we have no info on expiry yet
-            // We will get that info on upload or download, and the check can happen when we next reopen the app
-            if(avatarTtl == 0L) return@launch
-
-            Log.d("Loki-Avatar", "Should reupload avatar? ${now < avatarTtl} (TTL of $avatarTtl)")
-            if (now < avatarTtl) return@launch
-
-            // Don't generate a new profile key here; we do that when the user changes their profile picture
-            Log.d("Loki-Avatar", "Uploading Avatar Started")
-            val encodedProfileKey = getProfileKey(context)
-            try {
-                // Read the file into a byte array
-                val inputStream = AvatarHelper.getInputStreamFor(
-                    context,
-                    fromSerialized(userPublicKey)
-                )
-                val baos = ByteArrayOutputStream()
-                var count: Int
-                val buffer = ByteArray(1024)
-                while ((inputStream.read(buffer, 0, buffer.size)
-                        .also { count = it }) != -1
-                ) {
-                    baos.write(buffer, 0, count)
-                }
-                baos.flush()
-                val profilePicture = baos.toByteArray()
-                // Re-upload it
-                val url = upload(
-                    profilePicture,
-                    encodedProfileKey!!,
-                    context
-                )
-
-                // Update the last profile picture upload date
-                setLastProfilePictureUpload(
-                    context,
-                    Date().time
-                )
-
-                // update config with new URL for reuploaded file
-                val profileKey = ProfileKeyUtil.getProfileKey(context)
-                MessagingModuleConfiguration.shared.configFactory.withMutableUserConfigs {
-                    it.userProfile.setPic(UserPic(url, Bytes(profileKey)))
-                }
-
-                Log.d("Loki-Avatar", "Uploading Avatar Finished")
-            } catch (e: Exception) {
-                Log.e("Loki-Avatar", "Uploading avatar failed.")
-            }
-        }
->>>>>>> 4d8c76e3
     }
 
     suspend fun upload(profilePicture: ByteArray, encodedProfileKey: String, context: Context): String {
@@ -170,18 +107,14 @@
         }.await()
 
         TextSecurePreferences.setLastProfilePictureUpload(context, Date().time)
-<<<<<<< HEAD
-        val url = "${FileServerApi.FILE_SERVER_URL}/file/$id"
 //        TextSecurePreferences.setProfilePictureURL(context, url)
-=======
 
         // save the expiry for this profile picture, so that whe we periodically check if we should
         // reupload, we can check against this timestamp
         updateAvatarExpiryTimestamp(context, result.ttlTimestamp)
 
         val url = "${FileServerApi.FILE_SERVER_URL}/file/${result.id}"
-        TextSecurePreferences.setProfilePictureURL(context, url)
->>>>>>> 4d8c76e3
+//        TextSecurePreferences.setProfilePictureURL(context, url)
 
         return url
     }
