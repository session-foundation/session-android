package org.session.libsession.database

import android.content.Context
import android.net.Uri
import network.loki.messenger.libsession_util.util.ExpiryMode
import network.loki.messenger.libsession_util.util.KeyPair
import org.session.libsession.messaging.calls.CallMessageType
import org.session.libsession.messaging.jobs.AttachmentUploadJob
import org.session.libsession.messaging.jobs.Job
import org.session.libsession.messaging.jobs.MessageSendJob
import org.session.libsession.messaging.messages.Message
import org.session.libsession.messaging.messages.control.GroupUpdated
import org.session.libsession.messaging.messages.visible.Attachment
import org.session.libsession.messaging.messages.visible.Profile
import org.session.libsession.messaging.messages.visible.Reaction
import org.session.libsession.messaging.messages.visible.VisibleMessage
import org.session.libsession.messaging.open_groups.GroupMember
import org.session.libsession.messaging.open_groups.OpenGroup
import org.session.libsession.messaging.sending_receiving.attachments.AttachmentId
import org.session.libsession.messaging.sending_receiving.attachments.DatabaseAttachment
import org.session.libsession.messaging.sending_receiving.data_extraction.DataExtractionNotificationInfoMessage
import org.session.libsession.messaging.sending_receiving.link_preview.LinkPreview
import org.session.libsession.messaging.sending_receiving.quotes.QuoteModel
import org.session.libsession.messaging.utilities.UpdateMessageData
import org.session.libsession.utilities.Address
import org.session.libsession.utilities.GroupDisplayInfo
import org.session.libsession.utilities.GroupRecord
import org.session.libsignal.crypto.ecc.ECKeyPair
import org.session.libsignal.messages.SignalServiceAttachmentPointer
import org.session.libsignal.messages.SignalServiceGroup
import org.session.libsignal.utilities.AccountId
import org.thoughtcrime.securesms.database.model.MessageId
import org.thoughtcrime.securesms.database.model.MessageRecord
import org.thoughtcrime.securesms.database.model.ReactionRecord
import network.loki.messenger.libsession_util.util.Contact as LibSessionContact
import network.loki.messenger.libsession_util.util.GroupMember as LibSessionGroupMember

interface StorageProtocol {

    // General
    fun getUserPublicKey(): String?
    fun getUserED25519KeyPair(): KeyPair?
    fun getUserX25519KeyPair(): ECKeyPair
    fun getUserBlindedAccountId(serverPublicKey: String): AccountId?
    fun getUserProfile(): Profile

    // Signal
    fun getOrGenerateRegistrationID(): Int

    // Jobs
    fun persistJob(job: Job)
    fun markJobAsSucceeded(jobId: String)
    fun markJobAsFailedPermanently(jobId: String)
    fun getAllPendingJobs(vararg types: String): Map<String,Job?>
    fun getAttachmentUploadJob(attachmentID: Long): AttachmentUploadJob?
    fun getMessageSendJob(messageSendJobID: String): MessageSendJob?
    fun getGroupAvatarDownloadJob(server: String, room: String, imageId: String?): Job?
    fun resumeMessageSendJobIfNeeded(messageSendJobID: String)
    fun isJobCanceled(job: Job): Boolean
    fun cancelPendingMessageSendJobs(threadID: Long)

    // Authorization
    fun getAuthToken(room: String, server: String): String?
    fun setAuthToken(room: String, server: String, newValue: String)
    fun removeAuthToken(room: String, server: String)

    // Servers
    fun setServerCapabilities(server: String, capabilities: List<String>)
    fun getServerCapabilities(server: String): List<String>

    // Open Groups
    fun getAllOpenGroups(): Map<Long, OpenGroup>
    fun updateOpenGroup(openGroup: OpenGroup)
    fun getOpenGroup(threadId: Long): OpenGroup?
    fun getOpenGroup(address: Address): OpenGroup?
    suspend fun addOpenGroup(urlAsString: String)
    fun onOpenGroupAdded(server: String, room: String)
    fun hasBackgroundGroupAddJob(groupJoinUrl: String): Boolean
    fun setOpenGroupServerMessageID(messageID: MessageId, serverID: Long, threadID: Long)
    fun getOpenGroup(room: String, server: String): OpenGroup?
    fun setGroupMemberRoles(members: List<GroupMember>)

    // Open Group Public Keys
    fun getOpenGroupPublicKey(server: String): String?
    fun setOpenGroupPublicKey(server: String, newValue: String)

    // Open Group Metadata
    fun updateTitle(groupID: String, newValue: String)
    fun updateProfilePicture(groupID: String, newValue: ByteArray)
    fun removeProfilePicture(groupID: String)
    fun hasDownloadedProfilePicture(groupID: String): Boolean
    fun setUserCount(room: String, server: String, newValue: Int)

    // Last Message Server ID
    fun getLastMessageServerID(room: String, server: String): Long?
    fun setLastMessageServerID(room: String, server: String, newValue: Long)
    fun removeLastMessageServerID(room: String, server: String)

    // Last Deletion Server ID
    fun getLastDeletionServerID(room: String, server: String): Long?
    fun setLastDeletionServerID(room: String, server: String, newValue: Long)
    fun removeLastDeletionServerID(room: String, server: String)

    // Message Handling
    fun isDuplicateMessage(timestamp: Long): Boolean
    fun getReceivedMessageTimestamps(): Set<Long>
    fun addReceivedMessageTimestamp(timestamp: Long)
    fun removeReceivedMessageTimestamps(timestamps: Set<Long>)
    fun getAttachmentsForMessage(mmsMessageId: Long): List<DatabaseAttachment>
    fun getMessageBy(timestamp: Long, author: String): MessageRecord?
    fun updateSentTimestamp(messageId: MessageId, newTimestamp: Long)
    fun markAsResyncing(messageId: MessageId)
    fun markAsSyncing(messageId: MessageId)
    fun markAsSending(messageId: MessageId)
    fun markAsSent(messageId: MessageId)
    fun markAsSyncFailed(messageId: MessageId, error: Exception)
    fun markAsSentFailed(messageId: MessageId, error: Exception)
    fun clearErrorMessage(messageID: MessageId)
    fun setMessageServerHash(messageId: MessageId, serverHash: String)

    // Legacy Closed Groups
    fun getGroup(groupID: String): GroupRecord?
    fun createGroup(groupID: String, title: String?, members: List<Address>, avatar: SignalServiceAttachmentPointer?, relay: String?, admins: List<Address>, formationTimestamp: Long)
    fun createInitialConfigGroup(groupPublicKey: String, name: String, members: Map<String, Boolean>, formationTimestamp: Long, encryptionKeyPair: ECKeyPair, expirationTimer: Int)
    fun isGroupActive(groupPublicKey: String): Boolean
    fun setActive(groupID: String, value: Boolean)
    fun removeMember(groupID: String, member: Address)
    fun updateMembers(groupID: String, members: List<Address>)
    fun getAllLegacyGroupPublicKeys(): Set<String>
    fun getAllActiveClosedGroupPublicKeys(): Set<String>
    fun addClosedGroupPublicKey(groupPublicKey: String)
    fun removeClosedGroupPublicKey(groupPublicKey: String)
    fun addClosedGroupEncryptionKeyPair(encryptionKeyPair: ECKeyPair, groupPublicKey: String, timestamp: Long)
    fun removeAllClosedGroupEncryptionKeyPairs(groupPublicKey: String)
    fun insertIncomingInfoMessage(context: Context, senderPublicKey: String, groupID: String, type: SignalServiceGroup.Type,
        name: String, members: Collection<String>, admins: Collection<String>, sentTimestamp: Long): Long?

    fun updateInfoMessage(context: Context, messageId: Long, groupID: String, type: SignalServiceGroup.Type, name: String, members: Collection<String>)

    fun insertOutgoingInfoMessage(context: Context, groupID: String, type: SignalServiceGroup.Type, name: String,
        members: Collection<String>, admins: Collection<String>, threadID: Long, sentTimestamp: Long): Long?
    fun isLegacyClosedGroup(publicKey: String): Boolean
    fun getClosedGroupEncryptionKeyPairs(groupPublicKey: String): MutableList<ECKeyPair>
    fun getLatestClosedGroupEncryptionKeyPair(groupPublicKey: String): ECKeyPair?
    fun updateFormationTimestamp(groupID: String, formationTimestamp: Long)
    fun updateTimestampUpdated(groupID: String, updatedTimestamp: Long)

    // Closed Groups
    fun getMembers(groupPublicKey: String): List<LibSessionGroupMember>
    fun getClosedGroupDisplayInfo(groupAccountId: String): GroupDisplayInfo?
    fun insertGroupInfoChange(message: GroupUpdated, closedGroup: AccountId)
    fun insertGroupInfoLeaving(closedGroup: AccountId)
    fun insertGroupInfoErrorQuit(closedGroup: AccountId)
    fun insertGroupInviteControlMessage(
        sentTimestamp: Long,
        senderPublicKey: String,
        senderName: String?,
        closedGroup: AccountId,
        groupName: String
    )

    fun updateGroupInfoChange(messageId: Long, newType: UpdateMessageData.Kind)
    fun deleteGroupInfoMessages(groupId: AccountId, kind: Class<out UpdateMessageData.Kind>)

    // Groups
    fun getAllGroups(includeInactive: Boolean): List<GroupRecord>

    // Thread
    fun getOrCreateThreadIdFor(address: Address): Long
    fun getThreadIdFor(publicKey: String, groupPublicKey: String?, openGroupID: String?, createThread: Boolean): Long?
    fun getThreadId(publicKeyOrOpenGroupID: String): Long?
    fun getThreadId(openGroup: OpenGroup): Long?
    fun getThreadId(address: Address): Long?
    fun getThreadIdForMms(mmsId: Long): Long
    fun getLastUpdated(threadID: Long): Long
    fun trimThreadBefore(threadID: Long, timestamp: Long)
    fun getMessageCount(threadID: Long): Long
    fun getTotalPinned(): Int
<<<<<<< HEAD
    fun setPinned(address: Address, isPinned: Boolean)
=======
    fun setPinned(threadID: Long, isPinned: Boolean)
    fun isPinned(threadID: Long): Boolean
    fun isRead(threadId: Long) : Boolean
>>>>>>> 81000317
    fun deleteConversation(threadID: Long)
    fun setThreadCreationDate(threadId: Long, newDate: Long)
    fun getLastLegacyRecipient(threadRecipient: String): String?
    fun setLastLegacyRecipient(threadRecipient: String, senderRecipient: String?)
    fun clearMessages(threadID: Long, fromUser: Address? = null): Boolean
    fun clearMedia(threadID: Long, fromUser: Address? = null): Boolean

    // Contacts
    fun deleteContactAndSyncConfig(accountId: String)
    fun getRecipientForThread(threadId: Long): Address?
    fun syncLibSessionContacts(contacts: List<LibSessionContact>, timestamp: Long?)
    fun setAutoDownloadAttachments(recipient: Address, shouldAutoDownloadAttachments: Boolean)

    // Attachments
    fun getAttachmentDataUri(attachmentId: AttachmentId): Uri
    fun getAttachmentThumbnailUri(attachmentId: AttachmentId): Uri

    // Message Handling
    /**
     * Returns the ID of the `TSIncomingMessage` that was constructed.
     */
    fun persist(message: VisibleMessage, quotes: QuoteModel?, linkPreview: List<LinkPreview?>, groupPublicKey: String?, openGroupID: String?, attachments: List<Attachment>, runThreadUpdate: Boolean): MessageId?
    fun markConversationAsRead(threadId: Long, lastSeenTime: Long, force: Boolean = false)
    fun markConversationAsUnread(threadId: Long)
    fun getLastSeen(threadId: Long): Long
    fun ensureMessageHashesAreSender(hashes: Set<String>, sender: String, closedGroupId: String): Boolean
    fun updateThread(threadId: Long, unarchive: Boolean)
    fun insertDataExtractionNotificationMessage(senderPublicKey: String, message: DataExtractionNotificationInfoMessage, sentTimestamp: Long)
    fun insertMessageRequestResponseFromYou(threadId: Long)
    fun insertCallMessage(senderPublicKey: String, callMessageType: CallMessageType, sentTimestamp: Long)
    fun conversationHasOutgoing(userPublicKey: String): Boolean
    fun deleteMessagesByHash(threadId: Long, hashes: List<String>)
    fun deleteMessagesByUser(threadId: Long, userSessionId: String)
    fun clearAllMessages(threadId: Long): List<String?>

    // Last Inbox Message Id
    fun getLastInboxMessageId(server: String): Long?
    fun setLastInboxMessageId(server: String, messageId: Long)
    fun removeLastInboxMessageId(server: String)

    // Last Outbox Message Id
    fun getLastOutboxMessageId(server: String): Long?
    fun setLastOutboxMessageId(server: String, messageId: Long)
    fun removeLastOutboxMessageId(server: String)

    /**
     * Add reaction to a message that has the timestamp given by [reaction]. This is less than
     * ideal because timestamp it not a very good identifier for a message, but it is the best we can do
     * if the swarm doesn't give us anything else. [threadId] will help narrow down the message.
     */
    fun addReaction(threadId: Long, reaction: Reaction, messageSender: String, notifyUnread: Boolean)

    /**
     * Add reaction to a specific message. This is preferable to the timestamp lookup.
     */
    fun addReaction(messageId: MessageId, reaction: Reaction, messageSender: String)

    /**
     * Add reactions into the database. If [replaceAll] is true,
     * it will remove all existing reactions that belongs to the same message(s).
     */
    fun addReactions(reactions: Map<MessageId, List<ReactionRecord>>, replaceAll: Boolean, notifyUnread: Boolean)
    fun removeReaction(emoji: String, messageTimestamp: Long, threadId: Long, author: String, notifyUnread: Boolean)
    fun updateReactionIfNeeded(message: Message, sender: String, openGroupSentTimestamp: Long)
    fun deleteReactions(messageId: MessageId)
    fun deleteReactions(messageIds: List<Long>, mms: Boolean)
    fun setBlocked(recipients: Iterable<Address>, isBlocked: Boolean)
    fun setExpirationConfiguration(address: Address, expiryMode: ExpiryMode)

    // Shared configs
    fun conversationInConfig(publicKey: String?, groupPublicKey: String?, openGroupId: String?, visibleOnly: Boolean): Boolean
    fun canPerformConfigChange(variant: String, publicKey: String, changeTimestampMs: Long): Boolean
    fun isCheckingCommunityRequests(): Boolean
}<|MERGE_RESOLUTION|>--- conflicted
+++ resolved
@@ -176,13 +176,8 @@
     fun trimThreadBefore(threadID: Long, timestamp: Long)
     fun getMessageCount(threadID: Long): Long
     fun getTotalPinned(): Int
-<<<<<<< HEAD
     fun setPinned(address: Address, isPinned: Boolean)
-=======
-    fun setPinned(threadID: Long, isPinned: Boolean)
-    fun isPinned(threadID: Long): Boolean
     fun isRead(threadId: Long) : Boolean
->>>>>>> 81000317
     fun deleteConversation(threadID: Long)
     fun setThreadCreationDate(threadId: Long, newDate: Long)
     fun getLastLegacyRecipient(threadRecipient: String): String?
