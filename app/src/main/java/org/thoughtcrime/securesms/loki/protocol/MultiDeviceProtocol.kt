package org.thoughtcrime.securesms.loki.protocol

import android.content.Context
import com.google.protobuf.ByteString
import org.session.libsession.messaging.MessagingConfiguration
import org.session.libsession.messaging.messages.control.ConfigurationMessage
import org.session.libsession.messaging.threads.Address
import org.session.libsession.messaging.threads.recipients.Recipient
import org.session.libsession.utilities.TextSecurePreferences
import org.session.libsignal.libsignal.util.guava.Optional
import org.session.libsignal.service.api.push.SignalServiceAddress
import org.session.libsignal.service.internal.push.SignalServiceProtos
import org.session.libsignal.service.internal.push.SignalServiceProtos.DataMessage
import org.session.libsignal.service.loki.utilities.removing05PrefixIfNeeded
import org.session.libsignal.utilities.Hex
import org.session.libsignal.utilities.logging.Log
import org.thoughtcrime.securesms.ApplicationContext
import org.thoughtcrime.securesms.crypto.UnidentifiedAccessUtil
import org.thoughtcrime.securesms.loki.utilities.OpenGroupUtilities
import java.util.*

object MultiDeviceProtocol {

    // TODO: refactor this to use new message sending job
    @JvmStatic
    fun syncConfigurationIfNeeded(context: Context) {
        val userPublicKey = TextSecurePreferences.getLocalNumber(context) ?: return
        val lastSyncTime = TextSecurePreferences.getLastConfigurationSyncTime(context)
        val now = System.currentTimeMillis()
        if (now - lastSyncTime < 2 * 24 * 60 * 60 * 1000) return
        val configurationMessage = ConfigurationMessage.getCurrent()
        val serializedMessage = configurationMessage.toProto()!!.toByteArray()
        val messageSender = ApplicationContext.getInstance(context).communicationModule.provideSignalMessageSender()
        val address = SignalServiceAddress(userPublicKey)
        val recipient = Recipient.from(context, Address.fromSerialized(userPublicKey), false)
        val udAccess = UnidentifiedAccessUtil.getAccessFor(context, recipient)
        try {
<<<<<<< HEAD
            messageSender.sendMessage(0, address, udAccess,
                    Date().time, serializedMessage, false, configurationMessage.ttl.toInt(),
                    true, false, true, Optional.absent())
=======
            messageSender.sendMessage(0, address, udAccess.get().targetUnidentifiedAccess,
                    Date().time, serializedMessage, false, configurationMessage.ttl.toInt(), false,
                    true, false, false, Optional.absent())
>>>>>>> 851efb6f
            TextSecurePreferences.setLastConfigurationSyncTime(context, now)
        } catch (e: Exception) {
            Log.d("Loki", "Failed to send configuration message due to error: $e.")
        }
    }

    // TODO: refactor this to use new message sending job
    fun forceSyncConfigurationNowIfNeeded(context: Context) {
        val userPublicKey = TextSecurePreferences.getLocalNumber(context) ?: return
        val configurationMessage = ConfigurationMessage.getCurrent()
        val serializedMessage = configurationMessage.toProto()!!.toByteArray()
        val messageSender = ApplicationContext.getInstance(context).communicationModule.provideSignalMessageSender()
        val address = SignalServiceAddress(userPublicKey)
        val recipient = Recipient.from(context, Address.fromSerialized(userPublicKey), false)
        val udAccess = UnidentifiedAccessUtil.getAccessFor(context, recipient)
        try {
<<<<<<< HEAD
            messageSender.sendMessage(0, address, udAccess,
                    Date().time, serializedMessage, false, configurationMessage.ttl.toInt(),
                    true, false, true, Optional.absent())
=======
            messageSender.sendMessage(0, address, udAccess.get().targetUnidentifiedAccess,
                    Date().time, serializedMessage, false, configurationMessage.ttl.toInt(), false,
                    true, false, false, Optional.absent())
>>>>>>> 851efb6f
        } catch (e: Exception) {
            Log.d("Loki", "Failed to send configuration message due to error: $e.")
        }
    }

    // TODO: remove this after we migrate to new message receiving pipeline
    @JvmStatic
    fun handleConfigurationMessage(context: Context, content: SignalServiceProtos.Content, senderPublicKey: String, timestamp: Long) {
        if (TextSecurePreferences.getConfigurationMessageSynced(context)) return
        val configurationMessage = ConfigurationMessage.fromProto(content) ?: return
        val userPublicKey = TextSecurePreferences.getLocalNumber(context) ?: return
        if (senderPublicKey != userPublicKey) return
        val storage = MessagingConfiguration.shared.storage
        val allClosedGroupPublicKeys = storage.getAllClosedGroupPublicKeys()
        for (closedGroup in configurationMessage.closedGroups) {
            if (allClosedGroupPublicKeys.contains(closedGroup.publicKey)) continue

            val closedGroupUpdate = DataMessage.ClosedGroupControlMessage.newBuilder()
            closedGroupUpdate.type = DataMessage.ClosedGroupControlMessage.Type.NEW
            closedGroupUpdate.publicKey = ByteString.copyFrom(Hex.fromStringCondensed(closedGroup.publicKey))
            closedGroupUpdate.name = closedGroup.name
            val encryptionKeyPair = SignalServiceProtos.KeyPair.newBuilder()
            encryptionKeyPair.publicKey = ByteString.copyFrom(closedGroup.encryptionKeyPair.publicKey.serialize().removing05PrefixIfNeeded())
            encryptionKeyPair.privateKey = ByteString.copyFrom(closedGroup.encryptionKeyPair.privateKey.serialize())
            closedGroupUpdate.encryptionKeyPair =  encryptionKeyPair.build()
            closedGroupUpdate.addAllMembers(closedGroup.members.map { ByteString.copyFrom(Hex.fromStringCondensed(it)) })
            closedGroupUpdate.addAllAdmins(closedGroup.admins.map { ByteString.copyFrom(Hex.fromStringCondensed(it)) })

            ClosedGroupsProtocolV2.handleNewClosedGroup(context, closedGroupUpdate.build(), userPublicKey, timestamp)
        }
        val allOpenGroups = storage.getAllOpenGroups().map { it.value.server }
        for (openGroup in configurationMessage.openGroups) {
            if (allOpenGroups.contains(openGroup)) continue
            OpenGroupUtilities.addGroup(context, openGroup, 1)
        }
        // TODO: handle new configuration message fields or handle in new pipeline
        TextSecurePreferences.setConfigurationMessageSynced(context, true)
    }
}<|MERGE_RESOLUTION|>--- conflicted
+++ resolved
@@ -35,15 +35,9 @@
         val recipient = Recipient.from(context, Address.fromSerialized(userPublicKey), false)
         val udAccess = UnidentifiedAccessUtil.getAccessFor(context, recipient)
         try {
-<<<<<<< HEAD
             messageSender.sendMessage(0, address, udAccess,
                     Date().time, serializedMessage, false, configurationMessage.ttl.toInt(),
-                    true, false, true, Optional.absent())
-=======
-            messageSender.sendMessage(0, address, udAccess.get().targetUnidentifiedAccess,
-                    Date().time, serializedMessage, false, configurationMessage.ttl.toInt(), false,
                     true, false, false, Optional.absent())
->>>>>>> 851efb6f
             TextSecurePreferences.setLastConfigurationSyncTime(context, now)
         } catch (e: Exception) {
             Log.d("Loki", "Failed to send configuration message due to error: $e.")
@@ -60,15 +54,9 @@
         val recipient = Recipient.from(context, Address.fromSerialized(userPublicKey), false)
         val udAccess = UnidentifiedAccessUtil.getAccessFor(context, recipient)
         try {
-<<<<<<< HEAD
             messageSender.sendMessage(0, address, udAccess,
                     Date().time, serializedMessage, false, configurationMessage.ttl.toInt(),
-                    true, false, true, Optional.absent())
-=======
-            messageSender.sendMessage(0, address, udAccess.get().targetUnidentifiedAccess,
-                    Date().time, serializedMessage, false, configurationMessage.ttl.toInt(), false,
                     true, false, false, Optional.absent())
->>>>>>> 851efb6f
         } catch (e: Exception) {
             Log.d("Loki", "Failed to send configuration message due to error: $e.")
         }
