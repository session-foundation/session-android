--- conflicted
+++ resolved
@@ -105,11 +105,7 @@
         apiDB.addClosedGroupEncryptionKeyPair(encryptionKeyPair, groupPublicKey)
         // Notify the user (if we didn't make the group)
         if (userPublicKey != senderPublicKey) {
-<<<<<<< HEAD
-            insertIncomingInfoMessage(context, senderPublicKey, groupID, GroupContext.Type.UPDATE, SignalServiceGroup.Type.NEW_GROUP, name, members, admins, sentTimestamp)
-=======
-            DatabaseFactory.getStorage(context).insertIncomingInfoMessage(context, senderPublicKey, groupID, GroupContext.Type.UPDATE, SignalServiceGroup.Type.UPDATE, name, members, admins, sentTimestamp)
->>>>>>> 0b6282bc
+            DatabaseFactory.getStorage(context).insertIncomingInfoMessage(context, senderPublicKey, groupID, GroupContext.Type.UPDATE, SignalServiceGroup.Type.NEW_GROUP, name, members, admins, sentTimestamp)
         } else if (prevGroup == null) {
             // only notify if we created this group
             val threadID = DatabaseFactory.getLokiThreadDatabase(context).getThreadID(groupID)
@@ -168,11 +164,7 @@
             val threadID = DatabaseFactory.getLokiThreadDatabase(context).getThreadID(groupID)
             DatabaseFactory.getStorage(context).insertOutgoingInfoMessage(context, groupID, contextType, name, members, admins, threadID, sentTimestamp)
         } else {
-<<<<<<< HEAD
-            insertIncomingInfoMessage(context, senderPublicKey, groupID, contextType, signalType, name, updateMembers, admins, sentTimestamp)
-=======
             DatabaseFactory.getStorage(context).insertIncomingInfoMessage(context, senderPublicKey, groupID, contextType, signalType, name, members, admins, sentTimestamp)
->>>>>>> 0b6282bc
         }
     }
 
@@ -202,11 +194,7 @@
             val threadID = DatabaseFactory.getLokiThreadDatabase(context).getThreadID(groupID)
             DatabaseFactory.getStorage(context).insertOutgoingInfoMessage(context, groupID, GroupContext.Type.UPDATE, name, members, admins, threadID, sentTimestamp)
         } else {
-<<<<<<< HEAD
-            insertIncomingInfoMessage(context, senderPublicKey, groupID, GroupContext.Type.UPDATE, SignalServiceGroup.Type.MEMBER_ADDED, name, updateMembers, admins, sentTimestamp)
-=======
-            DatabaseFactory.getStorage(context).insertIncomingInfoMessage(context, senderPublicKey, groupID, GroupContext.Type.UPDATE, SignalServiceGroup.Type.UPDATE, name, members, admins, sentTimestamp)
->>>>>>> 0b6282bc
+            DatabaseFactory.getStorage(context).insertIncomingInfoMessage(context, senderPublicKey, groupID, GroupContext.Type.UPDATE, SignalServiceGroup.Type.MEMBER_ADDED, name, members, admins, sentTimestamp)
         }
         if (userPublicKey in admins) {
             // send current encryption key to the latest added members
@@ -245,11 +233,7 @@
             val threadID = DatabaseFactory.getLokiThreadDatabase(context).getThreadID(groupID)
             DatabaseFactory.getStorage(context).insertOutgoingInfoMessage(context, groupID, GroupContext.Type.UPDATE, name, members, admins, threadID, sentTimestamp)
         } else {
-<<<<<<< HEAD
-            insertIncomingInfoMessage(context, senderPublicKey, groupID, GroupContext.Type.UPDATE, SignalServiceGroup.Type.NAME_CHANGE, name, members, admins, sentTimestamp)
-=======
-            DatabaseFactory.getStorage(context).insertIncomingInfoMessage(context, senderPublicKey, groupID, GroupContext.Type.UPDATE, SignalServiceGroup.Type.UPDATE, name, members, admins, sentTimestamp)
->>>>>>> 0b6282bc
+            DatabaseFactory.getStorage(context).insertIncomingInfoMessage(context, senderPublicKey, groupID, GroupContext.Type.UPDATE, SignalServiceGroup.Type.NAME_CHANGE, name, members, admins, sentTimestamp)
         }
     }
 
@@ -358,63 +342,6 @@
         Log.d("Loki", "Received a new closed group encryption key pair")
     }
 
-<<<<<<< HEAD
-    private fun insertIncomingInfoMessage(context: Context, senderPublicKey: String, groupID: String, type0: GroupContext.Type, type1: SignalServiceGroup.Type,
-                                          name: String, members: Collection<String>, admins: Collection<String>, sentTimestamp: Long) {
-        val groupContextBuilder = GroupContext.newBuilder()
-                .setId(ByteString.copyFrom(GroupUtil.getDecodedGroupIDAsData(groupID)))
-                .setType(type0)
-                .setName(name)
-                .addAllMembers(members)
-                .addAllAdmins(admins)
-        val group = SignalServiceGroup(type1, GroupUtil.getDecodedGroupIDAsData(groupID), SignalServiceGroup.GroupType.SIGNAL, name, members.toList(), null, admins.toList())
-        val m = IncomingTextMessage(Address.fromSerialized(senderPublicKey), 1, sentTimestamp, "", Optional.of(group), 0, true)
-        val messageBody = UpdateMessageBuilder.buildGroupUpdateMessage(context, group, senderPublicKey)
-        val infoMessage = IncomingGroupMessage(m, groupContextBuilder.build(), messageBody)
-        val smsDB = DatabaseFactory.getSmsDatabase(context)
-        smsDB.insertMessageInbox(infoMessage)
-    }
-
-    private fun insertOutgoingInfoMessage(context: Context, groupID: String, type: GroupContext.Type, name: String,
-                                          members: Collection<String>, admins: Collection<String>, threadID: Long,
-                                          sentTimestamp: Long) {
-        val userPublicKey = TextSecurePreferences.getLocalNumber(context)
-        val recipient = Recipient.from(context, Address.fromSerialized(groupID), false)
-        val groupContextBuilder = GroupContext.newBuilder()
-                .setId(ByteString.copyFrom(GroupUtil.getDecodedGroupIDAsData(groupID)))
-                .setType(type)
-                .setName(name)
-                .addAllMembers(members)
-                .addAllAdmins(admins)
-        val infoMessage = OutgoingGroupMediaMessage(recipient, groupContextBuilder.build(), null, sentTimestamp, 0, null, listOf(), listOf())
-        val mmsDB = DatabaseFactory.getMmsDatabase(context)
-        val mmsSmsDB = DatabaseFactory.getMmsSmsDatabase(context)
-        if (mmsSmsDB.getMessageFor(sentTimestamp,userPublicKey) != null) return
-        val infoMessageID = mmsDB.insertMessageOutbox(infoMessage, threadID, false, null, sentTimestamp)
-        mmsDB.markAsSent(infoMessageID, true)
-    }
-
-    @JvmStatic
-    fun getMessageDestinations(context: Context, groupID: String): List<Address> {
-        return if (GroupUtil.isOpenGroup(groupID)) {
-            listOf(Address.fromSerialized(groupID))
-        } else {
-            var groupPublicKey: String? = null
-            try {
-                groupPublicKey = GroupUtil.doubleDecodeGroupID(groupID).toHexString() // TODO: The toHexString() here might be unnecessary
-            } catch (exception: Exception) {
-                // Do nothing
-            }
-            if (groupPublicKey != null && DatabaseFactory.getLokiAPIDatabase(context).isClosedGroup(groupPublicKey)) {
-                listOf(Address.fromSerialized(groupPublicKey))
-            } else {
-                DatabaseFactory.getGroupDatabase(context).getGroupMembers(groupID, false).map { it.address }
-            }
-        }
-    }
-
-=======
->>>>>>> 0b6282bc
     // region Deprecated
     private fun handleClosedGroupUpdate(context: Context, closedGroupUpdate: DataMessage.ClosedGroupControlMessage, sentTimestamp: Long, groupPublicKey: String, senderPublicKey: String) {
         // Prepare
