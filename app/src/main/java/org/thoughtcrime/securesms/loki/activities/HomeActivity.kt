--- conflicted
+++ resolved
@@ -26,9 +26,7 @@
 import kotlinx.coroutines.launch
 import kotlinx.coroutines.withContext
 import network.loki.messenger.R
-<<<<<<< HEAD
 import org.session.libsession.messaging.sending_receiving.MessageSender
-=======
 import org.greenrobot.eventbus.EventBus
 import org.greenrobot.eventbus.Subscribe
 import org.greenrobot.eventbus.ThreadMode
@@ -39,7 +37,6 @@
 import org.session.libsignal.service.loki.utilities.mentions.MentionsManager
 import org.session.libsignal.service.loki.utilities.toHexString
 import org.session.libsignal.utilities.ThreadUtils
->>>>>>> f5d483d7
 import org.thoughtcrime.securesms.ApplicationContext
 import org.thoughtcrime.securesms.PassphraseRequiredActionBarActivity
 import org.thoughtcrime.securesms.conversation.ConversationActivity
@@ -54,15 +51,6 @@
 import org.thoughtcrime.securesms.loki.views.SeedReminderViewDelegate
 import org.thoughtcrime.securesms.mms.GlideApp
 import org.thoughtcrime.securesms.mms.GlideRequests
-<<<<<<< HEAD
-import org.session.libsession.utilities.TextSecurePreferences
-import org.session.libsession.utilities.Util
-import org.session.libsignal.service.loki.utilities.mentions.MentionsManager
-import org.session.libsignal.utilities.ThreadUtils
-import org.session.libsignal.service.loki.utilities.toHexString
-import org.thoughtcrime.securesms.loki.dialogs.*
-=======
->>>>>>> f5d483d7
 import java.io.IOException
 
 class HomeActivity : PassphraseRequiredActionBarActivity(),
@@ -341,27 +329,6 @@
         }
         val dialog = AlertDialog.Builder(this)
         dialog.setMessage(dialogMessage)
-<<<<<<< HEAD
-        dialog.setPositiveButton(R.string.yes) { _, _ -> lifecycleScope.launch(Dispatchers.Main) {
-            val context = this@HomeActivity as Context
-
-            // Send a leave group message if this is an active closed group
-            if (recipient.address.isClosedGroup && DatabaseFactory.getGroupDatabase(context).isActive(recipient.address.toGroupString())) {
-                var isClosedGroup: Boolean
-                var groupPublicKey: String?
-                try {
-                    groupPublicKey = GroupUtil.doubleDecodeGroupID(recipient.address.toString()).toHexString()
-                    isClosedGroup = DatabaseFactory.getLokiAPIDatabase(context).isClosedGroup(groupPublicKey)
-                } catch (e: IOException) {
-                    groupPublicKey = null
-                    isClosedGroup = false
-                }
-                if (isClosedGroup) {
-                    MessageSender.explicitLeave(groupPublicKey!!)
-                } else {
-                    Toast.makeText(context, R.string.activity_home_leaving_group_failed_message, Toast.LENGTH_LONG).show()
-                    return@launch
-=======
         dialog.setPositiveButton(R.string.yes) { _, _ ->
             lifecycleScope.launch(Dispatchers.Main) {
                 val context = this@HomeActivity as Context
@@ -378,12 +345,11 @@
                         isClosedGroup = false
                     }
                     if (isClosedGroup) {
-                        ClosedGroupsProtocolV2.explicitLeave(context, groupPublicKey!!)
+                        MessageSender.explicitLeave(groupPublicKey!!)
                     } else {
                         Toast.makeText(context, R.string.activity_home_leaving_group_failed_message, Toast.LENGTH_LONG).show()
                         return@launch
                     }
->>>>>>> f5d483d7
                 }
 
                 withContext(Dispatchers.IO) {
