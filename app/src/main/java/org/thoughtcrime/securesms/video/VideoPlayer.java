--- conflicted
+++ resolved
@@ -49,10 +49,6 @@
   @Nullable private final PlayerView exoView;
 
   @Nullable private ExoPlayer exoPlayer;
-<<<<<<< HEAD
-  @Nullable private LegacyPlayerControlView exoControls;
-=======
->>>>>>> 77cf7d25
   @Nullable private       Window              window;
 
   public interface VideoPlayerInteractions {
@@ -98,24 +94,15 @@
   public void setInteractor(@Nullable VideoPlayerInteractions interactor) {
     this.interactor = interactor;
   }
-  
+
   public void setVideoSource(@NonNull VideoSlide videoSource, boolean autoplay)
       throws IOException
   {
     setExoViewSource(videoSource, autoplay);
   }
 
-<<<<<<< HEAD
-  public void pause() {
-    if (this.videoView != null) {
-      this.videoView.stopPlayback();
-    } else if (this.exoPlayer != null) {
-      this.exoPlayer.setPlayWhenReady(false);
-    }
-=======
   public void setControlsYPosition(int yPosition){
     org.thoughtcrime.securesms.conversation.v2.ViewUtil.setBottomMargin(findViewById(R.id.custom_controls), yPosition);
->>>>>>> 77cf7d25
   }
 
   public Long pause() {
@@ -162,25 +149,7 @@
     exoPlayer.setPlayWhenReady(autoplay);
   }
 
-<<<<<<< HEAD
-  private void setVideoViewSource(@NonNull VideoSlide videoSource, boolean autoplay)
-    throws IOException
-  {
-   if (videoSource.getUri() != null) {
-      Log.i(TAG, "Playing video directly from non-local Uri...");
-      //noinspection ConstantConditions
-      this.videoView.setVideoURI(videoSource.getUri());
-    } else {
-      Toast.makeText(getContext(), getContext().getString(R.string.videoErrorPlay), Toast.LENGTH_LONG).show();
-      return;
-    }
-
-    if (autoplay) this.videoView.start();
-  }
-
-=======
   @UnstableApi
->>>>>>> 77cf7d25
   private static class ExoPlayerListener implements Player.Listener {
     private final Window window;
 
