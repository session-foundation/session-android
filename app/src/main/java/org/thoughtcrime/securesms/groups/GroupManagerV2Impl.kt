--- conflicted
+++ resolved
@@ -869,28 +869,13 @@
         if (threadId != null) {
             storage.clearMessages(threadId)
         }
-<<<<<<< HEAD
-=======
 
         // Clear all polling states
         lokiAPIDatabase.clearLastMessageHashes(groupId.hexString)
         lokiAPIDatabase.clearReceivedMessageHashValues(groupId.hexString)
         SessionMetaProtocol.clearReceivedMessages()
 
-        // Insert a message to indicate we were kicked
-        storage.insertIncomingInfoMessage(
-            context = application,
-            senderPublicKey = userId,
-            groupID = groupId.hexString,
-            type = SignalServiceGroup.Type.KICKED,
-            name = groupName,
-            members = emptyList(),
-            admins = emptyList(),
-            sentTimestamp = clock.currentTimeMills(),
-        )
-
         configFactory.deleteGroupConfigs(groupId)
->>>>>>> ac4124d6
     }
 
     override suspend fun setName(groupId: AccountId, newName: String): Unit =
