package org.thoughtcrime.securesms.groups

import android.content.Context
import com.google.protobuf.ByteString
import com.squareup.phrase.Phrase
import dagger.hilt.android.qualifiers.ApplicationContext
import kotlinx.coroutines.Dispatchers
import kotlinx.coroutines.SupervisorJob
import kotlinx.coroutines.async
import kotlinx.coroutines.flow.filter
import kotlinx.coroutines.flow.first
import kotlinx.coroutines.withContext
import kotlinx.coroutines.withTimeout
import network.loki.messenger.R
import network.loki.messenger.libsession_util.ConfigBase.Companion.PRIORITY_VISIBLE
import network.loki.messenger.libsession_util.ED25519
import network.loki.messenger.libsession_util.Namespace
import network.loki.messenger.libsession_util.util.Bytes.Companion.toBytes
import network.loki.messenger.libsession_util.util.Conversation
import network.loki.messenger.libsession_util.util.ExpiryMode
import network.loki.messenger.libsession_util.util.GroupInfo
import network.loki.messenger.libsession_util.util.GroupMember
import network.loki.messenger.libsession_util.util.UserPic
import org.session.libsession.database.MessageDataProvider
import org.session.libsession.database.StorageProtocol
import org.session.libsession.database.userAuth
import org.session.libsession.messaging.groups.GroupInviteException
import org.session.libsession.messaging.groups.GroupManagerV2
import org.session.libsession.messaging.groups.GroupScope
import org.session.libsession.messaging.jobs.InviteContactsJob
import org.session.libsession.messaging.jobs.JobQueue
import org.session.libsession.messaging.messages.Destination
import org.session.libsession.messaging.messages.control.GroupUpdated
import org.session.libsession.messaging.messages.visible.Profile
import org.session.libsession.messaging.sending_receiving.MessageSender
import org.session.libsession.messaging.utilities.MessageAuthentication.buildDeleteMemberContentSignature
import org.session.libsession.messaging.utilities.MessageAuthentication.buildInfoChangeSignature
import org.session.libsession.messaging.utilities.MessageAuthentication.buildMemberChangeSignature
import org.session.libsession.messaging.utilities.UpdateMessageData
import org.session.libsession.snode.OwnedSwarmAuth
import org.session.libsession.snode.SnodeAPI
import org.session.libsession.snode.SnodeClock
import org.session.libsession.snode.SnodeMessage
import org.session.libsession.snode.model.BatchResponse
import org.session.libsession.snode.utilities.await
import org.session.libsession.utilities.Address
import org.session.libsession.utilities.StringSubstitutionConstants.GROUP_NAME_KEY
import org.session.libsession.utilities.getGroup
import org.session.libsession.utilities.recipients.Recipient
import org.session.libsession.utilities.recipients.RecipientData
import org.session.libsession.utilities.waitUntilGroupConfigsPushed
import org.session.libsignal.protos.SignalServiceProtos.DataMessage
import org.session.libsignal.protos.SignalServiceProtos.DataMessage.GroupUpdateDeleteMemberContentMessage
import org.session.libsignal.protos.SignalServiceProtos.DataMessage.GroupUpdateInfoChangeMessage
import org.session.libsignal.protos.SignalServiceProtos.DataMessage.GroupUpdateInviteResponseMessage
import org.session.libsignal.protos.SignalServiceProtos.DataMessage.GroupUpdateMemberChangeMessage
import org.session.libsignal.protos.SignalServiceProtos.DataMessage.GroupUpdateMessage
import org.session.libsignal.utilities.AccountId
import org.session.libsignal.utilities.Base64
import org.session.libsignal.utilities.Log
import org.thoughtcrime.securesms.configs.ConfigUploader
import org.thoughtcrime.securesms.database.LokiAPIDatabase
import org.thoughtcrime.securesms.database.LokiMessageDatabase
import org.thoughtcrime.securesms.database.MmsSmsDatabase
import org.thoughtcrime.securesms.database.ReceivedMessageHashDatabase
import org.thoughtcrime.securesms.database.RecipientRepository
import org.thoughtcrime.securesms.database.ThreadDatabase
import org.thoughtcrime.securesms.dependencies.ConfigFactory
import org.thoughtcrime.securesms.util.SessionMetaProtocol
import java.util.concurrent.TimeUnit
import javax.inject.Inject
import javax.inject.Singleton
import kotlin.collections.map

private const val TAG = "GroupManagerV2Impl"

data class MemberInvite(val id: AccountId, val shareHistory: Boolean)

@Singleton
class GroupManagerV2Impl @Inject constructor(
    private val storage: StorageProtocol,
    private val configFactory: ConfigFactory,
    private val mmsSmsDatabase: MmsSmsDatabase,
    private val lokiDatabase: LokiMessageDatabase,
    private val threadDatabase: ThreadDatabase,
    @param:ApplicationContext val application: Context,
    private val clock: SnodeClock,
    private val messageDataProvider: MessageDataProvider,
    private val lokiAPIDatabase: LokiAPIDatabase,
    private val receivedMessageHashDatabase: ReceivedMessageHashDatabase,
    private val configUploader: ConfigUploader,
    private val scope: GroupScope,
    private val groupPollerManager: GroupPollerManager,
    private val recipientRepository: RecipientRepository,
    private val messageSender: MessageSender,
    private val inviteContactJobFactory: InviteContactsJob.Factory,
) : GroupManagerV2 {
    private val dispatcher = Dispatchers.Default

    /**
     * Require admin access to a group, and return the admin key.
     *
     * @throws IllegalArgumentException if the group does not exist or no admin key is found.
     */
    private fun requireAdminAccess(group: AccountId): ByteArray {
        return checkNotNull(
            configFactory.getGroup(group)
                ?.adminKey
                ?.data
                ?.takeIf { it.isNotEmpty() }
        ) { "Only admin is allowed to invite members" }
    }

    // Comparator to sort group members, ensuring a consistent order.
    // This is more for the benefit of testing rather than correctness.
    private val groupMemberComparator: GroupMemberComparator get() =
        GroupMemberComparator(AccountId(requireNotNull(storage.getUserPublicKey()) { "User not logged in"}))

    override suspend fun createGroup(
        groupName: String,
        groupDescription: String,
        members: Set<AccountId>
    ): Recipient = withContext(dispatcher) {
        val ourAccountId =
            requireNotNull(storage.getUserPublicKey()) { "Our account ID is not available" }
        val ourProfile = storage.getUserProfile()

        val groupCreationTimestamp = clock.currentTimeMills()

        // Create a group in the user groups config
        val group = configFactory.withUserConfigs { configs ->
            configs.userGroups.createGroup()
                .copy(
                    name = groupName,
                    joinedAtSecs = TimeUnit.MILLISECONDS.toSeconds(groupCreationTimestamp)
                )
        }

        val adminKey = checkNotNull(group.adminKey?.data) { "Admin key is null for new group creation." }
        val groupId = AccountId(group.groupAccountId)

        val memberAsRecipients = members.mapNotNull {
            recipientRepository.getRecipient(Address.fromSerialized(it.hexString))
        }

        try {
            val newGroupConfigs = configFactory.createGroupConfigs(groupId, adminKey)

            // Update group's information
            newGroupConfigs.groupInfo.setName(groupName)
            newGroupConfigs.groupInfo.setDescription(groupDescription)

            // Add members
            for (member in memberAsRecipients) {
                newGroupConfigs.groupMembers.set(
                    newGroupConfigs.groupMembers.getOrConstruct(member.address.toString()).apply {
                        // Must use the contact's original name because we are setting this info
                        // for other gorup members to see.
                        setName((member.data as? RecipientData.Contact)?.name.orEmpty())
                        setProfilePic(member.avatar?.toUserPic() ?: UserPic.DEFAULT)
                    }
                )
            }

            // Add ourselves as admin
            newGroupConfigs.groupMembers.set(
                newGroupConfigs.groupMembers.getOrConstruct(ourAccountId).apply {
                    setName(ourProfile.displayName.orEmpty())
                    setProfilePic(ourProfile.profilePicture ?: UserPic.DEFAULT)
                    setPromotionAccepted()
                }
            )

            // Manually re-key to prevent issue with linked admin devices
            newGroupConfigs.rekey()

            // Make sure the initial group configs are pushed
            configUploader.pushGroupConfigsChangesIfNeeded(adminKey = adminKey, groupId = groupId, groupConfigAccess = { access ->
                access(newGroupConfigs)
            })

            // Now we can save it to our factory for further access
            configFactory.saveGroupConfigs(groupId, newGroupConfigs)

            // Once the group configs are created successfully, we add it to our config
            configFactory.withMutableUserConfigs { configs ->
                configs.userGroups.set(group)

                configs.convoInfoVolatile.set(
                    Conversation.ClosedGroup(
                        groupId.hexString,
                        groupCreationTimestamp,
                        false
                    )
                )
            }

            // Make sure a thread exists at this point as we will need it for successfully sending
            // control messages. Normally the thread will be created automatically but it's done
            // in the background. We have no way to know about the state of that async background process
            // hence we will need to create it manually here.
            check(storage.getOrCreateThreadIdFor(Address.fromSerialized(groupId.hexString)) != -1L) {
                "Failed to create a thread for the group"
            }

            val recipient = recipientRepository.getRecipient(Address.fromSerialized(groupId.hexString))!!

            // Invite members
            JobQueue.shared.add(
                inviteContactJobFactory.create(
                    groupSessionId = groupId.hexString,
                    memberSessionIds = members.map { it.hexString }.toTypedArray(),
                    false
                )
            )

            // Also send a group update message
            sendGroupUpdateForAddingMembers(groupId, adminKey, members)

            recipient
        } catch (e: Exception) {
            Log.e(TAG, "Failed to create group", e)

            throw e
        }
    }

    override suspend fun inviteMembers(
        group: AccountId,
        newMembers: List<AccountId>,
        shareHistory: Boolean,
        isReinvite: Boolean
    ): Unit = inviteMembersInternal(
        group = group,
        memberInvites = newMembers.map { MemberInvite(it, shareHistory) },
        isReinvite = isReinvite
    )

    override suspend fun reinviteMembers(
        group: AccountId,
        invites: List<MemberInvite>
    ): Unit = inviteMembersInternal(
        group = group,
        memberInvites = invites,
        isReinvite = true
    )

    private suspend fun inviteMembersInternal(
        group: AccountId,
        memberInvites: List<MemberInvite>,
        isReinvite: Boolean
    ): Unit = scope.launchAndWait(group, if (isReinvite) "Reinvite members" else "Invite members") {
        val adminKey = requireAdminAccess(group)
        val groupAuth = OwnedSwarmAuth.ofClosedGroup(group, adminKey)

        val batchRequests = mutableListOf<SnodeAPI.SnodeBatchRequestInfo>()

        val subAccountTokens = configFactory.withMutableGroupConfigs(group) { configs ->
            val shareHistoryHexes = mutableListOf<String>()

            for ((id, shareHistory) in memberInvites) {
                val hex = id.hexString

                val toSet = configs.groupMembers.get(hex)
                    ?.also { existing ->
                        val status = configs.groupMembers.status(existing)
                        if (status == GroupMember.Status.INVITE_FAILED || status == GroupMember.Status.INVITE_SENT) {
                            existing.setSupplement(shareHistory)
                        }
                    }
                    ?: configs.groupMembers.getOrConstruct(hex).also { member ->
                        val contact = configFactory.withUserConfigs { it.contacts.get(hex) }
                        member.setName(contact?.name.orEmpty())
                        member.setProfilePic(contact?.profilePicture ?: UserPic.DEFAULT)
                        member.setSupplement(shareHistory)
                    }

                if (shareHistory) shareHistoryHexes += hex

                toSet.setInvited()
                configs.groupMembers.set(toSet)
            }

            if (shareHistoryHexes.isNotEmpty()) {
                val memberKey = configs.groupKeys.supplementFor(shareHistoryHexes)
                batchRequests.add(
                    SnodeAPI.buildAuthenticatedStoreBatchInfo(
                        namespace = Namespace.GROUP_KEYS(),
                        message = SnodeMessage(
                            recipient = group.hexString,
                            data = Base64.encodeBytes(memberKey),
                            ttl = SnodeMessage.CONFIG_TTL,
                            timestamp = clock.currentTimeMills(),
                        ),
                        auth = groupAuth,
                    )
                )
            }

            configs.rekey()
            memberInvites.map { configs.groupKeys.getSubAccountToken(it.id.hexString) }
        }

        // Call un-revocate API on new members, in case they have been removed before
        batchRequests += SnodeAPI.buildAuthenticatedUnrevokeSubKeyBatchRequest(
            groupAdminAuth = groupAuth,
            subAccountTokens = subAccountTokens
        )

        // Send the invitation message to the new members
        JobQueue.shared.add(
            InviteContactsJob(
                group.hexString,
                memberInvites.map { it.id.hexString }.toTypedArray(), isReinvite
            )
        )

        try {
            val swarmNode = SnodeAPI.getSingleTargetSnode(group.hexString).await()
            val response = SnodeAPI.getBatchResponse(swarmNode, group.hexString, batchRequests)

            // Make sure every request is successful
            response.requireAllRequestsSuccessful("Failed to invite members")

            // Wait for the group configs to be pushed
            configFactory.waitUntilGroupConfigsPushed(group)
        } catch (e: Exception) {
            // Update every member's status to "invite failed" and return group name
            val groupName = configFactory.withMutableGroupConfigs(group) { configs ->
                for ((id, _) in memberInvites) {
                    configs.groupMembers.get(id.hexString)?.apply {
                        setInviteFailed()
                        configs.groupMembers.set(this)
                    }
                }
                configs.groupInfo.getName().orEmpty()
            }

            Log.w(TAG, "Failed to invite members to group $group", e)

            throw GroupInviteException(
                isPromotion = false,
                inviteeAccountIds = memberInvites.map { it.id.hexString },
                groupName = groupName,
                underlying = e,
                isReinvite = isReinvite
            )
        } finally {
            // Send a group update message to the group telling members someone has been invited
            if (!isReinvite) {
                sendGroupUpdateForAddingMembers(group, adminKey, memberInvites.map { it.id })
            }
        }
<<<<<<< HEAD
=======

        // Send the invitation message to the new members
        JobQueue.shared.add(
            inviteContactJobFactory.create(
                groupSessionId = group.hexString,
                memberSessionIds = newMembers.map { it.hexString }.toTypedArray()
            )
        )
>>>>>>> 0d67f185
    }

    /**
     * Send a group update message to the group telling members someone has been invited.
     */
    private fun sendGroupUpdateForAddingMembers(
        group: AccountId,
        adminKey: ByteArray,
        newMembers: Collection<AccountId>,
    ) {
        val timestamp = clock.currentTimeMills()
        val signature = ED25519.sign(
            message = buildMemberChangeSignature(GroupUpdateMemberChangeMessage.Type.ADDED, timestamp),
            ed25519PrivateKey = adminKey
        )

        val updatedMessage = GroupUpdated(
            GroupUpdateMessage.newBuilder()
                .setMemberChangeMessage(
                    GroupUpdateMemberChangeMessage.newBuilder()
                        .addAllMemberSessionIds(newMembers.sortedWith(groupMemberComparator).map { it.hexString })
                        .setType(GroupUpdateMemberChangeMessage.Type.ADDED)
                        .setAdminSignature(ByteString.copyFrom(signature))
                )
                .build()
        ).apply { this.sentTimestamp = timestamp }

        storage.insertGroupInfoChange(updatedMessage, group)

        messageSender.send(updatedMessage, Address.fromSerialized(group.hexString))
    }

    override suspend fun removeMembers(
        groupAccountId: AccountId,
        removedMembers: List<AccountId>,
        removeMessages: Boolean
    ) {
        val adminKey = requireAdminAccess(groupAccountId)

        // Update the config to mark this member as "removed"
        flagMembersForRemoval(
            group = groupAccountId,
            groupAdminKey = adminKey,
            members = removedMembers,
            alsoRemoveMembersMessage = removeMessages,
        )

        val timestamp = clock.currentTimeMills()
        val signature = ED25519.sign(
            message = buildMemberChangeSignature(
                GroupUpdateMemberChangeMessage.Type.REMOVED,
                timestamp
            ),
            ed25519PrivateKey = adminKey
        )

        val updateMessage = GroupUpdateMessage.newBuilder()
            .setMemberChangeMessage(
                GroupUpdateMemberChangeMessage.newBuilder()
                    .addAllMemberSessionIds(removedMembers.sortedWith(groupMemberComparator).map { it.hexString })
                    .setType(GroupUpdateMemberChangeMessage.Type.REMOVED)
                    .setAdminSignature(ByteString.copyFrom(signature))
            )
            .build()
        val message = GroupUpdated(
            updateMessage
        ).apply { sentTimestamp = timestamp }

        messageSender.send(message, Address.fromSerialized(groupAccountId.hexString))
        storage.insertGroupInfoChange(message, groupAccountId)
    }

    override suspend fun removeMemberMessages(
        groupAccountId: AccountId,
        members: List<AccountId>
    ): Unit = scope.launchAndWait(groupAccountId, "Remove member messages") {
        val messagesToDelete = mutableListOf<String>()

        val threadId = storage.getThreadId(Address.fromSerialized(groupAccountId.hexString))
        if (threadId != null) {
            for (member in members) {
                for (msg in mmsSmsDatabase.getUserMessages(threadId, member.hexString)) {
                    val serverHash = lokiDatabase.getMessageServerHash(msg.messageId)
                    if (serverHash != null) {
                        messagesToDelete.add(serverHash)
                    }
                }

                storage.deleteMessagesByUser(threadId, member.hexString)
            }
        }

        if (messagesToDelete.isEmpty()) {
            return@launchAndWait
        }

        val groupAdminAuth = configFactory.getGroup(groupAccountId)?.adminKey?.data?.let {
            OwnedSwarmAuth.ofClosedGroup(groupAccountId, it)
        } ?: return@launchAndWait

        SnodeAPI.deleteMessage(groupAccountId.hexString, groupAdminAuth, messagesToDelete)
    }

    override suspend fun clearAllMessagesForEveryone(groupAccountId: AccountId, deletedHashes: List<String?>) {
        // only admins can perform these tasks
        val groupAdminAuth = configFactory.getGroup(groupAccountId)?.adminKey?.data?.let {
            OwnedSwarmAuth.ofClosedGroup(groupAccountId, it)
        } ?: return

        // change the delete_before
        configFactory.withMutableGroupConfigs(groupAccountId) { configs ->
            configs.groupInfo.setDeleteBefore(clock.currentTimeSeconds())
        }

        // remove messages from swarm SnodeAPI.deleteMessage
        val cleanedHashes: List<String> = deletedHashes.filter { !it.isNullOrEmpty() }.filterNotNull()
        if(cleanedHashes.isNotEmpty()) SnodeAPI.deleteMessage(groupAccountId.hexString, groupAdminAuth, cleanedHashes)
    }

    override suspend fun handleMemberLeftMessage(memberId: AccountId, group: AccountId) = scope.launchAndWait(group, "Handle member left message") {
        val closedGroup = configFactory.getGroup(group) ?: return@launchAndWait
        val groupAdminKey = closedGroup.adminKey?.data

        if (groupAdminKey != null) {
            flagMembersForRemoval(
                group = group,
                groupAdminKey = groupAdminKey,
                members = listOf(memberId),
                alsoRemoveMembersMessage = false,
            )
        }
    }

    override suspend fun leaveGroup(groupId: AccountId) {
        // Insert the control message immediately so we can see the leaving message
        storage.insertGroupInfoLeaving(groupId)

        // The group leaving work could start or wait depend on the network condition
        GroupLeavingWorker.schedule(context = application, groupId)
    }

    override suspend fun promoteMember(
        group: AccountId,
        members: List<AccountId>,
        isRepromote: Boolean
    ): Unit = scope.launchAndWait(group, "Promote member") {
        withContext(SupervisorJob()) {
            val adminKey = requireAdminAccess(group)
            val groupName = configFactory.withMutableGroupConfigs(group) { configs ->
                // Update the group member's promotion status
                members.asSequence()
                    .mapNotNull { configs.groupMembers.get(it.hexString) }
                    .onEach(GroupMember::setPromoted)
                    .forEach(configs.groupMembers::set)

                configs.groupInfo.getName()
            }

            // Build a group update message to the group telling members someone has been promoted
            val timestamp = clock.currentTimeMills()
            val signature = ED25519.sign(
                message = buildMemberChangeSignature(GroupUpdateMemberChangeMessage.Type.PROMOTED, timestamp),
                ed25519PrivateKey = adminKey
            )

            val message = GroupUpdated(
                GroupUpdateMessage.newBuilder()
                    .setMemberChangeMessage(
                        GroupUpdateMemberChangeMessage.newBuilder()
                            .addAllMemberSessionIds(members.sortedWith(groupMemberComparator).map { it.hexString })
                            .setType(GroupUpdateMemberChangeMessage.Type.PROMOTED)
                            .setAdminSignature(ByteString.copyFrom(signature))
                    )
                    .build()
            ).apply {
                sentTimestamp = timestamp
            }

            if (!isRepromote) {
                // Insert the message locally immediately so we can see the incoming change
                // The same message will be sent later to the group
                storage.insertGroupInfoChange(message, group)
            }

            // Send out the promote message to the members concurrently
            val promoteMessage = GroupUpdated(
                GroupUpdateMessage.newBuilder()
                    .setPromoteMessage(
                        DataMessage.GroupUpdatePromoteMessage.newBuilder()
                            .setGroupIdentitySeed(ByteString.copyFrom(adminKey).substring(0, 32))
                            .setName(groupName)
                    )
                    .build()
            )

            val promotionDeferred = members.associateWith { member ->
                async {
                    // The promotion message shouldn't be persisted to avoid being retried automatically
                    messageSender.sendNonDurably(
                        message = promoteMessage,
                        address = Address.fromSerialized(member.hexString),
                        isSyncMessage = false,
                    )
                }
            }

            // Wait and gather all the promote message sending result into a result map
            val promotedByMemberIDs = promotionDeferred
                .mapValues {
                    runCatching { it.value.await() }.isSuccess
                }

            // Update each member's status
            configFactory.withMutableGroupConfigs(group) { configs ->
                promotedByMemberIDs.asSequence()
                    .mapNotNull { (member, success) ->
                        configs.groupMembers.get(member.hexString)?.apply {
                            if (success) {
                                setPromotionSent()
                            } else {
                                setPromotionFailed()
                            }
                        }
                    }
                    .forEach(configs.groupMembers::set)
            }


            if (!isRepromote) {
                messageSender.sendAndAwait(message, Address.fromSerialized(group.hexString))
            }
        }
    }
    /**
     * Mark this member as "removed" in the group config.
     *
     * [RemoveGroupMemberHandler] should be able to pick up the config changes and remove the member from the group.
     */
    private fun flagMembersForRemoval(
        group: AccountId,
        groupAdminKey: ByteArray, // Not used ATM required here for verification purpose
        members: List<AccountId>,
        alsoRemoveMembersMessage: Boolean,
    ) {
        configFactory.withMutableGroupConfigs(group) { configs ->
            for (member in members) {
                val memberConfig = configs.groupMembers.get(member.hexString)
                if (memberConfig != null) {
                    configs.groupMembers.set(memberConfig.apply {
                        setRemoved(alsoRemoveMembersMessage)
                    })
                }
            }
        }
    }

    override suspend fun respondToInvitation(groupId: AccountId, approved: Boolean) =
        scope.launchAndWait(groupId, "Respond to invitation") {
            val group = requireNotNull(
                configFactory.withUserConfigs { it.userGroups.getClosedGroup(groupId.hexString) }
            ) { "User groups config is not available" }

            val threadId =
                checkNotNull(storage.getThreadId(Address.fromSerialized(groupId.hexString))) {
                    "No thread has been created for the group"
                }

            val groupInviteMessageHash = lokiDatabase.groupInviteMessageHash(threadId)

            // Whether approved or not, delete the invite
            lokiDatabase.deleteGroupInviteReferrer(threadId)

            storage.clearMessages(threadId)

            if (approved) {
                approveGroupInvite(group, groupInviteMessageHash)
            } else {
                configFactory.withMutableUserConfigs {
                    it.userGroups.eraseClosedGroup(groupId.hexString)
                    it.convoInfoVolatile.eraseClosedGroup(groupId.hexString)
                }

                if (groupInviteMessageHash != null) {
                    val auth = requireNotNull(storage.userAuth)
                    SnodeAPI.deleteMessage(
                        publicKey = auth.accountId.hexString,
                        swarmAuth = auth,
                        serverHashes = listOf(groupInviteMessageHash)
                    )
                }
            }
        }

    private suspend fun approveGroupInvite(
        group: GroupInfo.ClosedGroupInfo,
        inviteMessageHash: String?
    ) {
        val key = requireNotNull(storage.getUserPublicKey()) {
            "Our account ID is not available"
        }

        // Clear the invited flag of the group in the config
        configFactory.withMutableUserConfigs { configs ->
            configs.userGroups.set(group.copy(
                invited = false,
                joinedAtSecs = TimeUnit.MILLISECONDS.toSeconds(clock.currentTimeMills())
            ))
        }

        // We need to wait until we have the first data polled from the poller, otherwise
        // we won't have the necessary configs to send invite response/or do anything else.
        // We can't hang on here forever if things don't work out, bail out if it's the case.
        withTimeout(20_000L) {
            // We must tell the poller to poll once, as we could have received this invitation
            // in the background where the poller isn't running
            val groupId = AccountId(group.groupAccountId)
            groupPollerManager.pollOnce(groupId)

            groupPollerManager.watchGroupPollingState(groupId)
                .filter { it.hadAtLeastOneSuccessfulPoll }
                .first()
        }

        val adminKey = group.adminKey?.data
        if (adminKey == null) {
            // Send an invite response to the group if we are invited as a regular member
            val inviteResponse = GroupUpdateInviteResponseMessage.newBuilder()
                .setIsApproved(true)
            val responseData = GroupUpdateMessage.newBuilder()
                .setInviteResponse(inviteResponse)
            val responseMessage = GroupUpdated(responseData.build(), profile = storage.getUserProfile())
            // this will fail the first couple of times :)
            runCatching {
                messageSender.sendNonDurably(
                    responseMessage,
                    Destination.ClosedGroup(group.groupAccountId),
                    isSyncMessage = false
                )
            }
        } else {
            // If we are invited as admin, we can just update the group info ourselves
            configFactory.withMutableGroupConfigs(AccountId(group.groupAccountId)) { configs ->
                configs.groupKeys.loadAdminKey(adminKey)

                configs.groupMembers.get(key)?.let { member ->
                    configs.groupMembers.set(member.apply {
                        setPromotionAccepted()
                    })
                }

                Unit
            }
        }

        // Delete the invite once we have approved
        if (inviteMessageHash != null) {
            val auth = requireNotNull(storage.userAuth)
            SnodeAPI.deleteMessage(
                publicKey = auth.accountId.hexString,
                swarmAuth = auth,
                serverHashes = listOf(inviteMessageHash)
            )
        }
    }

    override suspend fun handleInvitation(
        groupId: AccountId,
        groupName: String,
        authData: ByteArray,
        inviter: AccountId,
        inviterName: String?,
        inviteMessageHash: String,
        inviteMessageTimestamp: Long,
    ): Unit = scope.launchAndWait(groupId, "Handle invitation") {
        handleInvitation(
            groupId = groupId,
            groupName = groupName,
            authDataOrAdminSeed = authData,
            fromPromotion = false,
            inviter = inviter,
            inviterName = inviterName,
            inviteMessageTimestamp = inviteMessageTimestamp,
            inviteMessageHash = inviteMessageHash,
        )
    }

    override suspend fun handlePromotion(
        groupId: AccountId,
        groupName: String,
        adminKeySeed: ByteArray,
        promoter: AccountId,
        promoterName: String?,
        promoteMessageHash: String,
        promoteMessageTimestamp: Long,
    ): Unit = scope.launchAndWait(groupId, "Handle promotion") {
        val userAuth = requireNotNull(storage.userAuth) { "No current user available" }
        val group = configFactory.getGroup(groupId)

        if (group == null) {
            // If we haven't got the group in the config, it could mean that we haven't
            // processed the invitation, or the invitation message is lost. We'll need to
            // go through the invitation process again.
            handleInvitation(
                groupId = groupId,
                groupName = groupName,
                authDataOrAdminSeed = adminKeySeed,
                fromPromotion = true,
                inviter = promoter,
                inviterName = promoterName,
                inviteMessageTimestamp = promoteMessageTimestamp,
                inviteMessageHash = promoteMessageHash
            )
        } else {
            // If we have the group in the config, we can just update the admin key
            val adminKey = GroupInfo.ClosedGroupInfo.adminKeyFromSeed(adminKeySeed)

            configFactory.withMutableUserConfigs {
                it.userGroups.set(group.copy(adminKey = adminKey.toBytes()))
            }

            // Update our promote state
            configFactory.withMutableGroupConfigs(
                groupId = groupId
            ) { configs ->
                configs.groupKeys.loadAdminKey(adminKey)

                configs.groupMembers.get(userAuth.accountId.hexString)?.let { member ->
                    member.setPromotionAccepted()
                    configs.groupMembers.set(member)
                }
            }

            // Remove lastHash so we can receive all the messages in the past
            lokiAPIDatabase.clearLastMessageHashes(groupId.hexString)
        }

        // Delete the promotion message remotely
        SnodeAPI.deleteMessage(
            userAuth.accountId.hexString,
            userAuth,
            listOf(promoteMessageHash)
        )
    }

    /**
     * Handle an invitation to a group.
     *
     * @param groupId the group ID
     * @param groupName the group name
     * @param authDataOrAdminSeed the auth data or admin key. If this is an invitation, this is the auth data, if this is a promotion, this is the admin key.
     * @param fromPromotion true if this is a promotion, false if this is an invitation
     * @param inviter the invite message sender
     * @return The newly created group info if the invitation is processed, null otherwise.
     */
    private suspend fun handleInvitation(
        groupId: AccountId,
        groupName: String,
        authDataOrAdminSeed: ByteArray,
        fromPromotion: Boolean,
        inviter: AccountId,
        inviterName: String?,
        inviteMessageTimestamp: Long,
        inviteMessageHash: String,
    ) {
        val address = Address.fromSerialized(groupId.hexString)
        val inviterRecipient = recipientRepository.getRecipient(Address.fromSerialized(inviter.hexString))

        val shouldAutoApprove = inviterRecipient.approved
        val closedGroupInfo = GroupInfo.ClosedGroupInfo(
            groupAccountId = groupId.hexString,
            adminKey = authDataOrAdminSeed.takeIf { fromPromotion }?.let { GroupInfo.ClosedGroupInfo.adminKeyFromSeed(it) }?.toBytes(),
            authData = authDataOrAdminSeed.takeIf { !fromPromotion }?.toBytes(),
            priority = PRIORITY_VISIBLE,
            invited = !shouldAutoApprove,
            name = groupName,
            destroyed = false,
            joinedAtSecs = 0L,
            kicked = false,
        )

        configFactory.withMutableUserConfigs {
            it.userGroups.set(closedGroupInfo)
        }

        val groupThreadId = storage.getOrCreateThreadIdFor(address)

        if (shouldAutoApprove) {
            approveGroupInvite(closedGroupInfo, inviteMessageHash)
        } else {
            lokiDatabase.addGroupInviteReferrer(groupThreadId, inviter.hexString, inviteMessageHash)
            storage.insertGroupInviteControlMessage(
                sentTimestamp = inviteMessageTimestamp,
                senderPublicKey = inviter.hexString,
                senderName = inviterName,
                closedGroup = groupId,
                groupName = groupName
            )
        }
    }

    override suspend fun handleInviteResponse(
        groupId: AccountId,
        sender: AccountId,
        approved: Boolean
    ): Unit = scope.launchAndWait(groupId, "Handle invite response") {
        if (!approved) {
            // We should only see approved coming through
            return@launchAndWait
        }

        val adminKey = configFactory.getGroup(groupId)?.adminKey
        if (adminKey == null || adminKey.data.isEmpty()) {
            return@launchAndWait // We don't have the admin key, we can't process the invite response
        }

        configFactory.withMutableGroupConfigs(groupId) { configs ->
            val member = configs.groupMembers.get(sender.hexString)
            if (member != null) {
                configs.groupMembers.set(member.apply {
                    setInviteAccepted()
                })
            } else {
                Log.e(TAG, "User wasn't in the group membership to add!")
            }
        }
    }

    override suspend fun handleKicked(groupId: AccountId): Unit = scope.launchAndWait(groupId, "Handle kicked") {
        Log.d(TAG, "We were kicked from the group, delete and stop polling")

        val userId = requireNotNull(storage.getUserPublicKey()) { "No current user available" }
        val group = configFactory.getGroup(groupId) ?: return@launchAndWait

        // Retrieve the group name one last time from the group info,
        // as we are going to clear the keys, we won't have the chance to
        // read the group name anymore.
        val groupName = configFactory.withGroupConfigs(groupId) { configs ->
            configs.groupInfo.getName()
        } ?: group.name

        configFactory.withMutableUserConfigs {
            it.userGroups.set(
                group.copy(
                    kicked = true,
                    name = groupName
                )
            )
        }

        // Clear all messages in the group
        val threadId = storage.getThreadId(Address.fromSerialized(groupId.hexString))
        if (threadId != null) {
            storage.clearMessages(threadId)
        }

        // Clear all polling states
        lokiAPIDatabase.clearLastMessageHashes(groupId.hexString)
        receivedMessageHashDatabase.removeAllByPublicKey(groupId.hexString)
        SessionMetaProtocol.clearReceivedMessages()

        configFactory.deleteGroupConfigs(groupId)
    }

    override suspend fun setName(groupId: AccountId, newName: String): Unit =
        scope.launchAndWait(groupId, "Set group name") {
            val adminKey = requireAdminAccess(groupId)

            val nameChanged = configFactory.withMutableGroupConfigs(groupId) { configs ->
                if (configs.groupInfo.getName() != newName) {
                    configs.groupInfo.setName(newName)
                    true
                } else {
                    false
                }
            }

            if (!nameChanged) {
                return@launchAndWait
            }

            val timestamp = clock.currentTimeMills()
            val signature = ED25519.sign(
                message = buildInfoChangeSignature(GroupUpdateInfoChangeMessage.Type.NAME, timestamp),
                ed25519PrivateKey = adminKey
            )

            val message = GroupUpdated(
                GroupUpdateMessage.newBuilder()
                    .setInfoChangeMessage(
                        GroupUpdateInfoChangeMessage.newBuilder()
                            .setUpdatedName(newName)
                            .setType(GroupUpdateInfoChangeMessage.Type.NAME)
                            .setAdminSignature(ByteString.copyFrom(signature))
                    )
                    .build()
            ).apply {
                sentTimestamp = timestamp
            }

            storage.insertGroupInfoChange(message, groupId)
            messageSender.sendAndAwait(message, Address.fromSerialized(groupId.hexString))
        }

    override suspend fun setDescription(groupId: AccountId, newDescription: String): Unit =
        scope.launchAndWait(groupId, "Set group description") {
            requireAdminAccess(groupId)

            configFactory.withMutableGroupConfigs(groupId) { configs ->
                if (configs.groupInfo.getDescription() != newDescription) {
                    configs.groupInfo.setDescription(newDescription)
                }
            }
        }

    override suspend fun requestMessageDeletion(
        groupId: AccountId,
        messageHashes: Set<String>
    ): Unit = scope.launchAndWait(groupId, "Request message deletion") {
        // To delete messages from a group, there are a few considerations:
        // 1. Messages are stored on every member's device, we need a way to ask them to delete their stored messages
        // 2. Messages are also stored on the group swarm, only the group admin can delete them
        // So we will send a group message to ask members to delete the messages,
        // meanwhile, if we are admin we can just delete those messages from the group swarm, and otherwise
        // the admins can pick up the group message and delete the messages on our behalf.

        val group = requireNotNull(configFactory.getGroup(groupId)) {
            "Group doesn't exist"
        }
        val userPubKey = requireNotNull(storage.getUserPublicKey()) { "No current user available" }

        // Check if we can actually delete these messages
        check(
            group.hasAdminKey() ||
                    storage.ensureMessageHashesAreSender(
                        messageHashes,
                        userPubKey,
                        groupId.hexString
                    )
        ) {
            "Cannot delete messages that are not sent by us"
        }

        // If we are admin, we can delete the messages from the group swarm
        group.adminKey?.data?.let { adminKey ->
            SnodeAPI.deleteMessage(
                publicKey = groupId.hexString,
                swarmAuth = OwnedSwarmAuth.ofClosedGroup(groupId, adminKey),
                serverHashes = messageHashes.toList()
            )
        }

        // Construct a message to ask members to delete the messages, sign if we are admin, then send
        val timestamp = clock.currentTimeMills()
        val signature = group.adminKey?.data?.let { key ->
            ED25519.sign(
                message = buildDeleteMemberContentSignature(
                    memberIds = emptyList(),
                    messageHashes,
                    timestamp
                ),
                ed25519PrivateKey = key
            )
        }
        val message = GroupUpdated(
            GroupUpdateMessage.newBuilder()
                .setDeleteMemberContent(
                    GroupUpdateDeleteMemberContentMessage.newBuilder()
                        .addAllMessageHashes(messageHashes)
                        .let {
                            if (signature != null) it.setAdminSignature(
                                ByteString.copyFrom(
                                    signature
                                )
                            )
                            else it
                        }
                )
                .build()
        ).apply {
            sentTimestamp = timestamp
        }

        messageSender.sendAndAwait(message, Address.fromSerialized(groupId.hexString))
    }

    override suspend fun handleDeleteMemberContent(
        groupId: AccountId,
        deleteMemberContent: GroupUpdateDeleteMemberContentMessage,
        timestamp: Long,
        sender: AccountId,
        senderIsVerifiedAdmin: Boolean,
    ): Unit = scope.launchAndWait(groupId, "Handle delete member content") {
        val threadId =
            requireNotNull(storage.getThreadId(Address.fromSerialized(groupId.hexString))) {
                "No thread ID found for the group"
            }

        val hashes = deleteMemberContent.messageHashesList
        val memberIds = deleteMemberContent.memberSessionIdsList

        if (hashes.isNotEmpty()) {
            // If the sender is a verified admin, or the sender is the actual sender of the messages,
            // we can mark them as deleted locally.
            if (senderIsVerifiedAdmin ||
                storage.ensureMessageHashesAreSender(
                    hashes.toSet(),
                    sender.hexString,
                    groupId.hexString
                )) {
                // We'll delete everything the admin says
                messageDataProvider.markMessagesAsDeleted(
                    threadId = threadId,
                    serverHashes = hashes,
                    displayedMessage = application.getString(
                        R.string.deleteMessageDeletedGlobally
                    )
                )
            }
        }

        // To be able to delete a user's messages, the sender must be a verified admin
        if (memberIds.isNotEmpty() && senderIsVerifiedAdmin) {
            for (member in memberIds) {
                messageDataProvider.markUserMessagesAsDeleted(threadId, timestamp, member, application.getString(
                    R.string.deleteMessageDeletedGlobally
                ))
            }
        }

        // Delete from swarm if we are admin
        val adminKey = configFactory.getGroup(groupId)?.adminKey?.data
        if (adminKey != null) {

            // If hashes are given, these are the messages to delete. To be able to delete these
            // messages from the swarm, the deletion request must be sent by an admin, or the messages
            // belong to the requester.
            if (hashes.isNotEmpty() && (
                        senderIsVerifiedAdmin || storage.ensureMessageHashesAreSender(
                            hashes = hashes.toSet(),
                            sender = sender.hexString,
                            closedGroupId = groupId.hexString))
            ) {
                SnodeAPI.deleteMessage(
                    groupId.hexString,
                    OwnedSwarmAuth.ofClosedGroup(groupId, adminKey),
                    hashes
                )
            }

            // If memberIds are given, all messages belong to these members will be deleted on the
            // swarm. These requests must be sent by an admin.
            if (memberIds.isNotEmpty() && senderIsVerifiedAdmin) {
                val userMessageHashes = memberIds.flatMap { memberId ->
                    messageDataProvider.getUserMessageHashes(threadId, memberId)
                }

                if (userMessageHashes.isNotEmpty()) {
                    SnodeAPI.deleteMessage(
                        groupId.hexString,
                        OwnedSwarmAuth.ofClosedGroup(groupId, adminKey),
                        userMessageHashes
                    )
                }
            }
        }
    }

    override fun handleGroupInfoChange(message: GroupUpdated, groupId: AccountId) {
        if (message.inner.hasInfoChangeMessage() && message.inner.infoChangeMessage.hasUpdatedExpirationSeconds()) {
            // If we receive a disappearing message update, we need to remove the existing timer control message
            storage.deleteGroupInfoMessages(
                groupId,
                UpdateMessageData.Kind.GroupExpirationUpdated::class.java
            )
        }

        storage.insertGroupInfoChange(message, groupId)
    }

    override fun onBlocked(groupAccountId: AccountId) {
        scope.launch(groupAccountId, "On blocked") {
            respondToInvitation(groupAccountId, false)

            // Remove this group from config regardless
            configFactory.removeGroup(groupAccountId)
        }
    }

    override fun setExpirationTimer(
        groupId: AccountId,
        mode: ExpiryMode
    ) {
        val adminKey = requireAdminAccess(groupId)

        // Construct a message to notify the group members about the expiration timer change
        val timestamp = clock.currentTimeMills()
        val signature = ED25519.sign(
            message = buildInfoChangeSignature(GroupUpdateInfoChangeMessage.Type.DISAPPEARING_MESSAGES, timestamp),
            ed25519PrivateKey = adminKey
        )

        val message = GroupUpdated(
            GroupUpdateMessage.newBuilder()
                .setInfoChangeMessage(
                    GroupUpdateInfoChangeMessage.newBuilder()
                        .setType(GroupUpdateInfoChangeMessage.Type.DISAPPEARING_MESSAGES)
                        .setUpdatedExpirationSeconds(mode.expirySeconds.toInt())
                        .setAdminSignature(ByteString.copyFrom(signature))

                )
                .build()
        ).apply {
            sentTimestamp = timestamp
        }

        messageSender.send(message, Address.fromSerialized(groupId.hexString))

        storage.deleteGroupInfoMessages(groupId, UpdateMessageData.Kind.GroupExpirationUpdated::class.java)
        storage.insertGroupInfoChange(message, groupId)
    }

    override fun getLeaveGroupConfirmationDialogData(groupId: AccountId, name: String): GroupManagerV2.ConfirmDialogData? {
        val groupData = configFactory.getGroup(groupId) ?: return null

        var title = R.string.groupDelete
        var message: CharSequence = ""
        var positiveButton = R.string.delete
        var positiveQaTag = R.string.qa_conversation_settings_dialog_delete_group_confirm
        var negativeQaTag = R.string.qa_conversation_settings_dialog_delete_group_cancel


        if(!groupData.shouldPoll){
            message = Phrase.from(application, R.string.groupDeleteDescriptionMember)
                .put(GROUP_NAME_KEY, name)
                .format()

        } else if (groupData.hasAdminKey()) {
            message = Phrase.from(application, R.string.groupDeleteDescription)
                .put(GROUP_NAME_KEY, name)
                .format()
        } else {
            message = Phrase.from(application, R.string.groupLeaveDescription)
                .put(GROUP_NAME_KEY, name)
                .format()

            title = R.string.groupLeave
            positiveButton = R.string.leave
            positiveQaTag = R.string.qa_conversation_settings_dialog_leave_group_confirm
            negativeQaTag = R.string.qa_conversation_settings_dialog_leave_group_cancel
        }


        return GroupManagerV2.ConfirmDialogData(
                title = application.getString(title),
                message = message,
                positiveText = positiveButton,
                negativeText = R.string.cancel,
                positiveQaTag = positiveQaTag,
                negativeQaTag = negativeQaTag,
            )
    }

    private fun BatchResponse.requireAllRequestsSuccessful(errorMessage: String) {
        val firstError = this.results.firstOrNull { it.code != 200 }
        require(firstError == null) { "$errorMessage: ${firstError!!.body}" }
    }

    private val Profile.profilePicture: UserPic?
        get() {
            val url = this.profilePictureURL
            val key = this.profileKey
            return if (url != null && key != null) {
                UserPic(url, key)
            } else {
                null
            }
        }
}<|MERGE_RESOLUTION|>--- conflicted
+++ resolved
@@ -307,14 +307,7 @@
             subAccountTokens = subAccountTokens
         )
 
-        // Send the invitation message to the new members
-        JobQueue.shared.add(
-            InviteContactsJob(
-                group.hexString,
-                memberInvites.map { it.id.hexString }.toTypedArray(), isReinvite
-            )
-        )
-
+        // Call the API
         try {
             val swarmNode = SnodeAPI.getSingleTargetSnode(group.hexString).await()
             val response = SnodeAPI.getBatchResponse(swarmNode, group.hexString, batchRequests)
@@ -351,17 +344,15 @@
                 sendGroupUpdateForAddingMembers(group, adminKey, memberInvites.map { it.id })
             }
         }
-<<<<<<< HEAD
-=======
 
         // Send the invitation message to the new members
         JobQueue.shared.add(
             inviteContactJobFactory.create(
                 groupSessionId = group.hexString,
-                memberSessionIds = newMembers.map { it.hexString }.toTypedArray()
+                memberSessionIds = memberInvites.map { it.id.hexString }.toTypedArray(),
+                isReinvite = isReinvite
             )
         )
->>>>>>> 0d67f185
     }
 
     /**
