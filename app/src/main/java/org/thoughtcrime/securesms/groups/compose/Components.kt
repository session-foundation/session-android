--- conflicted
+++ resolved
@@ -99,13 +99,7 @@
         Avatar(
             size = LocalDimensions.current.iconLarge,
             data = avatarUIData,
-<<<<<<< HEAD
             badge = if (showAsAdmin) { AvatarBadge.ResourceBadge.Admin } else AvatarBadge.None
-=======
-            badge = if (showAsAdmin) {
-                AvatarBadge.Admin
-            } else AvatarBadge.None
->>>>>>> ba209b23
         )
 
         Column(
