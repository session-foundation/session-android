--- conflicted
+++ resolved
@@ -17,33 +17,21 @@
 import org.session.libsession.utilities.ConfigFactoryProtocol
 import org.session.libsignal.utilities.AccountId
 import org.thoughtcrime.securesms.conversation.v2.ConversationActivityV2
-<<<<<<< HEAD
 import org.thoughtcrime.securesms.database.RecipientRepository
-=======
 import org.thoughtcrime.securesms.pro.ProStatusManager
->>>>>>> e4f803bd
 import org.thoughtcrime.securesms.util.AvatarUtils
 
 
 @HiltViewModel(assistedFactory = GroupMembersViewModel.Factory::class)
 class GroupMembersViewModel @AssistedInject constructor(
     @Assisted private val groupId: AccountId,
-<<<<<<< HEAD
     @param:ApplicationContext private val context: Context,
     storage: StorageProtocol,
     configFactory: ConfigFactoryProtocol,
+    proStatusManager: ProStatusManager,
     avatarUtils: AvatarUtils,
     recipientRepository: RecipientRepository,
-) : BaseGroupMembersViewModel(groupId, context, storage, configFactory, avatarUtils, recipientRepository) {
-=======
-    @ApplicationContext private val context: Context,
-    private val storage: StorageProtocol,
-    proStatusManager: ProStatusManager,
-    configFactory: ConfigFactoryProtocol,
-    usernameUtils: UsernameUtils,
-    avatarUtils: AvatarUtils
-) : BaseGroupMembersViewModel(groupId, context, storage, usernameUtils, configFactory, avatarUtils, proStatusManager) {
->>>>>>> e4f803bd
+) : BaseGroupMembersViewModel(groupId, context, storage, configFactory, avatarUtils, recipientRepository, proStatusManager) {
 
     private val _navigationActions = Channel<Intent>()
     val navigationActions get() = _navigationActions.receiveAsFlow()
