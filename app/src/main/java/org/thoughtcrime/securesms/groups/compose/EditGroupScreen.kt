--- conflicted
+++ resolved
@@ -200,28 +200,17 @@
                                 )
                             )
 
-<<<<<<< HEAD
-                            IconButton(
-                                modifier = Modifier.size(LocalDimensions.current.spacing),
-                                onClick = onEditNameConfirmed
-                            ) {
-                                Icon(
-                                    painter = painterResource(R.drawable.check),
-                                    contentDescription = stringResource(R.string.AccessibilityId_confirm),
-                                    tint = LocalColors.current.text,
-                                )
-                            }
-=======
                         IconButton(
                             modifier = Modifier.size(LocalDimensions.current.spacing),
-                            onClick = onEditNameConfirmed) {
+                            onClick = onEditNameConfirmed
+                        ) {
                             Icon(
                                 painter = painterResource(R.drawable.ic_check),
                                 contentDescription = stringResource(R.string.AccessibilityId_confirm),
                                 tint = LocalColors.current.text,
                             )
->>>>>>> 578d89a5
                         }
+                    }
 
 
                     } else {
@@ -236,20 +225,6 @@
                                     .padding(vertical = LocalDimensions.current.smallSpacing),
                             )
 
-<<<<<<< HEAD
-                            Box(modifier = Modifier.weight(1f)) {
-                                if (canEditName) {
-                                    IconButton(
-                                        modifier = Modifier.qaTag(stringResource(R.string.AccessibilityId_groupName)),
-                                        onClick = onEditNameClicked
-                                    ) {
-                                        Icon(
-                                            painterResource(R.drawable.ic_baseline_edit_24),
-                                            contentDescription = stringResource(R.string.edit),
-                                            tint = LocalColors.current.text,
-                                        )
-                                    }
-=======
                         Box(modifier = Modifier.weight(1f)) {
                             if (canEditName) {
                                 IconButton(
@@ -261,12 +236,12 @@
                                         contentDescription = stringResource(R.string.edit),
                                         tint = LocalColors.current.text,
                                     )
->>>>>>> 578d89a5
                                 }
                             }
                         }
                     }
                 }
+            }
 
                 // Header & Add member button
                 Row(
