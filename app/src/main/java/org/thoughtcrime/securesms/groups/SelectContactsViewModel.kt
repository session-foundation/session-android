package org.thoughtcrime.securesms.groups

import androidx.lifecycle.ViewModel
import androidx.lifecycle.viewModelScope
import dagger.assisted.Assisted
import dagger.assisted.AssistedFactory
import dagger.assisted.AssistedInject
import dagger.hilt.android.lifecycle.HiltViewModel
import kotlinx.coroutines.CoroutineScope
import kotlinx.coroutines.Dispatchers
import kotlinx.coroutines.ExperimentalCoroutinesApi
import kotlinx.coroutines.FlowPreview
import kotlinx.coroutines.SupervisorJob
import kotlinx.coroutines.cancel
import kotlinx.coroutines.flow.Flow
import kotlinx.coroutines.flow.MutableStateFlow
import kotlinx.coroutines.flow.SharingStarted
import kotlinx.coroutines.flow.StateFlow
import kotlinx.coroutines.flow.combine
import kotlinx.coroutines.flow.debounce
import kotlinx.coroutines.flow.flatMapLatest
import kotlinx.coroutines.flow.map
import kotlinx.coroutines.flow.onStart
import kotlinx.coroutines.flow.stateIn
import kotlinx.coroutines.withContext
import org.session.libsession.utilities.Address
import org.session.libsession.utilities.recipients.Recipient
import org.session.libsignal.utilities.AccountId
import org.thoughtcrime.securesms.database.RecipientRepository
import org.thoughtcrime.securesms.dependencies.ConfigFactory
<<<<<<< HEAD
import org.thoughtcrime.securesms.home.search.searchName
=======
import org.thoughtcrime.securesms.home.search.getSearchName
import org.thoughtcrime.securesms.pro.ProStatusManager
>>>>>>> e4f803bd
import org.thoughtcrime.securesms.util.AvatarUIData
import org.thoughtcrime.securesms.util.AvatarUtils

@OptIn(FlowPreview::class)
@HiltViewModel(assistedFactory = SelectContactsViewModel.Factory::class)
open class SelectContactsViewModel @AssistedInject constructor(
    private val configFactory: ConfigFactory,
    private val avatarUtils: AvatarUtils,
<<<<<<< HEAD
=======
    private val proStatusManager: ProStatusManager,
    @ApplicationContext private val appContext: Context,
>>>>>>> e4f803bd
    @Assisted private val excludingAccountIDs: Set<AccountId>,
    @Assisted private val applyDefaultFiltering: Boolean, // true by default - If true will filter out blocked and unapproved contacts
    @Assisted private val scope: CoroutineScope,
    private val recipientRepository: RecipientRepository,
) : ViewModel() {
    // Input: The search query
    private val mutableSearchQuery = MutableStateFlow("")

    // Input: The selected contact account IDs
    private val mutableSelectedContactAccountIDs = MutableStateFlow(emptySet<AccountId>())

    // Input: The manually added items to select from. This will be combined (and deduped) with the contacts
    // the user has. This is useful for selecting contacts that are not in the user's contacts list.
    private val mutableManuallyAddedContacts = MutableStateFlow(emptySet<AccountId>())

    // Output: The search query
    val searchQuery: StateFlow<String> get() = mutableSearchQuery

    // Output: the contact items to display and select from
    val contacts: StateFlow<List<ContactItem>> = combine(
        observeContacts(),
        mutableSearchQuery.debounce(100L),
        mutableSelectedContactAccountIDs,
        ::filterContacts
    ).stateIn(viewModelScope, SharingStarted.Lazily, emptyList())

    // Output
    val currentSelected: Set<AccountId>
        get() = mutableSelectedContactAccountIDs.value

    override fun onCleared() {
        super.onCleared()

        scope.cancel()
    }

    @OptIn(ExperimentalCoroutinesApi::class)
    private fun observeContacts() = (configFactory.configUpdateNotifications as Flow<Any>)
        .debounce(100L)
        .onStart { emit(Unit) }
        .flatMapLatest {
            mutableManuallyAddedContacts.map { manuallyAdded ->
                withContext(Dispatchers.Default) {
                    val allContacts =
                        (configFactory.withUserConfigs { configs -> configs.contacts.all() }
                            .asSequence()
                            .map { AccountId(it.id) } + manuallyAdded)

                    val recipientContacts = if (excludingAccountIDs.isEmpty()) {
                        allContacts.toSet()
                    } else {
                        allContacts.filterNotTo(mutableSetOf()) { it in excludingAccountIDs }
                    }.map {
                        val address = Address.fromSerialized(it.hexString)
                        recipientRepository.getRecipient(address) ?: Recipient.empty(address)
                    }

                    if(applyDefaultFiltering){
                        recipientContacts.filter { !it.blocked && it.approved } // filter out blocked contacts and unapproved contacts
                    } else recipientContacts
                }
            }
        }


    private suspend fun filterContacts(
        contacts: Collection<Recipient>,
        query: String,
        selectedAccountIDs: Set<AccountId>
    ): List<ContactItem> {
        val items = mutableListOf<ContactItem>()
        for (contact in contacts) {
            if (query.isBlank() || contact.searchName.contains(query, ignoreCase = true)) {
                val accountId = AccountId(contact.address.toString())
                val avatarData = avatarUtils.getUIDataFromRecipient(contact)
                items.add(
                    ContactItem(
                        name = contact.searchName,
                        accountID = accountId,
                        avatarUIData = avatarData,
                        selected = selectedAccountIDs.contains(accountId),
                        showProBadge = proStatusManager.shouldShowProBadge(contact.address)
                    )
                )
            }
        }
        return items.sortedWith(compareBy(String.CASE_INSENSITIVE_ORDER) { it.name })
    }

    fun setManuallyAddedContacts(accountIDs: Set<AccountId>) {
        mutableManuallyAddedContacts.value = accountIDs
    }

    fun onSearchQueryChanged(query: String) {
        mutableSearchQuery.value = query
    }

    fun onContactItemClicked(accountID: AccountId) {
        val newSet = mutableSelectedContactAccountIDs.value.toHashSet()
        if (!newSet.remove(accountID)) {
            newSet.add(accountID)
        }
        mutableSelectedContactAccountIDs.value = newSet
    }

    fun selectAccountIDs(accountIDs: Set<AccountId>) {
        mutableSelectedContactAccountIDs.value += accountIDs
    }

    fun clearSelection(){
        mutableSelectedContactAccountIDs.value = emptySet()
    }

    @AssistedFactory
    interface Factory {
        fun create(
            excludingAccountIDs: Set<AccountId> = emptySet(),
            applyDefaultFiltering: Boolean = true,
            scope: CoroutineScope = CoroutineScope(SupervisorJob() + Dispatchers.Main.immediate),
        ): SelectContactsViewModel
    }
}

data class ContactItem(
    val accountID: AccountId,
    val name: String,
    val avatarUIData: AvatarUIData,
    val selected: Boolean,
    val showProBadge: Boolean
)<|MERGE_RESOLUTION|>--- conflicted
+++ resolved
@@ -28,12 +28,8 @@
 import org.session.libsignal.utilities.AccountId
 import org.thoughtcrime.securesms.database.RecipientRepository
 import org.thoughtcrime.securesms.dependencies.ConfigFactory
-<<<<<<< HEAD
 import org.thoughtcrime.securesms.home.search.searchName
-=======
-import org.thoughtcrime.securesms.home.search.getSearchName
 import org.thoughtcrime.securesms.pro.ProStatusManager
->>>>>>> e4f803bd
 import org.thoughtcrime.securesms.util.AvatarUIData
 import org.thoughtcrime.securesms.util.AvatarUtils
 
@@ -42,11 +38,8 @@
 open class SelectContactsViewModel @AssistedInject constructor(
     private val configFactory: ConfigFactory,
     private val avatarUtils: AvatarUtils,
-<<<<<<< HEAD
-=======
     private val proStatusManager: ProStatusManager,
     @ApplicationContext private val appContext: Context,
->>>>>>> e4f803bd
     @Assisted private val excludingAccountIDs: Set<AccountId>,
     @Assisted private val applyDefaultFiltering: Boolean, // true by default - If true will filter out blocked and unapproved contacts
     @Assisted private val scope: CoroutineScope,
