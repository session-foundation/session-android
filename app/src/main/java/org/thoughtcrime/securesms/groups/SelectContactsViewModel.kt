package org.thoughtcrime.securesms.groups

import android.content.Context
import androidx.lifecycle.ViewModel
import androidx.lifecycle.viewModelScope
import dagger.assisted.Assisted
import dagger.assisted.AssistedFactory
import dagger.assisted.AssistedInject
import dagger.hilt.android.lifecycle.HiltViewModel
import dagger.hilt.android.qualifiers.ApplicationContext
import kotlinx.coroutines.Dispatchers
import kotlinx.coroutines.ExperimentalCoroutinesApi
import kotlinx.coroutines.FlowPreview
import kotlinx.coroutines.flow.Flow
import kotlinx.coroutines.flow.MutableStateFlow
import kotlinx.coroutines.flow.SharingStarted
import kotlinx.coroutines.flow.StateFlow
import kotlinx.coroutines.flow.combine
import kotlinx.coroutines.flow.debounce
import kotlinx.coroutines.flow.flatMapLatest
import kotlinx.coroutines.flow.map
import kotlinx.coroutines.flow.onStart
import kotlinx.coroutines.flow.stateIn
import kotlinx.coroutines.flow.update
import kotlinx.coroutines.withContext
import org.session.libsession.utilities.Address
import org.session.libsession.utilities.recipients.Recipient
import org.thoughtcrime.securesms.database.RecipientRepository
import org.thoughtcrime.securesms.dependencies.ConfigFactory
import org.thoughtcrime.securesms.home.search.searchName
import org.thoughtcrime.securesms.pro.ProStatusManager
import org.thoughtcrime.securesms.util.AvatarUIData
import org.thoughtcrime.securesms.util.AvatarUtils

@OptIn(FlowPreview::class)
@HiltViewModel(assistedFactory = SelectContactsViewModel.Factory::class)
open class SelectContactsViewModel @AssistedInject constructor(
    private val configFactory: ConfigFactory,
    private val avatarUtils: AvatarUtils,
    private val proStatusManager: ProStatusManager,
    @Assisted private val excludingAccountIDs: Set<Address>,
    @Assisted private val contactFiltering: (Recipient) -> Boolean, //  default will filter out blocked and unapproved contacts
    private val recipientRepository: RecipientRepository,
    @param:ApplicationContext private val context: Context,
) : ViewModel() {
    // Input: The selected contact account IDs
    private val mutableSelectedContacts = MutableStateFlow(emptySet<SelectedContact>())

    // Input: The manually added items to select from. This will be combined (and deduped) with the contacts
    // the user has. This is useful for selecting contacts that are not in the user's contacts list.
    private val mutableManuallyAddedContacts = MutableStateFlow(emptySet<Address>())

    // Input: The search query
    private val mutableSearchQuery = MutableStateFlow("")

    // Output: The search query
    val searchQuery: StateFlow<String> get() = mutableSearchQuery

    private val contactsFlow = observeContacts()

    // Output: the contact items to display and select from
    val contacts: StateFlow<List<ContactItem>> = combine(
        contactsFlow,
        mutableSearchQuery.debounce(100L),
        mutableSelectedContacts,
        ::filterContacts
    ).stateIn(viewModelScope, SharingStarted.Lazily, emptyList())

    val hasContacts: StateFlow<Boolean?> = contactsFlow
            .map { it.isNotEmpty() }
            .stateIn(viewModelScope, SharingStarted.Eagerly, null)

    // Output: to be used by VMs extending this base VM
    val selectedContacts: StateFlow<Set<SelectedContact>> = mutableSelectedContacts

    // Output : snapshot helper
    val currentSelected: Set<Address>
        get() = mutableSelectedContacts.value.map { it.address }.toSet()

    @OptIn(ExperimentalCoroutinesApi::class)
    private fun observeContacts() = (configFactory.configUpdateNotifications as Flow<Any>)
        .debounce(100L)
        .onStart { emit(Unit) }
        .flatMapLatest {
            mutableManuallyAddedContacts.map { manuallyAdded ->
                withContext(Dispatchers.Default) {
                    val allContacts =
                        (configFactory.withUserConfigs { configs -> configs.contacts.all() }
                            .asSequence()
                            .map { Address.fromSerialized(it.id) } + manuallyAdded)

                    val recipientContacts = if (excludingAccountIDs.isEmpty()) {
                        allContacts.toSet()
                    } else {
                        allContacts.filterNotTo(mutableSetOf()) { it in excludingAccountIDs }
                    }.map {
                        recipientRepository.getRecipient(it)
                    }

                    recipientContacts.filter(contactFiltering)
                }
            }
        }


    private fun filterContacts(
        contacts: Collection<Recipient>,
        query: String,
        selectedContacts: Set<SelectedContact>
    ): List<ContactItem> {
        val items = mutableListOf<ContactItem>()
        val selectedAddresses = selectedContacts.asSequence().map { it.address }.toSet()
        for (contact in contacts) {
            if (query.isBlank() || contact.searchName.contains(query, ignoreCase = true)) {
                val avatarData = avatarUtils.getUIDataFromRecipient(contact)
                items.add(
                    ContactItem(
                        name = contact.searchName,
                        address = contact.address,
                        avatarUIData = avatarData,
<<<<<<< HEAD
                        selected = selectedAddresses.contains(contact.address),
                        showProBadge = contact.proStatus.shouldShowProBadge()
=======
                        selected = selectedAccountIDs.contains(contact.address),
                        showProBadge = contact.shouldShowProBadge
>>>>>>> e8c6c5ec
                    )
                )
            }
        }
        return items.sortedWith(compareBy(String.CASE_INSENSITIVE_ORDER) { it.name })
    }

    fun setManuallyAddedContacts(accountIDs: Set<Address>) {
        mutableManuallyAddedContacts.value = accountIDs
    }

    // Used when getting results from a QR or AccountId input field
    fun setManuallySelectedAddress(address : Address){
        val selectedItem = SelectedContact(address, "")
        mutableSelectedContacts.value = setOf(selectedItem)
    }

    fun onSearchQueryChanged(query: String) {
        mutableSearchQuery.value = query
    }

    open fun onContactItemClicked(address: Address) {
        val newSet = mutableSelectedContacts.value.toHashSet()
        val selectedContact = contacts.value.find { it.address == address }

        if(selectedContact == null) return

        val item = SelectedContact(address = selectedContact.address, name = selectedContact.name)
        if (!newSet.remove(item)) {
            newSet.add(item)
        }
        mutableSelectedContacts.value = newSet
    }

    fun selectAccountIDs(accountIDs: Set<Address>) {
        val toAdd = accountIDs.map { address -> SelectedContact(address) }.toSet()
        mutableSelectedContacts.update { (it + toAdd).toSet() }
    }

    fun clearSelection(){
        mutableSelectedContacts.value = emptySet()
    }

    @AssistedFactory
    interface Factory {
        fun create(
            excludingAccountIDs: Set<Address> = emptySet(),
            contactFiltering: (Recipient) -> Boolean = defaultFiltering,
        ): SelectContactsViewModel

        companion object {
            val defaultFiltering: (Recipient) -> Boolean = { !it.blocked && it.approved }
        }
    }
}

data class ContactItem(
    val address: Address,
    val name: String,
    val avatarUIData: AvatarUIData,
    val selected: Boolean,
    val showProBadge: Boolean
)

data class SelectedContact(
    val address: Address,
    val name: String = ""
)<|MERGE_RESOLUTION|>--- conflicted
+++ resolved
@@ -43,15 +43,15 @@
     private val recipientRepository: RecipientRepository,
     @param:ApplicationContext private val context: Context,
 ) : ViewModel() {
+    // Input: The search query
+    private val mutableSearchQuery = MutableStateFlow("")
+
     // Input: The selected contact account IDs
     private val mutableSelectedContacts = MutableStateFlow(emptySet<SelectedContact>())
 
     // Input: The manually added items to select from. This will be combined (and deduped) with the contacts
     // the user has. This is useful for selecting contacts that are not in the user's contacts list.
     private val mutableManuallyAddedContacts = MutableStateFlow(emptySet<Address>())
-
-    // Input: The search query
-    private val mutableSearchQuery = MutableStateFlow("")
 
     // Output: The search query
     val searchQuery: StateFlow<String> get() = mutableSearchQuery
@@ -66,9 +66,9 @@
         ::filterContacts
     ).stateIn(viewModelScope, SharingStarted.Lazily, emptyList())
 
-    val hasContacts: StateFlow<Boolean?> = contactsFlow
+    val hasContacts: StateFlow<Boolean> = contactsFlow
             .map { it.isNotEmpty() }
-            .stateIn(viewModelScope, SharingStarted.Eagerly, null)
+            .stateIn(viewModelScope, SharingStarted.Eagerly, false)
 
     // Output: to be used by VMs extending this base VM
     val selectedContacts: StateFlow<Set<SelectedContact>> = mutableSelectedContacts
@@ -118,13 +118,8 @@
                         name = contact.searchName,
                         address = contact.address,
                         avatarUIData = avatarData,
-<<<<<<< HEAD
                         selected = selectedAddresses.contains(contact.address),
-                        showProBadge = contact.proStatus.shouldShowProBadge()
-=======
-                        selected = selectedAccountIDs.contains(contact.address),
                         showProBadge = contact.shouldShowProBadge
->>>>>>> e8c6c5ec
                     )
                 )
             }
