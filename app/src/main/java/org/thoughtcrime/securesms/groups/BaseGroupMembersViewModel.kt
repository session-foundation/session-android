package org.thoughtcrime.securesms.groups

import android.content.Context
import androidx.lifecycle.ViewModel
import androidx.lifecycle.viewModelScope
import dagger.hilt.android.qualifiers.ApplicationContext
import kotlinx.coroutines.Dispatchers
import kotlinx.coroutines.FlowPreview
import kotlinx.coroutines.flow.Flow
import kotlinx.coroutines.flow.MutableStateFlow
import kotlinx.coroutines.flow.SharingStarted
import kotlinx.coroutines.flow.StateFlow
import kotlinx.coroutines.flow.combine
import kotlinx.coroutines.flow.debounce
import kotlinx.coroutines.flow.filter
import kotlinx.coroutines.flow.map
import kotlinx.coroutines.flow.onStart
import kotlinx.coroutines.flow.stateIn
import kotlinx.coroutines.withContext
import network.loki.messenger.R
import network.loki.messenger.libsession_util.allWithStatus
import network.loki.messenger.libsession_util.util.GroupMember
import org.session.libsession.database.StorageProtocol
import org.session.libsession.utilities.Address
import org.session.libsession.utilities.ConfigFactoryProtocol
import org.session.libsession.utilities.ConfigUpdateNotification
import org.session.libsession.utilities.GroupDisplayInfo
import org.session.libsession.utilities.recipients.displayName
import org.session.libsignal.utilities.AccountId
<<<<<<< HEAD
import org.thoughtcrime.securesms.database.RecipientRepository
=======
import org.thoughtcrime.securesms.pro.ProStatusManager
>>>>>>> e4f803bd
import org.thoughtcrime.securesms.util.AvatarUIData
import org.thoughtcrime.securesms.util.AvatarUtils
import java.util.EnumSet

abstract class BaseGroupMembersViewModel(
    private val groupId: AccountId,
    @param:ApplicationContext private val context: Context,
    private val storage: StorageProtocol,
    private val configFactory: ConfigFactoryProtocol,
    private val avatarUtils: AvatarUtils,
<<<<<<< HEAD
    private val recipientRepository: RecipientRepository,
=======
    private val proStatusManager: ProStatusManager,
>>>>>>> e4f803bd
) : ViewModel() {
    // Output: the source-of-truth group information. Other states are derived from this.
    protected val groupInfo: StateFlow<Pair<GroupDisplayInfo, List<GroupMemberState>>?> =
        (configFactory.configUpdateNotifications
            .filter {
                it is ConfigUpdateNotification.GroupConfigsUpdated && it.groupId == groupId ||
                        it is ConfigUpdateNotification.UserConfigsMerged
            } as Flow<*>)
            .onStart { emit(Unit) }
            .map { _ ->
                withContext(Dispatchers.Default) {
                    val currentUserId = AccountId(checkNotNull(storage.getUserPublicKey()) {
                        "User public key is null"
                    })

                    val displayInfo = storage.getClosedGroupDisplayInfo(groupId.hexString)
                        ?: return@withContext null

                    val rawMembers = configFactory.withGroupConfigs(groupId) { it.groupMembers.allWithStatus() }

                    val memberState = mutableListOf<GroupMemberState>()
                    for ((member, status) in rawMembers) {
                        memberState.add(createGroupMember(member, status, currentUserId, displayInfo.isUserAdmin))
                    }

                    displayInfo to sortMembers(memberState, currentUserId)
                }
          }.stateIn(viewModelScope, SharingStarted.Eagerly, null)

    private val mutableSearchQuery = MutableStateFlow("")
    val searchQuery: StateFlow<String> get() = mutableSearchQuery

    // Output: the list of the members and their state in the group.
    @OptIn(FlowPreview::class)
    val members: StateFlow<List<GroupMemberState>> = combine(
        groupInfo.map { it?.second.orEmpty() },
        mutableSearchQuery.debounce(100L),
        ::filterContacts
    ).stateIn(viewModelScope, SharingStarted.Lazily, emptyList())

    fun onSearchQueryChanged(query: String) {
        mutableSearchQuery.value = query
    }

    private fun filterContacts(
        contacts: List<GroupMemberState>,
        query: String,
    ): List<GroupMemberState> {
        return if(query.isBlank()) contacts
        else contacts.filter { it.name.contains(query, ignoreCase = true) }
    }

    private suspend fun createGroupMember(
        member: GroupMember,
        status: GroupMember.Status,
        myAccountId: AccountId,
        amIAdmin: Boolean,
    ): GroupMemberState {
        val memberAccountId = AccountId(member.accountId())
        val isMyself = memberAccountId == myAccountId
        val name = if (isMyself) {
            context.getString(R.string.you)
        } else {
            recipientRepository.getRecipientOrEmpty(Address.fromSerialized(memberAccountId.hexString))
                .displayName()
        }

        val highlightStatus = status in EnumSet.of(
            GroupMember.Status.INVITE_FAILED,
            GroupMember.Status.PROMOTION_FAILED
        )

        return GroupMemberState(
            accountId = memberAccountId,
            name = name,
            canRemove = amIAdmin && memberAccountId != myAccountId
                    && !member.isAdminOrBeingPromoted(status) && !member.isRemoved(status),
            canPromote = amIAdmin && memberAccountId != myAccountId
                    && !member.isAdminOrBeingPromoted(status) && !member.isRemoved(status),
            canResendPromotion = amIAdmin && memberAccountId != myAccountId
                    && status == GroupMember.Status.PROMOTION_FAILED && !member.isRemoved(status),
            canResendInvite = amIAdmin && memberAccountId != myAccountId
                    && !member.isRemoved(status)
                    && (status == GroupMember.Status.INVITE_SENT || status == GroupMember.Status.INVITE_FAILED),
            status = status.takeIf { !isMyself }, // Status is only meant for other members
            highlightStatus = highlightStatus,
            showAsAdmin = member.isAdminOrBeingPromoted(status),
            showProBadge = proStatusManager.shouldShowProBadge(Address.fromSerialized(member.accountId())),
            avatarUIData = avatarUtils.getUIDataFromAccountId(memberAccountId.hexString),
            clickable = !isMyself,
            statusLabel = getMemberLabel(status, context, amIAdmin),
        )
    }

    private fun getMemberLabel(status: GroupMember.Status, context: Context, amIAdmin: Boolean): String {
        return when (status) {
            GroupMember.Status.INVITE_FAILED -> context.getString(R.string.groupInviteFailed)
            GroupMember.Status.INVITE_SENDING -> context.resources.getQuantityString(R.plurals.groupInviteSending, 1)
            GroupMember.Status.INVITE_SENT -> context.getString(R.string.groupInviteSent)
            GroupMember.Status.PROMOTION_FAILED -> context.getString(R.string.adminPromotionFailed)
            GroupMember.Status.PROMOTION_SENDING -> context.resources.getQuantityString(R.plurals.adminSendingPromotion, 1)
            GroupMember.Status.PROMOTION_SENT -> context.getString(R.string.adminPromotionSent)
            GroupMember.Status.REMOVED,
            GroupMember.Status.REMOVED_UNKNOWN,
            GroupMember.Status.REMOVED_INCLUDING_MESSAGES -> {
                if (amIAdmin) {
                    context.getString(R.string.groupPendingRemoval)
                } else {
                    ""
                }
            }

            GroupMember.Status.INVITE_NOT_SENT -> context.getString(R.string.groupInviteNotSent)
            GroupMember.Status.PROMOTION_NOT_SENT -> context.getString(R.string.adminPromotionNotSent)

            GroupMember.Status.INVITE_UNKNOWN,
            GroupMember.Status.INVITE_ACCEPTED,
            GroupMember.Status.PROMOTION_UNKNOWN,
            GroupMember.Status.PROMOTION_ACCEPTED -> ""
        }
    }

    // Refer to notion doc for the sorting logic
    private fun sortMembers(members: List<GroupMemberState>, currentUserId: AccountId) =
        members.sortedWith(
            compareBy<GroupMemberState>{ it.accountId != currentUserId } // Current user comes first
                .thenBy { !it.showAsAdmin } // Admins come first
                .thenComparing(compareBy(String.CASE_INSENSITIVE_ORDER) { it.name }) // Sort by name (case insensitive)
                .thenBy { it.accountId } // Last resort: sort by account ID
        )
}

data class GroupMemberState(
    val accountId: AccountId,
    val avatarUIData: AvatarUIData,
    val name: String,
    val status: GroupMember.Status?,
    val highlightStatus: Boolean,
    val showAsAdmin: Boolean,
    val showProBadge: Boolean,
    val canResendInvite: Boolean,
    val canResendPromotion: Boolean,
    val canRemove: Boolean,
    val canPromote: Boolean,
    val clickable: Boolean,
    val statusLabel: String,
) {
    val canEdit: Boolean get() = canRemove || canPromote || canResendInvite || canResendPromotion
}<|MERGE_RESOLUTION|>--- conflicted
+++ resolved
@@ -27,11 +27,8 @@
 import org.session.libsession.utilities.GroupDisplayInfo
 import org.session.libsession.utilities.recipients.displayName
 import org.session.libsignal.utilities.AccountId
-<<<<<<< HEAD
 import org.thoughtcrime.securesms.database.RecipientRepository
-=======
 import org.thoughtcrime.securesms.pro.ProStatusManager
->>>>>>> e4f803bd
 import org.thoughtcrime.securesms.util.AvatarUIData
 import org.thoughtcrime.securesms.util.AvatarUtils
 import java.util.EnumSet
@@ -42,11 +39,8 @@
     private val storage: StorageProtocol,
     private val configFactory: ConfigFactoryProtocol,
     private val avatarUtils: AvatarUtils,
-<<<<<<< HEAD
     private val recipientRepository: RecipientRepository,
-=======
     private val proStatusManager: ProStatusManager,
->>>>>>> e4f803bd
 ) : ViewModel() {
     // Output: the source-of-truth group information. Other states are derived from this.
     protected val groupInfo: StateFlow<Pair<GroupDisplayInfo, List<GroupMemberState>>?> =
