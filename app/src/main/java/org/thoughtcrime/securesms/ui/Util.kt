--- conflicted
+++ resolved
@@ -98,11 +98,6 @@
 }
 
 @Composable
-<<<<<<< HEAD
-fun Modifier.qaTag(@StringRes tagResId: Int) = semantics { testTagsAsResourceId = true }.testTag(
-    stringResource(tagResId)
-)
-=======
 fun Modifier.qaTag(@StringRes tagResId: Int?): Modifier {
     if (tagResId == null) return this
     return this.semantics { testTagsAsResourceId = true }.testTag(stringResource(tagResId))
@@ -128,7 +123,6 @@
         }
     }
 }
->>>>>>> 78674d4c
 
 @Composable
 fun AnimateFade(
