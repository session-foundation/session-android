package org.thoughtcrime.securesms.ui

import android.content.Context
import androidx.annotation.DrawableRes
import androidx.annotation.StringRes
import androidx.appcompat.content.res.AppCompatResources
import androidx.compose.animation.AnimatedVisibility
<<<<<<< HEAD
import androidx.compose.animation.animateContentSize
=======
>>>>>>> e7e49a5f
import androidx.compose.animation.core.animateFloatAsState
import androidx.compose.animation.core.tween
import androidx.compose.foundation.Canvas
import androidx.compose.foundation.Image
import androidx.compose.foundation.ScrollState
import androidx.compose.foundation.background
<<<<<<< HEAD
=======
import androidx.compose.foundation.border
>>>>>>> e7e49a5f
import androidx.compose.foundation.clickable
import androidx.compose.foundation.layout.Box
import androidx.compose.foundation.layout.BoxScope
import androidx.compose.foundation.layout.Column
import androidx.compose.foundation.layout.PaddingValues
import androidx.compose.foundation.layout.Row
import androidx.compose.foundation.layout.RowScope
import androidx.compose.foundation.layout.Spacer
import androidx.compose.foundation.layout.fillMaxWidth
import androidx.compose.foundation.layout.height
import androidx.compose.foundation.layout.heightIn
import androidx.compose.foundation.layout.padding
import androidx.compose.foundation.layout.size
import androidx.compose.foundation.layout.widthIn
import androidx.compose.foundation.layout.wrapContentHeight
import androidx.compose.foundation.layout.wrapContentSize
import androidx.compose.foundation.lazy.LazyColumn
import androidx.compose.foundation.lazy.itemsIndexed
import androidx.compose.foundation.rememberScrollState
import androidx.compose.foundation.shape.RoundedCornerShape
import androidx.compose.foundation.text.BasicTextField
import androidx.compose.foundation.verticalScroll
import androidx.compose.material3.ButtonColors
import androidx.compose.material3.Card
import androidx.compose.material3.CardDefaults
import androidx.compose.material3.HorizontalDivider
import androidx.compose.material3.Icon
import androidx.compose.material3.LocalContentColor
import androidx.compose.material3.MaterialTheme
import androidx.compose.material3.Text
import androidx.compose.material3.TextButton
import androidx.compose.runtime.Composable
import androidx.compose.runtime.LaunchedEffect
import androidx.compose.runtime.getValue
<<<<<<< HEAD
import androidx.compose.runtime.mutableStateOf
import androidx.compose.runtime.remember
=======
>>>>>>> e7e49a5f
import androidx.compose.runtime.rememberCoroutineScope
import androidx.compose.runtime.setValue
import androidx.compose.ui.Alignment
import androidx.compose.ui.Alignment.Companion.CenterHorizontally
import androidx.compose.ui.Modifier
import androidx.compose.ui.draw.clip
import androidx.compose.ui.draw.drawWithContent
import androidx.compose.ui.geometry.CornerRadius
import androidx.compose.ui.geometry.Offset
import androidx.compose.ui.geometry.Size
import androidx.compose.ui.graphics.Brush
import androidx.compose.ui.graphics.Color
import androidx.compose.ui.graphics.ColorFilter
import androidx.compose.ui.graphics.Path
import androidx.compose.ui.graphics.RectangleShape
import androidx.compose.ui.graphics.Shape
import androidx.compose.ui.graphics.SolidColor
import androidx.compose.ui.graphics.StrokeCap
import androidx.compose.ui.graphics.TileMode
import androidx.compose.ui.graphics.drawscope.Stroke
<<<<<<< HEAD
import androidx.compose.ui.platform.LocalConfiguration
=======
import androidx.compose.ui.graphics.toArgb
import androidx.compose.ui.layout.ContentScale
>>>>>>> e7e49a5f
import androidx.compose.ui.platform.LocalContext
import androidx.compose.ui.platform.LocalDensity
import androidx.compose.ui.res.painterResource
import androidx.compose.ui.res.stringResource
import androidx.compose.ui.semantics.contentDescription
import androidx.compose.ui.semantics.semantics
<<<<<<< HEAD
import androidx.compose.ui.text.TextLayoutResult
=======
import androidx.compose.ui.text.AnnotatedString
>>>>>>> e7e49a5f
import androidx.compose.ui.text.TextStyle
import androidx.compose.ui.text.style.TextAlign
import androidx.compose.ui.text.style.TextOverflow
import androidx.compose.ui.tooling.preview.Preview
import androidx.compose.ui.unit.Dp
import androidx.compose.ui.unit.DpSize
import androidx.compose.ui.unit.IntOffset
import androidx.compose.ui.unit.IntRect
import androidx.compose.ui.unit.IntSize
import androidx.compose.ui.unit.LayoutDirection
import androidx.compose.ui.unit.dp
<<<<<<< HEAD
import androidx.compose.ui.unit.min
=======
import androidx.compose.ui.viewinterop.AndroidView
import androidx.compose.ui.window.Popup
import androidx.compose.ui.window.PopupPositionProvider
>>>>>>> e7e49a5f
import com.google.accompanist.drawablepainter.rememberDrawablePainter
import kotlinx.coroutines.CoroutineScope
import kotlinx.coroutines.Dispatchers
import kotlinx.coroutines.launch
import network.loki.messenger.R
import org.thoughtcrime.securesms.ui.components.PrimaryOutlineButton
import org.thoughtcrime.securesms.ui.components.SmallCircularProgressIndicator
import org.thoughtcrime.securesms.ui.components.TitledRadioButton
import org.thoughtcrime.securesms.ui.theme.LocalColors
import org.thoughtcrime.securesms.ui.theme.LocalDimensions
import org.thoughtcrime.securesms.ui.theme.LocalType
import org.thoughtcrime.securesms.ui.theme.PreviewTheme
import org.thoughtcrime.securesms.ui.theme.transparentButtonColors
import kotlin.math.roundToInt

data class RadioOption<T>(
    val value: T,
    val title: GetString,
    val subtitle: GetString? = null,
    @DrawableRes val iconRes: Int? = null,
    val qaTag: GetString? = null,
    val selected: Boolean = false,
    val enabled: Boolean = true,
)

data class OptionsCardData<T>(
    val title: GetString?,
    val options: List<RadioOption<T>>
) {
    constructor(title: GetString, vararg options: RadioOption<T>): this(title, options.asList())
    constructor(@StringRes title: Int, vararg options: RadioOption<T>): this(GetString(title), options.asList())
}

@Composable
fun <T> OptionsCard(card: OptionsCardData<T>, onOptionSelected: (T) -> Unit) {
    Column {
        if (card.title != null && card.title.string().isNotEmpty()) {
            Text(
                modifier = Modifier.padding(start = LocalDimensions.current.smallSpacing),
                text = card.title.string(),
                style = LocalType.current.base,
                color = LocalColors.current.textSecondary
            )

            Spacer(modifier = Modifier.height(LocalDimensions.current.xsSpacing))
        }

        Cell {
            LazyColumn(
                modifier = Modifier.heightIn(max = 5000.dp)
            ) {
                itemsIndexed(card.options) { i, it ->
                    if (i != 0) Divider()
                    TitledRadioButton(option = it) { onOptionSelected(it.value) }
                }
            }
        }
    }
}

@Composable
fun LargeItemButtonWithDrawable(
    @StringRes textId: Int,
    @DrawableRes icon: Int,
    modifier: Modifier = Modifier,
    subtitle: String? = null,
    @StringRes subtitleQaTag: Int? = null,
    colors: ButtonColors = transparentButtonColors(),
    shape: Shape = RectangleShape,
    onClick: () -> Unit
) {
    ItemButtonWithDrawable(
        textId, icon, modifier,
        subtitle = subtitle,
        subtitleQaTag = subtitleQaTag,
        textStyle = LocalType.current.h8,
        colors = colors,
        shape = shape,
        onClick = onClick
    )
}

@Composable
fun ItemButtonWithDrawable(
    @StringRes textId: Int,
    @DrawableRes icon: Int,
    modifier: Modifier = Modifier,
    subtitle: String? = null,
    @StringRes subtitleQaTag: Int? = null,
    textStyle: TextStyle = LocalType.current.xl,
    colors: ButtonColors = transparentButtonColors(),
    shape: Shape = RectangleShape,
    onClick: () -> Unit
) {
    val context = LocalContext.current

    ItemButton(
        annotatedStringText = AnnotatedString(stringResource(textId)),
        modifier = modifier,
        icon = {
            Image(
                painter = rememberDrawablePainter(drawable = AppCompatResources.getDrawable(context, icon)),
                contentDescription = null,
                modifier = Modifier.align(Alignment.Center)
            )
        },
        textStyle = textStyle,
        subtitle = subtitle,
        subtitleQaTag = subtitleQaTag,
        colors = colors,
        shape = shape,
        onClick = onClick
    )
}

@Composable
fun LargeItemButton(
    @StringRes textId: Int,
    @DrawableRes icon: Int,
    modifier: Modifier = Modifier,
    subtitle: String? = null,
    @StringRes subtitleQaTag: Int? = null,
    colors: ButtonColors = transparentButtonColors(),
    shape: Shape = RectangleShape,
    onClick: () -> Unit
) {
    ItemButton(
        textId = textId,
        icon = icon,
        modifier = modifier,
        subtitle = subtitle,
        subtitleQaTag = subtitleQaTag,
        minHeight = LocalDimensions.current.minLargeItemButtonHeight,
        textStyle = LocalType.current.h8,
        colors = colors,
        shape = shape,
        onClick = onClick
    )
}

@Composable
fun LargeItemButton(
    text: String,
    @DrawableRes icon: Int,
    modifier: Modifier = Modifier,
    subtitle: String? = null,
    @StringRes subtitleQaTag: Int? = null,
    colors: ButtonColors = transparentButtonColors(),
    shape: Shape = RectangleShape,
    onClick: () -> Unit
) {
    ItemButton(
        text = text,
        icon = icon,
        modifier = modifier,
        subtitle = subtitle,
        subtitleQaTag = subtitleQaTag,
        minHeight = LocalDimensions.current.minLargeItemButtonHeight,
        textStyle = LocalType.current.h8,
        colors = colors,
        shape = shape,
        onClick = onClick
    )
}

@Composable
fun LargeItemButton(
    annotatedStringText: AnnotatedString,
    @DrawableRes icon: Int,
    modifier: Modifier = Modifier,
    colors: ButtonColors = transparentButtonColors(),
    shape: Shape = RectangleShape,
    onClick: () -> Unit
) {
    ItemButton(
        modifier = modifier,
        annotatedStringText = annotatedStringText,
        icon = icon,
        minHeight = LocalDimensions.current.minLargeItemButtonHeight,
        textStyle = LocalType.current.h8,
        colors = colors,
        shape = shape,
        onClick = onClick
    )
}

@Composable
fun ItemButton(
    text: String,
    @DrawableRes icon: Int,
    modifier: Modifier,
    subtitle: String? = null,
    @StringRes subtitleQaTag: Int? = null,
    minHeight: Dp = LocalDimensions.current.minItemButtonHeight,
    textStyle: TextStyle = LocalType.current.xl,
    subtitleStyle: TextStyle = LocalType.current.small,
    colors: ButtonColors = transparentButtonColors(),
    shape: Shape = RectangleShape,
    onClick: () -> Unit
) {
    ItemButton(
        annotatedStringText = AnnotatedString(text),
        modifier = modifier,
<<<<<<< HEAD
        subtitle = subtitle,
        subtitleQaTag = subtitleQaTag,
        icon = {
            Icon(
                painter = painterResource(id = icon),
                contentDescription = null,
                modifier = Modifier.align(Alignment.Center)
            )
        },
=======
        icon = icon,
>>>>>>> e7e49a5f
        minHeight = minHeight,
        textStyle = textStyle,
        subtitleStyle = subtitleStyle,
        colors = colors,
        shape = shape,
        onClick = onClick
    )
}

/**
 * Courtesy [ItemButton] implementation that takes a [DrawableRes] for the [icon]
 */
@Composable
fun ItemButton(
    @StringRes textId: Int,
    @DrawableRes icon: Int,
    modifier: Modifier = Modifier,
    subtitle: String? = null,
    @StringRes subtitleQaTag: Int? = null,
    minHeight: Dp = LocalDimensions.current.minItemButtonHeight,
    textStyle: TextStyle = LocalType.current.xl,
    subtitleStyle: TextStyle = LocalType.current.small,
    colors: ButtonColors = transparentButtonColors(),
    shape: Shape = RectangleShape,
    onClick: () -> Unit
) {
    ItemButton(
        annotatedStringText = AnnotatedString(stringResource(textId)),
        modifier = modifier,
        icon = icon,
        minHeight = minHeight,
        textStyle = textStyle,
        shape = shape,
        colors = colors,
        onClick = onClick
    )
}

@Composable
fun ItemButton(
    annotatedStringText: AnnotatedString,
    icon: Int,
    modifier: Modifier,
    minHeight: Dp = LocalDimensions.current.minItemButtonHeight,
    textStyle: TextStyle = LocalType.current.xl,
    colors: ButtonColors = transparentButtonColors(),
    shape: Shape = RectangleShape,
    onClick: () -> Unit
) {
    ItemButton(
        annotatedStringText = annotatedStringText,
        modifier = modifier,
        subtitle = subtitle,
        subtitleQaTag = subtitleQaTag,
        icon = {
            Icon(
                painter = painterResource(id = icon),
                contentDescription = null,
                modifier = Modifier.align(Alignment.Center)
            )
        },
        minHeight = minHeight,
        textStyle = textStyle,
        subtitleStyle = subtitleStyle,
        colors = colors,
        shape = shape,
        onClick = onClick
    )
}

/**
 * Base [ItemButton] implementation using an AnnotatedString rather than a plain String.
 *
 * A button to be used in a list of buttons, usually in a [Cell] or [Card]
 */
// THIS IS THE FINAL DEEP LEVEL ANNOTATED STRING BUTTON
@Composable
fun ItemButton(
    annotatedStringText: AnnotatedString,
    icon: @Composable BoxScope.() -> Unit,
    modifier: Modifier = Modifier,
    subtitle: String? = null,
    @StringRes subtitleQaTag: Int? = null,
    minHeight: Dp = LocalDimensions.current.minLargeItemButtonHeight,
    textStyle: TextStyle = LocalType.current.xl,
    subtitleStyle: TextStyle = LocalType.current.small,
    colors: ButtonColors = transparentButtonColors(),
    shape: Shape = RectangleShape,
    onClick: () -> Unit
) {
    TextButton(
        modifier = modifier.fillMaxWidth(),
        colors = colors,
        onClick = onClick,
        contentPadding = PaddingValues(),
        shape = shape,
    ) {
        Box(
            modifier = Modifier
                .padding(horizontal = LocalDimensions.current.xxsSpacing)
                .size(minHeight)
                .align(Alignment.CenterVertically),
            content = icon
        )

<<<<<<< HEAD
        Column(
            modifier = Modifier.fillMaxWidth()
                .align(Alignment.CenterVertically)
        ) {
            Text(
                text,
                Modifier
                    .fillMaxWidth(),
                style = textStyle
            )

            subtitle?.let {
                Text(
                    text = it,
                    modifier = Modifier.fillMaxWidth()
                        .qaTag(subtitleQaTag),
                    style = subtitleStyle,
                )
            }
        }
=======
        Text(
            annotatedStringText,
            Modifier
                .fillMaxWidth()
                .align(Alignment.CenterVertically),
            style = textStyle
        )
>>>>>>> e7e49a5f
    }
}

@Preview
@Composable
fun PreviewItemButton() {
    PreviewTheme {
        ItemButton(
            textId = R.string.groupCreate,
            icon = R.drawable.ic_users_group_custom,
            onClick = {}
        )
    }
}

@Preview
@Composable
fun PreviewLargeItemButton() {
    PreviewTheme {
        LargeItemButton(
            textId = R.string.groupCreate,
            icon = R.drawable.ic_users_group_custom,
            onClick = {}
        )
    }
}

@Composable
fun Cell(
    modifier: Modifier = Modifier,
    content: @Composable () -> Unit
) {
    Box(
        modifier = modifier
            .clip(MaterialTheme.shapes.small)
            .background(
                color = LocalColors.current.backgroundSecondary,
            )
            .wrapContentHeight()
            .fillMaxWidth()
    ) {
        content()
    }
}

@Composable
fun getCellTopShape() = RoundedCornerShape(
    topStart = LocalDimensions.current.shapeSmall,
    topEnd = LocalDimensions.current.shapeSmall,
    bottomEnd = 0.dp,
    bottomStart = 0.dp
)

@Composable
fun getCellBottomShape() = RoundedCornerShape(
    topStart =  0.dp,
    topEnd = 0.dp,
    bottomEnd = LocalDimensions.current.shapeSmall,
    bottomStart = LocalDimensions.current.shapeSmall
)

@Composable
fun Modifier.contentDescription(text: GetString?): Modifier {
    return text?.let {
        val context = LocalContext.current
        semantics { contentDescription = it(context) }
    } ?: this
}

@Composable
fun Modifier.contentDescription(@StringRes id: Int?): Modifier {
    val context = LocalContext.current
    return id?.let { semantics { contentDescription = context.getString(it) } } ?: this
}

@Composable
fun Modifier.contentDescription(text: String?): Modifier {
    return text?.let { semantics { contentDescription = it } } ?: this
}

@Composable
fun BottomFadingEdgeBox(
    modifier: Modifier = Modifier,
    fadingEdgeHeight: Dp = LocalDimensions.current.spacing,
    fadingColor: Color = LocalColors.current.background,
    content: @Composable BoxScope.(bottomContentPadding: Dp) -> Unit,
) {
    Box(modifier) {
        this.content(fadingEdgeHeight)

        Box(
            modifier = Modifier
                .fillMaxWidth()
                .align(Alignment.BottomCenter)
                .height(fadingEdgeHeight)
                .background(
                    Brush.verticalGradient(
                        0f to Color.Transparent,
                        1f to fadingColor,
                        tileMode = TileMode.Repeated
                    )
                )
        )
    }
}

@Preview
@Composable
private fun BottomFadingEdgeBoxPreview() {
    Column(modifier = Modifier.background(LocalColors.current.background)) {
        BottomFadingEdgeBox(
            modifier = Modifier
                .height(600.dp)
                .background(LocalColors.current.backgroundSecondary),
            content = { bottomContentPadding ->
                LazyColumn(contentPadding = PaddingValues(bottom = bottomContentPadding)) {
                    items(200) {
                        Text("Item $it",
                            color = LocalColors.current.text,
                            style = LocalType.current.base)
                    }
                }
            },
        )

        PrimaryOutlineButton(
            modifier = Modifier
                .align(Alignment.CenterHorizontally),
            text = "Do stuff", onClick = {}
        )
    }
}

@Composable
fun Divider(modifier: Modifier = Modifier, startIndent: Dp = 0.dp) {
    HorizontalDivider(
        modifier = modifier
            .padding(horizontal = LocalDimensions.current.smallSpacing)
            .padding(start = startIndent),
        color = LocalColors.current.borders,
    )
}

@Composable
fun ProgressArc(progress: Float, modifier: Modifier = Modifier) {
    val text = (progress * 100).roundToInt()

    Box(modifier = modifier) {
        Arc(percentage = progress, modifier = Modifier.align(Alignment.Center))
        Text(
            "${text}%",
            color = Color.White,
            modifier = Modifier.align(Alignment.Center),
            style = LocalType.current.h2
        )
    }
}

@Composable
fun Arc(
    modifier: Modifier = Modifier,
    percentage: Float = 0.25f,
    fillColor: Color = LocalColors.current.primary,
    backgroundColor: Color = LocalColors.current.borders,
    strokeWidth: Dp = 18.dp,
    sweepAngle: Float = 310f,
    startAngle: Float = (360f - sweepAngle) / 2 + 90f
) {
    Canvas(
        modifier = modifier
            .padding(strokeWidth)
            .size(186.dp)
    ) {
        // Background Line
        drawArc(
            color = backgroundColor,
            startAngle,
            sweepAngle,
            false,
            style = Stroke(strokeWidth.toPx(), cap = StrokeCap.Round),
            size = Size(size.width, size.height)
        )

        drawArc(
            color = fillColor,
            startAngle,
            percentage * sweepAngle,
            false,
            style = Stroke(strokeWidth.toPx(), cap = StrokeCap.Round),
            size = Size(size.width, size.height)
        )
    }
}

@Composable
fun RowScope.SessionShieldIcon() {
    Icon(
        painter = painterResource(R.drawable.ic_recovery_password_custom),
        contentDescription = null,
        modifier = Modifier
            .align(Alignment.CenterVertically)
            .size(16.dp)
            .wrapContentSize(unbounded = true)
    )
}

@Composable
fun LaunchedEffectAsync(block: suspend CoroutineScope.() -> Unit) {
    val scope = rememberCoroutineScope()
    LaunchedEffect(Unit) { scope.launch(Dispatchers.IO) { block() } }
}

@Composable
fun LoadingArcOr(loading: Boolean, content: @Composable () -> Unit) {
    AnimatedVisibility(loading) {
        SmallCircularProgressIndicator(color = LocalContentColor.current)
    }
    AnimatedVisibility(!loading) {
        content()
    }
}

// Permanently visible vertical scrollbar.
// Note: This scrollbar modifier was adapted from Mardann's fantastic solution at: https://stackoverflow.com/a/78453760/24337669
@Composable
fun Modifier.verticalScrollbar(
    state: ScrollState,
    scrollbarWidth: Dp = 6.dp,
    barColour: Color = LocalColors.current.textSecondary,
    backgroundColour: Color = LocalColors.current.borders,
    edgePadding: Dp = LocalDimensions.current.xxsSpacing
): Modifier {
    // Calculate the viewport and content heights
    val viewHeight    = state.viewportSize.toFloat()
    val contentHeight = state.maxValue + viewHeight

    // Determine if the scrollbar is needed
    val isScrollbarNeeded = contentHeight > viewHeight

    // Set the target alpha based on whether scrolling is possible
    val alphaTarget = when {
        !isScrollbarNeeded       -> 0f // No scrollbar needed, set alpha to 0f
        state.isScrollInProgress -> 1f
        else                     -> 0.2f
    }

    // Animate the alpha value smoothly
    val alpha by animateFloatAsState(
        targetValue   = alphaTarget,
        animationSpec = tween(400, delayMillis = if (state.isScrollInProgress) 0 else 700),
        label         = "VerticalScrollbarAnimation"
    )

    return this.then(Modifier.drawWithContent {
        drawContent()

        // Only proceed if the scrollbar is needed
        if (isScrollbarNeeded) {
            val minScrollBarHeight = 10.dp.toPx()
            val maxScrollBarHeight = viewHeight
            val scrollbarHeight = (viewHeight * (viewHeight / contentHeight)).coerceIn(
                minOf(minScrollBarHeight, maxScrollBarHeight)..maxOf(minScrollBarHeight, maxScrollBarHeight)
            )
            val variableZone = viewHeight - scrollbarHeight
            val scrollbarYoffset = (state.value.toFloat() / state.maxValue) * variableZone

            // Calculate the horizontal offset with padding
            val scrollbarXOffset = size.width - scrollbarWidth.toPx() - edgePadding.toPx()

            // Draw the missing section of the scrollbar track
            drawRoundRect(
                color = backgroundColour,
                topLeft = Offset(scrollbarXOffset, 0f),
                size = Size(scrollbarWidth.toPx(), viewHeight),
                cornerRadius = CornerRadius(scrollbarWidth.toPx() / 2),
                alpha = alpha
            )

            // Draw the scrollbar thumb
            drawRoundRect(
                color = barColour,
                topLeft = Offset(scrollbarXOffset, scrollbarYoffset),
                size = Size(scrollbarWidth.toPx(), scrollbarHeight),
                cornerRadius = CornerRadius(scrollbarWidth.toPx() / 2),
                alpha = alpha
            )
        }
    })
}

<<<<<<< HEAD
=======
@Composable
fun SimplePopup(
    arrowSize: DpSize = DpSize(
        LocalDimensions.current.smallSpacing,
        LocalDimensions.current.xsSpacing
    ),
    onDismiss: () -> Unit,
    content: @Composable () -> Unit
) {
    val popupBackgroundColour = LocalColors.current.backgroundBubbleReceived

    Popup(
        popupPositionProvider = AboveCenterPositionProvider(),
        onDismissRequest = onDismiss
    ) {
        Box(
            modifier = Modifier.clickable { onDismiss() },
            contentAlignment = Alignment.Center
        ) {
            Column(
                horizontalAlignment = CenterHorizontally
            ) {
                // Speech bubble card
                Card(
                    shape = RoundedCornerShape(LocalDimensions.current.spacing),
                    colors = CardDefaults.cardColors(
                        containerColor = popupBackgroundColour
                    ),
                    elevation = CardDefaults.elevatedCardElevation(4.dp)
                ) {
                    content()
                }

                // Triangle below the card to make it look like a speech bubble
                Canvas(
                    modifier = Modifier.size(arrowSize)
                ) {
                    val path = Path().apply {
                        moveTo(0f, 0f)
                        lineTo(size.width, 0f)
                        lineTo(size.width / 2, size.height)
                        close()
                    }
                    drawPath(
                        path = path,
                        color = popupBackgroundColour
                    )
                }
            }
        }
    }
}

/**
 * Positions the popup above/centered from its parent
 */
class AboveCenterPositionProvider() : PopupPositionProvider {
    override fun calculatePosition(
        anchorBounds: IntRect,
        windowSize: IntSize,
        layoutDirection: LayoutDirection,
        popupContentSize: IntSize
    ): IntOffset {
        return IntOffset(
            anchorBounds.topCenter.x - (popupContentSize.width / 2),
            anchorBounds.topCenter.y - popupContentSize.height
        )
    }
}
>>>>>>> e7e49a5f

@Composable
fun SearchBar(
    query: String,
    onValueChanged: (String) -> Unit,
    onClear: () -> Unit,
    modifier: Modifier = Modifier,
    placeholder: String? = null,
    enabled: Boolean = true,
    backgroundColor: Color = LocalColors.current.background
) {
    BasicTextField(
        singleLine = true,
        value = query,
        onValueChange = onValueChanged,
        enabled = enabled,
        decorationBox = { innerTextField ->
            Row(
                verticalAlignment = Alignment.CenterVertically,
                modifier = Modifier
                    .fillMaxWidth()
                    .heightIn(min = LocalDimensions.current.minSearchInputHeight)
                    .background(backgroundColor, MaterialTheme.shapes.small)
            ) {
                Image(
                    painterResource(id = R.drawable.ic_search),
                    contentDescription = null,
                    colorFilter = ColorFilter.tint(
                        LocalColors.current.textSecondary
                    ),
                    modifier = Modifier
                        .padding(
                            horizontal = LocalDimensions.current.smallSpacing,
                            vertical = LocalDimensions.current.xxsSpacing
                        )
                        .size(LocalDimensions.current.iconSmall)
                )

                Box(modifier = Modifier.weight(1f)) {
                    innerTextField()
                    if (query.isEmpty() && placeholder != null) {
                        Text(
                            modifier = Modifier.qaTag(R.string.qa_conversation_search_input),
                            text = placeholder,
                            color = LocalColors.current.textSecondary,
                            style = LocalType.current.xl
                        )
                    }
                }

                Image(
                    painterResource(id = R.drawable.ic_x),
                    contentDescription = stringResource(R.string.clear),
                    colorFilter = ColorFilter.tint(
                        LocalColors.current.textSecondary
                    ),
                    modifier = Modifier.qaTag(R.string.qa_conversation_search_clear)
                        .padding(
                            horizontal = LocalDimensions.current.smallSpacing,
                            vertical = LocalDimensions.current.xxsSpacing
                        )
                        .size(LocalDimensions.current.iconSmall)
                        .clickable {
                            onClear()
                        }
                )
            }
        },
        textStyle = LocalType.current.base.copy(color = LocalColors.current.text),
        modifier = modifier,
        cursorBrush = SolidColor(LocalColors.current.text)
    )
}

@Preview
@Composable
fun PreviewSearchBar() {
    PreviewTheme {
        SearchBar(
            query = "",
            onValueChanged = {},
            onClear = {},
            placeholder = "Search"
        )
    }
}

/**
 * The convenience based expandable text which handles some internal state
 */
@Composable
fun ExpandableText(
    text: String,
    modifier: Modifier = Modifier,
    textStyle: TextStyle = LocalType.current.base,
    buttonTextStyle: TextStyle = LocalType.current.base,
    textColor: Color = LocalColors.current.text,
    buttonTextColor: Color = LocalColors.current.text,
    textAlign: TextAlign = TextAlign.Start,
    @StringRes qaTag: Int? = null,
    collapsedMaxLines: Int = 2,
    expandedMaxLines: Int = Int.MAX_VALUE,
    expandButtonText: String = stringResource(id = R.string.viewMore),
    collapseButtonText: String = stringResource(id = R.string.viewLess),
){
    var expanded by remember { mutableStateOf(false) }
    var showButton by remember { mutableStateOf(false) }
    var maxHeight by remember { mutableStateOf(Dp.Unspecified) }

    val density = LocalDensity.current

    val enableScrolling = expanded && maxHeight != Dp.Unspecified

    BaseExpandableText(
        text = text,
        modifier = modifier,
        textStyle = textStyle,
        buttonTextStyle = buttonTextStyle,
        textColor = textColor,
        buttonTextColor = buttonTextColor,
        textAlign = textAlign,
        qaTag = qaTag,
        collapsedMaxLines = collapsedMaxLines,
        expandedMaxHeight = maxHeight ?: Dp.Unspecified,
        expandButtonText = expandButtonText,
        collapseButtonText = collapseButtonText,
        showButton = showButton,
        expanded = expanded,
        showScroll = enableScrolling,
        onTextMeasured = { textLayoutResult ->
            showButton = expanded || textLayoutResult.hasVisualOverflow
            val lastVisible = (expandedMaxLines - 1).coerceAtMost(textLayoutResult.lineCount - 1)
            val px = textLayoutResult.getLineBottom(lastVisible)          // bottom of that line in px
            maxHeight = with(density) { px.toDp() }
        },
        onTap = {
            expanded = !expanded
        }
    )
}

@Preview
@Composable
private fun PreviewExpandedTextShort() {
    PreviewTheme {
        ExpandableText(
            text = "This is a short description"
        )
    }
}

@Preview
@Composable
private fun PreviewExpandedTextLongExpanded() {
    PreviewTheme {
        ExpandableText(
            text = "This is a long description with a lot of text that should be more than 2 lines and should be truncated but you never know, it depends on size and such things dfkjdfklj asjdlkj lkjdf lkjsa dlkfjlk asdflkjlksdfjklasdfjasdlkfjasdflk dfkjdfklj asjdlkj lkjdf lkjsa dlkfjlk asdflkjlksdfjklasdfjasdlkfjasdflk dfkjdfklj asjdlkj lkjdf lkjsa dlkfjlk asdflkjlksdfjklasdfjasdlkfjasdflk dfkjdfklj asjdlkj lkjdf lkjsa dlkfjlk asdflkjlksdfjklasdfjasdlkfjasdflk dfkjdfklj asjdlkj lkjdf lkjsa dlkfjlk asdflkjlksdfjklasdfjasdlkfjasdflk dfkjdfklj asjdlkj lkjdf lkjsa dlkfjlk asdflkjlksdfjklasdfjasdlkfjasdflk dfkjdfklj asjdlkj lkjdf lkjsa dlkfjlk asdflkjlksdfjklasdfjasdlkfjasdflk dfkjdfklj asjdlkj lkjdf lkjsa dlkfjlk asdflkjlksdfjklasdfjasdlkfjasdflk dfkjdfklj asjdlkj lkjdf lkjsa dlkfjlk asdflkjlksdfjklasdfjasdlkfjasdflk dfkjdfklj asjdlkj lkjdf lkjsa dlkfjlk asdflkjlksdfjklasdfjasdlkfjasdflk dfkjdfklj asjdlkj lkjdf lkjsa dlkfjlk asdflkjlksdfjklasdfjasdlkfjasdflk dfkjdfklj asjdlkj lkjdf lkjsa dlkfjlk asdflkjlksdfjklasdfjasdlkfjasdflk dfkjdfklj asjdlkj lkjdf lkjsa dlkfjlk asdflkjlksdfjklasdfjasdlkfjasdflk dfkjdfklj asjdlkj lkjdf lkjsa dlkfjlk asdflkjlksdfjklasdfjasdlkfjasdflk dfkjdfklj asjdlkj lkjdf lkjsa dlkfjlk asdflkjlksdfjklasdfjasdlkfjasdflk dfkjdfklj asjdlkj lkjdf lkjsa dlkfjlk asdflkjlksdfjklasdfjasdlkfjasdflk dfkjdfklj asjdlkj lkjdf lkjsa dlkfjlk asdflkjlksdfjklasdfjasdlkfjasdflk dfkjdfklj asjdlkj lkjdf lkjsa dlkfjlk asdflkjlksdfjklasdfjasdlkfjasdflk dfkjdfklj asjdlkj lkjdf lkjsa dlkfjlk asdflkjlksdfjklasdfjasdlkfjasdflk dfkjdfklj asjdlkj lkjdf lkjsa dlkfjlk asdflkjlksdfjklasdfjasdlkfjasdflk dfkjdfklj asjdlkj lkjdf lkjsa dlkfjlk asdflkjlksdfjklasdfjasdlkfjasdflk dfkjdfklj asjdlkj lkjdf lkjsa dlkfjlk asdflkjlksdfjklasdfjasdlkfjasdflk lkasdjfalsdkfjasdklfj lsadkfjalsdkfjsadklf lksdjfalsdkfjasdlkfjasdlkf asldkfjasdlkfja and this is the end",
        )
    }
}

@Preview
@Composable
private fun PreviewExpandedTextLongMaxLinesExpanded() {
    PreviewTheme {
        ExpandableText(
            text = "This is a long description with a lot of text that should be more than 2 lines and should be truncated but you never know, it depends on size and such things dfkjdfklj asjdlkj lkjdf lkjsa dlkfjlk asdflkjlksdfjklasdfjasdlkfjasdflk dfkjdfklj asjdlkj lkjdf lkjsa dlkfjlk asdflkjlksdfjklasdfjasdlkfjasdflk dfkjdfklj asjdlkj lkjdf lkjsa dlkfjlk asdflkjlksdfjklasdfjasdlkfjasdflk dfkjdfklj asjdlkj lkjdf lkjsa dlkfjlk asdflkjlksdfjklasdfjasdlkfjasdflk dfkjdfklj asjdlkj lkjdf lkjsa dlkfjlk asdflkjlksdfjklasdfjasdlkfjasdflk dfkjdfklj asjdlkj lkjdf lkjsa dlkfjlk asdflkjlksdfjklasdfjasdlkfjasdflk dfkjdfklj asjdlkj lkjdf lkjsa dlkfjlk asdflkjlksdfjklasdfjasdlkfjasdflk dfkjdfklj asjdlkj lkjdf lkjsa dlkfjlk asdflkjlksdfjklasdfjasdlkfjasdflk dfkjdfklj asjdlkj lkjdf lkjsa dlkfjlk asdflkjlksdfjklasdfjasdlkfjasdflk dfkjdfklj asjdlkj lkjdf lkjsa dlkfjlk asdflkjlksdfjklasdfjasdlkfjasdflk dfkjdfklj asjdlkj lkjdf lkjsa dlkfjlk asdflkjlksdfjklasdfjasdlkfjasdflk dfkjdfklj asjdlkj lkjdf lkjsa dlkfjlk asdflkjlksdfjklasdfjasdlkfjasdflk dfkjdfklj asjdlkj lkjdf lkjsa dlkfjlk asdflkjlksdfjklasdfjasdlkfjasdflk dfkjdfklj asjdlkj lkjdf lkjsa dlkfjlk asdflkjlksdfjklasdfjasdlkfjasdflk dfkjdfklj asjdlkj lkjdf lkjsa dlkfjlk asdflkjlksdfjklasdfjasdlkfjasdflk dfkjdfklj asjdlkj lkjdf lkjsa dlkfjlk asdflkjlksdfjklasdfjasdlkfjasdflk dfkjdfklj asjdlkj lkjdf lkjsa dlkfjlk asdflkjlksdfjklasdfjasdlkfjasdflk dfkjdfklj asjdlkj lkjdf lkjsa dlkfjlk asdflkjlksdfjklasdfjasdlkfjasdflk dfkjdfklj asjdlkj lkjdf lkjsa dlkfjlk asdflkjlksdfjklasdfjasdlkfjasdflk dfkjdfklj asjdlkj lkjdf lkjsa dlkfjlk asdflkjlksdfjklasdfjasdlkfjasdflk dfkjdfklj asjdlkj lkjdf lkjsa dlkfjlk asdflkjlksdfjklasdfjasdlkfjasdflk dfkjdfklj asjdlkj lkjdf lkjsa dlkfjlk asdflkjlksdfjklasdfjasdlkfjasdflk lkasdjfalsdkfjasdklfj lsadkfjalsdkfjsadklf lksdjfalsdkfjasdlkfjasdlkf asldkfjasdlkfja and this is the end",
            expandedMaxLines = 10
        )
    }
}

/**
 * The base stateless version of the expandable text
 */
@Composable
fun BaseExpandableText(
    text: String,
    modifier: Modifier = Modifier,
    textStyle: TextStyle = LocalType.current.base,
    buttonTextStyle: TextStyle = LocalType.current.base,
    textColor: Color = LocalColors.current.text,
    buttonTextColor: Color = LocalColors.current.text,
    textAlign: TextAlign = TextAlign.Start,
    @StringRes qaTag: Int? = null,
    collapsedMaxLines: Int = 2,
    expandedMaxHeight: Dp = Dp.Unspecified,
    expandButtonText: String = stringResource(id = R.string.viewMore),
    collapseButtonText: String = stringResource(id = R.string.viewLess),
    showButton: Boolean = false,
    expanded: Boolean = false,
    showScroll: Boolean = false,
    onTextMeasured: (TextLayoutResult) -> Unit = {},
    onTap: () -> Unit = {}
){
    var textModifier: Modifier = Modifier
    if(qaTag != null) textModifier = textModifier.qaTag(qaTag)
    if(expanded) textModifier = textModifier.height(expandedMaxHeight)
    if(showScroll){
        val scrollState = rememberScrollState()
        val scrollEdge = LocalDimensions.current.xxxsSpacing
        val scrollWidth = 2.dp
        textModifier = textModifier
            .verticalScrollbar(
                state = scrollState,
                scrollbarWidth = scrollWidth,
                edgePadding = scrollEdge
            )
            .verticalScroll(scrollState)
            .padding(end = scrollWidth + scrollEdge*2)
    }

    Column(
        modifier = modifier.clickable { onTap() },
        horizontalAlignment = Alignment.CenterHorizontally
    ) {
        Text(
            modifier = textModifier.animateContentSize(),
            onTextLayout = {
                onTextMeasured(it)
            },
            text = text,
            textAlign = textAlign,
            style = textStyle,
            color = textColor,
            maxLines = if (expanded) Int.MAX_VALUE else collapsedMaxLines,
            overflow = if (expanded) TextOverflow.Clip else TextOverflow.Ellipsis
        )

        if(showButton) {
            Spacer(modifier = Modifier.height(LocalDimensions.current.xxsSpacing))
            Text(
                text = if (expanded) collapseButtonText else expandButtonText,
                style = buttonTextStyle,
                color = buttonTextColor
            )
        }
    }
}


@Preview
@Composable
private fun PreviewBaseExpandedTextShort() {
    PreviewTheme {
        BaseExpandableText(
            text = "This is a short description"
        )
    }
}

@Preview
@Composable
private fun PreviewBaseExpandedTextLong() {
    PreviewTheme {
        BaseExpandableText(
            text = "This is a long description with a lot of text that should be more than 2 lines and should be truncated but you never know, it depends on size and such things dfkjdfklj asjdlkj lkjdf lkjsa dlkfjlk asdflkjlksdfjklasdfjasdlkfjasdflk dfkjdfklj asjdlkj lkjdf lkjsa dlkfjlk asdflkjlksdfjklasdfjasdlkfjasdflk dfkjdfklj asjdlkj lkjdf lkjsa dlkfjlk asdflkjlksdfjklasdfjasdlkfjasdflk dfkjdfklj asjdlkj lkjdf lkjsa dlkfjlk asdflkjlksdfjklasdfjasdlkfjasdflk dfkjdfklj asjdlkj lkjdf lkjsa dlkfjlk asdflkjlksdfjklasdfjasdlkfjasdflk dfkjdfklj asjdlkj lkjdf lkjsa dlkfjlk asdflkjlksdfjklasdfjasdlkfjasdflk dfkjdfklj asjdlkj lkjdf lkjsa dlkfjlk asdflkjlksdfjklasdfjasdlkfjasdflk dfkjdfklj asjdlkj lkjdf lkjsa dlkfjlk asdflkjlksdfjklasdfjasdlkfjasdflk dfkjdfklj asjdlkj lkjdf lkjsa dlkfjlk asdflkjlksdfjklasdfjasdlkfjasdflk dfkjdfklj asjdlkj lkjdf lkjsa dlkfjlk asdflkjlksdfjklasdfjasdlkfjasdflk dfkjdfklj asjdlkj lkjdf lkjsa dlkfjlk asdflkjlksdfjklasdfjasdlkfjasdflk dfkjdfklj asjdlkj lkjdf lkjsa dlkfjlk asdflkjlksdfjklasdfjasdlkfjasdflk dfkjdfklj asjdlkj lkjdf lkjsa dlkfjlk asdflkjlksdfjklasdfjasdlkfjasdflk dfkjdfklj asjdlkj lkjdf lkjsa dlkfjlk asdflkjlksdfjklasdfjasdlkfjasdflk dfkjdfklj asjdlkj lkjdf lkjsa dlkfjlk asdflkjlksdfjklasdfjasdlkfjasdflk dfkjdfklj asjdlkj lkjdf lkjsa dlkfjlk asdflkjlksdfjklasdfjasdlkfjasdflk dfkjdfklj asjdlkj lkjdf lkjsa dlkfjlk asdflkjlksdfjklasdfjasdlkfjasdflk dfkjdfklj asjdlkj lkjdf lkjsa dlkfjlk asdflkjlksdfjklasdfjasdlkfjasdflk dfkjdfklj asjdlkj lkjdf lkjsa dlkfjlk asdflkjlksdfjklasdfjasdlkfjasdflk dfkjdfklj asjdlkj lkjdf lkjsa dlkfjlk asdflkjlksdfjklasdfjasdlkfjasdflk dfkjdfklj asjdlkj lkjdf lkjsa dlkfjlk asdflkjlksdfjklasdfjasdlkfjasdflk dfkjdfklj asjdlkj lkjdf lkjsa dlkfjlk asdflkjlksdfjklasdfjasdlkfjasdflk lkasdjfalsdkfjasdklfj lsadkfjalsdkfjsadklf lksdjfalsdkfjasdlkfjasdlkf asldkfjasdlkfja and this is the end",
            showButton = true
        )
    }
}

@Preview
@Composable
private fun PreviewBaseExpandedTextLongExpanded() {
    PreviewTheme {
        BaseExpandableText(
            text = "This is a long description with a lot of text that should be more than 2 lines and should be truncated but you never know, it depends on size and such things dfkjdfklj asjdlkj lkjdf lkjsa dlkfjlk asdflkjlksdfjklasdfjasdlkfjasdflk dfkjdfklj asjdlkj lkjdf lkjsa dlkfjlk asdflkjlksdfjklasdfjasdlkfjasdflk dfkjdfklj asjdlkj lkjdf lkjsa dlkfjlk asdflkjlksdfjklasdfjasdlkfjasdflk dfkjdfklj asjdlkj lkjdf lkjsa dlkfjlk asdflkjlksdfjklasdfjasdlkfjasdflk dfkjdfklj asjdlkj lkjdf lkjsa dlkfjlk asdflkjlksdfjklasdfjasdlkfjasdflk dfkjdfklj asjdlkj lkjdf lkjsa dlkfjlk asdflkjlksdfjklasdfjasdlkfjasdflk dfkjdfklj asjdlkj lkjdf lkjsa dlkfjlk asdflkjlksdfjklasdfjasdlkfjasdflk dfkjdfklj asjdlkj lkjdf lkjsa dlkfjlk asdflkjlksdfjklasdfjasdlkfjasdflk dfkjdfklj asjdlkj lkjdf lkjsa dlkfjlk asdflkjlksdfjklasdfjasdlkfjasdflk dfkjdfklj asjdlkj lkjdf lkjsa dlkfjlk asdflkjlksdfjklasdfjasdlkfjasdflk dfkjdfklj asjdlkj lkjdf lkjsa dlkfjlk asdflkjlksdfjklasdfjasdlkfjasdflk dfkjdfklj asjdlkj lkjdf lkjsa dlkfjlk asdflkjlksdfjklasdfjasdlkfjasdflk dfkjdfklj asjdlkj lkjdf lkjsa dlkfjlk asdflkjlksdfjklasdfjasdlkfjasdflk dfkjdfklj asjdlkj lkjdf lkjsa dlkfjlk asdflkjlksdfjklasdfjasdlkfjasdflk dfkjdfklj asjdlkj lkjdf lkjsa dlkfjlk asdflkjlksdfjklasdfjasdlkfjasdflk dfkjdfklj asjdlkj lkjdf lkjsa dlkfjlk asdflkjlksdfjklasdfjasdlkfjasdflk dfkjdfklj asjdlkj lkjdf lkjsa dlkfjlk asdflkjlksdfjklasdfjasdlkfjasdflk dfkjdfklj asjdlkj lkjdf lkjsa dlkfjlk asdflkjlksdfjklasdfjasdlkfjasdflk dfkjdfklj asjdlkj lkjdf lkjsa dlkfjlk asdflkjlksdfjklasdfjasdlkfjasdflk dfkjdfklj asjdlkj lkjdf lkjsa dlkfjlk asdflkjlksdfjklasdfjasdlkfjasdflk dfkjdfklj asjdlkj lkjdf lkjsa dlkfjlk asdflkjlksdfjklasdfjasdlkfjasdflk dfkjdfklj asjdlkj lkjdf lkjsa dlkfjlk asdflkjlksdfjklasdfjasdlkfjasdflk lkasdjfalsdkfjasdklfj lsadkfjalsdkfjsadklf lksdjfalsdkfjasdlkfjasdlkf asldkfjasdlkfja and this is the end",
            showButton = true,
            expanded = true
        )
    }
}

@Preview
@Composable
private fun PreviewBaseExpandedTextLongExpandedMaxLines() {
    PreviewTheme {
        BaseExpandableText(
            text = "This is a long description with a lot of text that should be more than 2 lines and should be truncated but you never know, it depends on size and such things dfkjdfklj asjdlkj lkjdf lkjsa dlkfjlk asdflkjlksdfjklasdfjasdlkfjasdflk dfkjdfklj asjdlkj lkjdf lkjsa dlkfjlk asdflkjlksdfjklasdfjasdlkfjasdflk dfkjdfklj asjdlkj lkjdf lkjsa dlkfjlk asdflkjlksdfjklasdfjasdlkfjasdflk dfkjdfklj asjdlkj lkjdf lkjsa dlkfjlk asdflkjlksdfjklasdfjasdlkfjasdflk dfkjdfklj asjdlkj lkjdf lkjsa dlkfjlk asdflkjlksdfjklasdfjasdlkfjasdflk dfkjdfklj asjdlkj lkjdf lkjsa dlkfjlk asdflkjlksdfjklasdfjasdlkfjasdflk dfkjdfklj asjdlkj lkjdf lkjsa dlkfjlk asdflkjlksdfjklasdfjasdlkfjasdflk dfkjdfklj asjdlkj lkjdf lkjsa dlkfjlk asdflkjlksdfjklasdfjasdlkfjasdflk dfkjdfklj asjdlkj lkjdf lkjsa dlkfjlk asdflkjlksdfjklasdfjasdlkfjasdflk dfkjdfklj asjdlkj lkjdf lkjsa dlkfjlk asdflkjlksdfjklasdfjasdlkfjasdflk dfkjdfklj asjdlkj lkjdf lkjsa dlkfjlk asdflkjlksdfjklasdfjasdlkfjasdflk dfkjdfklj asjdlkj lkjdf lkjsa dlkfjlk asdflkjlksdfjklasdfjasdlkfjasdflk dfkjdfklj asjdlkj lkjdf lkjsa dlkfjlk asdflkjlksdfjklasdfjasdlkfjasdflk dfkjdfklj asjdlkj lkjdf lkjsa dlkfjlk asdflkjlksdfjklasdfjasdlkfjasdflk dfkjdfklj asjdlkj lkjdf lkjsa dlkfjlk asdflkjlksdfjklasdfjasdlkfjasdflk dfkjdfklj asjdlkj lkjdf lkjsa dlkfjlk asdflkjlksdfjklasdfjasdlkfjasdflk dfkjdfklj asjdlkj lkjdf lkjsa dlkfjlk asdflkjlksdfjklasdfjasdlkfjasdflk dfkjdfklj asjdlkj lkjdf lkjsa dlkfjlk asdflkjlksdfjklasdfjasdlkfjasdflk dfkjdfklj asjdlkj lkjdf lkjsa dlkfjlk asdflkjlksdfjklasdfjasdlkfjasdflk dfkjdfklj asjdlkj lkjdf lkjsa dlkfjlk asdflkjlksdfjklasdfjasdlkfjasdflk dfkjdfklj asjdlkj lkjdf lkjsa dlkfjlk asdflkjlksdfjklasdfjasdlkfjasdflk dfkjdfklj asjdlkj lkjdf lkjsa dlkfjlk asdflkjlksdfjklasdfjasdlkfjasdflk lkasdjfalsdkfjasdklfj lsadkfjalsdkfjsadklf lksdjfalsdkfjasdlkfjasdlkf asldkfjasdlkfja and this is the end",
            showButton = true,
            expanded = true,
            expandedMaxHeight = 200.dp,
            showScroll = true
        )
    }
}

/**
 * Applies an opinionated safety width on content based our design decisions:
 * - Max width of maxContentWidth
 * - Extra horizontal padding
 * - Smaller extra padding for small devices (arbitrarily decided as devices below 380 width
 */
@Composable
fun Modifier.safeContentWidth(
    regularExtraPadding: Dp = LocalDimensions.current.mediumSpacing,
    smallExtraPadding: Dp = LocalDimensions.current.xsSpacing,
): Modifier {
    val screenWidthDp = LocalConfiguration.current.screenWidthDp.dp

    return this.widthIn(max = LocalDimensions.current.maxContentWidth)
        .padding(
            horizontal = when {
                screenWidthDp < 380.dp -> smallExtraPadding
                else -> regularExtraPadding
            }
        )
}<|MERGE_RESOLUTION|>--- conflicted
+++ resolved
@@ -5,20 +5,14 @@
 import androidx.annotation.StringRes
 import androidx.appcompat.content.res.AppCompatResources
 import androidx.compose.animation.AnimatedVisibility
-<<<<<<< HEAD
 import androidx.compose.animation.animateContentSize
-=======
->>>>>>> e7e49a5f
 import androidx.compose.animation.core.animateFloatAsState
 import androidx.compose.animation.core.tween
 import androidx.compose.foundation.Canvas
 import androidx.compose.foundation.Image
 import androidx.compose.foundation.ScrollState
 import androidx.compose.foundation.background
-<<<<<<< HEAD
-=======
-import androidx.compose.foundation.border
->>>>>>> e7e49a5f
+
 import androidx.compose.foundation.clickable
 import androidx.compose.foundation.layout.Box
 import androidx.compose.foundation.layout.BoxScope
@@ -53,11 +47,8 @@
 import androidx.compose.runtime.Composable
 import androidx.compose.runtime.LaunchedEffect
 import androidx.compose.runtime.getValue
-<<<<<<< HEAD
 import androidx.compose.runtime.mutableStateOf
 import androidx.compose.runtime.remember
-=======
->>>>>>> e7e49a5f
 import androidx.compose.runtime.rememberCoroutineScope
 import androidx.compose.runtime.setValue
 import androidx.compose.ui.Alignment
@@ -78,23 +69,15 @@
 import androidx.compose.ui.graphics.StrokeCap
 import androidx.compose.ui.graphics.TileMode
 import androidx.compose.ui.graphics.drawscope.Stroke
-<<<<<<< HEAD
 import androidx.compose.ui.platform.LocalConfiguration
-=======
-import androidx.compose.ui.graphics.toArgb
-import androidx.compose.ui.layout.ContentScale
->>>>>>> e7e49a5f
 import androidx.compose.ui.platform.LocalContext
 import androidx.compose.ui.platform.LocalDensity
 import androidx.compose.ui.res.painterResource
 import androidx.compose.ui.res.stringResource
 import androidx.compose.ui.semantics.contentDescription
 import androidx.compose.ui.semantics.semantics
-<<<<<<< HEAD
 import androidx.compose.ui.text.TextLayoutResult
-=======
 import androidx.compose.ui.text.AnnotatedString
->>>>>>> e7e49a5f
 import androidx.compose.ui.text.TextStyle
 import androidx.compose.ui.text.style.TextAlign
 import androidx.compose.ui.text.style.TextOverflow
@@ -106,13 +89,8 @@
 import androidx.compose.ui.unit.IntSize
 import androidx.compose.ui.unit.LayoutDirection
 import androidx.compose.ui.unit.dp
-<<<<<<< HEAD
-import androidx.compose.ui.unit.min
-=======
-import androidx.compose.ui.viewinterop.AndroidView
 import androidx.compose.ui.window.Popup
 import androidx.compose.ui.window.PopupPositionProvider
->>>>>>> e7e49a5f
 import com.google.accompanist.drawablepainter.rememberDrawablePainter
 import kotlinx.coroutines.CoroutineScope
 import kotlinx.coroutines.Dispatchers
@@ -316,9 +294,6 @@
     ItemButton(
         annotatedStringText = AnnotatedString(text),
         modifier = modifier,
-<<<<<<< HEAD
-        subtitle = subtitle,
-        subtitleQaTag = subtitleQaTag,
         icon = {
             Icon(
                 painter = painterResource(id = icon),
@@ -326,15 +301,14 @@
                 modifier = Modifier.align(Alignment.Center)
             )
         },
-=======
-        icon = icon,
->>>>>>> e7e49a5f
         minHeight = minHeight,
         textStyle = textStyle,
+        shape = shape,
+        colors = colors,
+        subtitle = subtitle,
+        subtitleQaTag = subtitleQaTag,
         subtitleStyle = subtitleStyle,
-        colors = colors,
-        shape = shape,
-        onClick = onClick
+        onClick = onClick,
     )
 }
 
@@ -363,6 +337,9 @@
         textStyle = textStyle,
         shape = shape,
         colors = colors,
+        subtitle = subtitle,
+        subtitleQaTag = subtitleQaTag,
+        subtitleStyle = subtitleStyle,
         onClick = onClick
     )
 }
@@ -372,8 +349,11 @@
     annotatedStringText: AnnotatedString,
     icon: Int,
     modifier: Modifier,
+    subtitle: String? = null,
+    @StringRes subtitleQaTag: Int? = null,
     minHeight: Dp = LocalDimensions.current.minItemButtonHeight,
     textStyle: TextStyle = LocalType.current.xl,
+    subtitleStyle: TextStyle = LocalType.current.small,
     colors: ButtonColors = transparentButtonColors(),
     shape: Shape = RectangleShape,
     onClick: () -> Unit
@@ -434,13 +414,12 @@
             content = icon
         )
 
-<<<<<<< HEAD
         Column(
             modifier = Modifier.fillMaxWidth()
                 .align(Alignment.CenterVertically)
         ) {
             Text(
-                text,
+                annotatedStringText,
                 Modifier
                     .fillMaxWidth(),
                 style = textStyle
@@ -455,15 +434,6 @@
                 )
             }
         }
-=======
-        Text(
-            annotatedStringText,
-            Modifier
-                .fillMaxWidth()
-                .align(Alignment.CenterVertically),
-            style = textStyle
-        )
->>>>>>> e7e49a5f
     }
 }
 
@@ -754,8 +724,6 @@
     })
 }
 
-<<<<<<< HEAD
-=======
 @Composable
 fun SimplePopup(
     arrowSize: DpSize = DpSize(
@@ -825,7 +793,6 @@
         )
     }
 }
->>>>>>> e7e49a5f
 
 @Composable
 fun SearchBar(
