package org.thoughtcrime.securesms.ui

import androidx.annotation.DrawableRes
import androidx.annotation.StringRes
import androidx.compose.animation.AnimatedContent
import androidx.compose.animation.AnimatedVisibility
import androidx.compose.animation.animateContentSize
import androidx.compose.animation.core.FastOutLinearInEasing
import androidx.compose.animation.core.FastOutSlowInEasing
import androidx.compose.animation.core.LinearEasing
import androidx.compose.animation.core.RepeatMode
import androidx.compose.animation.core.Spring
import androidx.compose.animation.core.animateFloat
import androidx.compose.animation.core.animateFloatAsState
import androidx.compose.animation.core.infiniteRepeatable
import androidx.compose.animation.core.rememberInfiniteTransition
import androidx.compose.animation.core.spring
import androidx.compose.animation.core.tween
import androidx.compose.animation.expandVertically
import androidx.compose.animation.fadeIn
import androidx.compose.animation.fadeOut
import androidx.compose.animation.shrinkVertically
import androidx.compose.animation.slideInVertically
import androidx.compose.animation.slideOutVertically
import androidx.compose.animation.togetherWith
import androidx.compose.foundation.Canvas
import androidx.compose.foundation.Image
import androidx.compose.foundation.background
import androidx.compose.foundation.clickable
import androidx.compose.foundation.layout.Arrangement
import androidx.compose.foundation.layout.Box
import androidx.compose.foundation.layout.BoxScope
import androidx.compose.foundation.layout.BoxWithConstraints
import androidx.compose.foundation.layout.Column
import androidx.compose.foundation.layout.PaddingValues
import androidx.compose.foundation.layout.Row
import androidx.compose.foundation.layout.Spacer
import androidx.compose.foundation.layout.fillMaxSize
import androidx.compose.foundation.layout.fillMaxWidth
import androidx.compose.foundation.layout.height
import androidx.compose.foundation.layout.heightIn
import androidx.compose.foundation.layout.padding
import androidx.compose.foundation.layout.size
import androidx.compose.foundation.layout.width
import androidx.compose.foundation.layout.widthIn
import androidx.compose.foundation.layout.wrapContentHeight
import androidx.compose.foundation.layout.wrapContentSize
import androidx.compose.foundation.layout.wrapContentWidth
import androidx.compose.foundation.lazy.LazyColumn
import androidx.compose.foundation.lazy.itemsIndexed
import androidx.compose.foundation.rememberScrollState
import androidx.compose.foundation.shape.CircleShape
import androidx.compose.foundation.shape.RoundedCornerShape
import androidx.compose.foundation.text.BasicTextField
import androidx.compose.foundation.verticalScroll
import androidx.compose.material3.ButtonColors
import androidx.compose.material3.Card
import androidx.compose.material3.CardDefaults
import androidx.compose.material3.ExperimentalMaterial3Api
import androidx.compose.material3.HorizontalDivider
import androidx.compose.material3.Icon
import androidx.compose.material3.IconButton
import androidx.compose.material3.LocalContentColor
import androidx.compose.material3.MaterialTheme
import androidx.compose.material3.Text
import androidx.compose.material3.TextButton
import androidx.compose.material3.TooltipBox
import androidx.compose.material3.TooltipDefaults
import androidx.compose.material3.TooltipState
import androidx.compose.material3.rememberTooltipState
import androidx.compose.runtime.Composable
import androidx.compose.runtime.LaunchedEffect
import androidx.compose.runtime.getValue
import androidx.compose.runtime.mutableIntStateOf
import androidx.compose.runtime.mutableStateOf
import androidx.compose.runtime.remember
import androidx.compose.runtime.rememberCoroutineScope
import androidx.compose.runtime.saveable.rememberSaveable
import androidx.compose.runtime.setValue
import androidx.compose.ui.Alignment
import androidx.compose.ui.Modifier
import androidx.compose.ui.draw.clip
import androidx.compose.ui.draw.drawWithContent
import androidx.compose.ui.draw.dropShadow
import androidx.compose.ui.draw.rotate
import androidx.compose.ui.focus.FocusRequester
import androidx.compose.ui.focus.onFocusChanged
import androidx.compose.ui.geometry.Offset
import androidx.compose.ui.geometry.Size
import androidx.compose.ui.graphics.BlendMode
import androidx.compose.ui.graphics.Brush
import androidx.compose.ui.graphics.Color
import androidx.compose.ui.graphics.ColorFilter
import androidx.compose.ui.graphics.CompositingStrategy
import androidx.compose.ui.graphics.RectangleShape
import androidx.compose.ui.graphics.Shape
import androidx.compose.ui.graphics.SolidColor
import androidx.compose.ui.graphics.StrokeCap
import androidx.compose.ui.graphics.TileMode
import androidx.compose.ui.graphics.drawscope.Stroke
import androidx.compose.ui.graphics.graphicsLayer
import androidx.compose.ui.graphics.shadow.Shadow
import androidx.compose.ui.layout.SubcomposeLayout
import androidx.compose.ui.platform.LocalDensity
import androidx.compose.ui.platform.LocalFocusManager
import androidx.compose.ui.platform.LocalResources
import androidx.compose.ui.platform.LocalSoftwareKeyboardController
import androidx.compose.ui.res.painterResource
import androidx.compose.ui.res.stringResource
import androidx.compose.ui.semantics.clearAndSetSemantics
import androidx.compose.ui.semantics.semantics
import androidx.compose.ui.text.AnnotatedString
import androidx.compose.ui.text.TextLayoutResult
import androidx.compose.ui.text.TextStyle
import androidx.compose.ui.text.style.TextAlign
import androidx.compose.ui.text.style.TextOverflow
import androidx.compose.ui.tooling.preview.Preview
import androidx.compose.ui.tooling.preview.PreviewParameter
import androidx.compose.ui.unit.Constraints
import androidx.compose.ui.unit.Dp
import androidx.compose.ui.unit.DpOffset
import androidx.compose.ui.unit.dp
import androidx.compose.ui.unit.times
import kotlinx.coroutines.CoroutineScope
import kotlinx.coroutines.Dispatchers
import kotlinx.coroutines.launch
import network.loki.messenger.R
import org.thoughtcrime.securesms.ui.components.AccentOutlineButton
import org.thoughtcrime.securesms.ui.components.SessionSwitch
import org.thoughtcrime.securesms.ui.components.SlimFillButtonRect
import org.thoughtcrime.securesms.ui.components.SmallCircularProgressIndicator
import org.thoughtcrime.securesms.ui.components.TitledRadioButton
import org.thoughtcrime.securesms.ui.components.annotatedStringResource
import org.thoughtcrime.securesms.ui.theme.LocalColors
import org.thoughtcrime.securesms.ui.theme.LocalDimensions
import org.thoughtcrime.securesms.ui.theme.LocalType
import org.thoughtcrime.securesms.ui.theme.PreviewTheme
import org.thoughtcrime.securesms.ui.theme.SessionColorsParameterProvider
import org.thoughtcrime.securesms.ui.theme.ThemeColors
import org.thoughtcrime.securesms.ui.theme.primaryBlue
import org.thoughtcrime.securesms.ui.theme.primaryGreen
import org.thoughtcrime.securesms.ui.theme.primaryOrange
import org.thoughtcrime.securesms.ui.theme.primaryPink
import org.thoughtcrime.securesms.ui.theme.primaryPurple
import org.thoughtcrime.securesms.ui.theme.primaryRed
import org.thoughtcrime.securesms.ui.theme.primaryYellow
import org.thoughtcrime.securesms.ui.theme.transparentButtonColors
import kotlin.math.roundToInt

@Composable
fun AccountIdHeader(
    modifier: Modifier = Modifier,
    text: String = stringResource(R.string.accountId),
    textStyle: TextStyle = LocalType.current.base,
    textPaddingValues: PaddingValues = PaddingValues(
        horizontal = LocalDimensions.current.contentSpacing,
        vertical = LocalDimensions.current.xxsSpacing
    )
) {
    Row(
        modifier = modifier,
        verticalAlignment = Alignment.CenterVertically,
    ) {
        Box(
            modifier = Modifier
                .weight(1f)
                .height(1.dp)
                .background(color = LocalColors.current.borders)
        )

        Text(
            modifier = Modifier
                .border(
                    shape = MaterialTheme.shapes.large
                )
                .padding(textPaddingValues),
            text = text,
            style = textStyle.copy(color = LocalColors.current.textSecondary)
        )

        Box(
            modifier = Modifier
                .weight(1f)
                .height(1.dp)
                .background(color = LocalColors.current.borders)
        )
    }
}

@Composable
fun PathDot(
    modifier: Modifier = Modifier,
    dotSize: Dp = LocalDimensions.current.iconMedium,
    glowSize: Dp = LocalDimensions.current.xxsSpacing,
    color: Color = primaryGreen
) {
    val fullSize = dotSize + 2 * glowSize
    Box(
        modifier = modifier.size(fullSize),
        contentAlignment = Alignment.Center
    ) {
        // Glow effect (outer circle with radial gradient)
        Canvas(modifier = Modifier.fillMaxSize()) {
            val center = Offset(this.size.width / 2, this.size.height / 2)
            val radius = (fullSize * 0.5f).toPx()

            drawCircle(
                brush = Brush.radialGradient(
                    colors = listOf(
                        color, // Start color (opaque)
                        color.copy(alpha = 0f)  // End color (transparent)
                    ),
                    center = center,
                    radius = radius
                ),
                center = center,
                radius = radius
            )
        }

        // Inner solid dot
        Box(
            modifier = Modifier
                .size(dotSize)
                .background(
                    color = color,
                    shape = CircleShape
                )
        )
    }
}

@Preview
@Composable
fun PreviewPathDot() {
    PreviewTheme {
        Box(
            modifier = Modifier.padding(20.dp)
        ) {
            PathDot()
        }
    }
}


data class RadioOption<T>(
    val value: T,
    val title: GetString,
    val subtitle: GetString? = null,
    @DrawableRes val iconRes: Int? = null,
    val qaTag: GetString? = null,
    val selected: Boolean = false,
    val enabled: Boolean = true,
)

data class OptionsCardData<T>(
    val title: GetString?,
    val options: List<RadioOption<T>>
) {
    constructor(title: GetString, vararg options: RadioOption<T>) : this(title, options.asList())
    constructor(@StringRes title: Int, vararg options: RadioOption<T>) : this(
        GetString(title),
        options.asList()
    )
}

@Composable
fun <T> OptionsCard(card: OptionsCardData<T>, onOptionSelected: (T) -> Unit) {
    Column {
        if (card.title != null && card.title.string().isNotEmpty()) {
            Text(
                modifier = Modifier.padding(start = LocalDimensions.current.smallSpacing),
                text = card.title.string(),
                style = LocalType.current.base,
                color = LocalColors.current.textSecondary
            )

            Spacer(modifier = Modifier.height(LocalDimensions.current.xsSpacing))
        }

        Cell {
            LazyColumn(
                modifier = Modifier.heightIn(max = 5000.dp)
            ) {
                itemsIndexed(card.options) { i, it ->
                    if (i != 0) Divider()
                    TitledRadioButton(option = it) { onOptionSelected(it.value) }
                }
            }
        }
    }
}

@Composable
fun ItemButton(
    text: AnnotatedString,
    @DrawableRes iconRes: Int,
    modifier: Modifier = Modifier,
    textStyle: TextStyle = LocalType.current.h8,
    iconTint: Color? = null,
    iconSize: Dp = LocalDimensions.current.iconMedium,
    subtitle: String? = null,
    @StringRes subtitleQaTag: Int? = null,
    enabled: Boolean = true,
    minHeight: Dp = LocalDimensions.current.minItemButtonHeight,
    colors: ButtonColors = transparentButtonColors(),
    shape: Shape = RectangleShape,
    onClick: () -> Unit
) {
    ItemButton(
        text = text,
        modifier = modifier,
        subtitle = subtitle,
        subtitleQaTag = subtitleQaTag,
        enabled = enabled,
        minHeight = minHeight,
        icon = {
            Icon(
                painter = painterResource(id = iconRes),
                contentDescription = null,
                tint = iconTint ?: colors.contentColor,
                modifier = Modifier
                    .align(Alignment.Center)
                    .size(iconSize)
            )
        },
        textStyle = textStyle,
        colors = colors,
        shape = shape,
        onClick = onClick
    )
}

/**
 * Base [ItemButton] implementation using an AnnotatedString rather than a plain String.
 *
 * A button to be used in a list of buttons, usually in a [Cell] or [Card]
 */
@Composable
fun ItemButton(
    text: AnnotatedString,
    icon: @Composable BoxScope.() -> Unit,
    modifier: Modifier = Modifier,
    endIcon: @Composable (BoxScope.() -> Unit)? = null,
    subtitle: String? = null,
    @StringRes subtitleQaTag: Int? = null,
    enabled: Boolean = true,
    minHeight: Dp = LocalDimensions.current.minItemButtonHeight,
    textStyle: TextStyle = LocalType.current.h8,
    colors: ButtonColors = transparentButtonColors(),
    shape: Shape = RectangleShape,
    onClick: () -> Unit
) {
    TextButton(
        modifier = modifier
            .fillMaxWidth()
            .heightIn(min = minHeight),
        colors = colors,
        onClick = onClick,
        contentPadding = PaddingValues(
            start = LocalDimensions.current.smallSpacing,
            end = LocalDimensions.current.smallSpacing
        ),
        enabled = enabled,
        shape = shape,
    ) {
        Box(
            modifier = Modifier.size(LocalDimensions.current.itemButtonIconSpacing)
        ) {
            icon()
        }

        Spacer(Modifier.width(LocalDimensions.current.smallSpacing))

        Column(
            modifier = Modifier
                .weight(1f, fill = false)
                .align(Alignment.CenterVertically)
        ) {
            Text(
                text,
                Modifier.fillMaxWidth(),
                style = textStyle
            )

            subtitle?.let {
                Text(
                    text = it,
                    modifier = Modifier
                        .fillMaxWidth()
                        .qaTag(subtitleQaTag),
                    style = LocalType.current.small,
                )
            }
        }

        endIcon?.let {
            Spacer(Modifier.width(LocalDimensions.current.smallSpacing))

            Box(
                modifier = Modifier.size(LocalDimensions.current.itemButtonIconSpacing)
            ) {
                endIcon()
            }
        }
    }
}

@Preview
@Composable
fun PreviewItemButton() {
    PreviewTheme {
        ItemButton(
            text = annotatedStringResource(R.string.groupCreate),
            iconRes = R.drawable.ic_users_group_custom,
            onClick = {}
        )
    }
}

@Composable
fun Cell(
    modifier: Modifier = Modifier,
    dropShadow: Boolean = false,
    bgColor: Color = LocalColors.current.backgroundSecondary,
    content: @Composable BoxScope.() -> Unit
) {
    Box(
        modifier = modifier
            .then(
                if (dropShadow)
                    Modifier.sessionDropShadow()
                else Modifier
            )
            .clip(MaterialTheme.shapes.small)
            .background(
                color = bgColor,
            )
            .wrapContentHeight()
            .fillMaxWidth()
    ) {
        content()
    }
}

@Composable
fun getCellTopShape() = RoundedCornerShape(
    topStart = LocalDimensions.current.shapeSmall,
    topEnd = LocalDimensions.current.shapeSmall,
    bottomEnd = 0.dp,
    bottomStart = 0.dp
)

@Composable
fun getCellBottomShape() = RoundedCornerShape(
    topStart = 0.dp,
    topEnd = 0.dp,
    bottomEnd = LocalDimensions.current.shapeSmall,
    bottomStart = LocalDimensions.current.shapeSmall
)

@Composable
fun CategoryCell(
    modifier: Modifier = Modifier,
    title: String? = null,
    titleIcon: @Composable (() -> Unit)? = null,
    dropShadow: Boolean = false,
    content: @Composable () -> Unit,

    ) {
    Column(
        modifier = modifier.fillMaxWidth()
    ) {
        if (!title.isNullOrEmpty() || titleIcon != null) {
            Row(
                modifier = Modifier.padding(
                    start = LocalDimensions.current.smallSpacing,
                    bottom = LocalDimensions.current.smallSpacing
                ),
                verticalAlignment = Alignment.CenterVertically,
                horizontalArrangement = Arrangement.spacedBy(LocalDimensions.current.xxxsSpacing)
            ) {
                if (!title.isNullOrEmpty()) {
                    Text(
                        text = title,
                        style = LocalType.current.base,
                        color = LocalColors.current.textSecondary
                    )
                }

                titleIcon?.invoke()
            }
        }

        Cell(
            modifier = Modifier.fillMaxWidth(),
            dropShadow = dropShadow
        ) {
            content()
        }
    }
}

@Composable
fun BottomFadingEdgeBox(
    modifier: Modifier = Modifier,
    fadingEdgeHeight: Dp = LocalDimensions.current.spacing,
    fadingColor: Color = LocalColors.current.background,
    content: @Composable BoxScope.(bottomContentPadding: Dp) -> Unit,
) {
    Box(modifier) {
        this.content(fadingEdgeHeight)

        Box(
            modifier = Modifier
                .fillMaxWidth()
                .align(Alignment.BottomCenter)
                .height(fadingEdgeHeight)
                .background(
                    Brush.verticalGradient(
                        0f to Color.Transparent,
                        0.9f to fadingColor,
                        tileMode = TileMode.Repeated
                    )
                )
        )
    }
}

@Preview
@Composable
private fun BottomFadingEdgeBoxPreview() {
    Column(modifier = Modifier.background(LocalColors.current.background)) {
        BottomFadingEdgeBox(
            modifier = Modifier
                .height(600.dp)
                .background(LocalColors.current.backgroundSecondary),
            content = { bottomContentPadding ->
                LazyColumn(contentPadding = PaddingValues(bottom = bottomContentPadding)) {
                    items(200) {
                        Text(
                            "Item $it",
                            color = LocalColors.current.text,
                            style = LocalType.current.base
                        )
                    }
                }
            },
        )

        AccentOutlineButton(
            modifier = Modifier
                .align(Alignment.CenterHorizontally),
            text = "Do stuff", onClick = {}
        )
    }
}

@Composable
fun Divider(
    modifier: Modifier = Modifier,
    paddingValues: PaddingValues = PaddingValues(horizontal = LocalDimensions.current.smallSpacing)
) {
    HorizontalDivider(
        modifier = modifier.padding(paddingValues),
        color = LocalColors.current.borders,
    )
}

@Composable
fun ProgressArc(progress: Float, modifier: Modifier = Modifier) {
    val text = (progress * 100).roundToInt()

    Box(modifier = modifier) {
        Arc(percentage = progress, modifier = Modifier.align(Alignment.Center))
        Text(
            "${text}%",
            color = Color.White,
            modifier = Modifier.align(Alignment.Center),
            style = LocalType.current.h2
        )
    }
}

@Composable
fun Arc(
    modifier: Modifier = Modifier,
    percentage: Float = 0.25f,
    fillColor: Color = LocalColors.current.accent,
    backgroundColor: Color = LocalColors.current.borders,
    strokeWidth: Dp = 18.dp,
    sweepAngle: Float = 310f,
    startAngle: Float = (360f - sweepAngle) / 2 + 90f
) {
    Canvas(
        modifier = modifier
            .padding(strokeWidth)
            .size(186.dp)
    ) {
        // Background Line
        drawArc(
            color = backgroundColor,
            startAngle,
            sweepAngle,
            false,
            style = Stroke(strokeWidth.toPx(), cap = StrokeCap.Round),
            size = Size(size.width, size.height)
        )

        drawArc(
            color = fillColor,
            startAngle,
            percentage * sweepAngle,
            false,
            style = Stroke(strokeWidth.toPx(), cap = StrokeCap.Round),
            size = Size(size.width, size.height)
        )
    }
}

@Composable
fun SessionShieldIcon(
    modifier: Modifier = Modifier
) {
    Icon(
        painter = painterResource(R.drawable.ic_recovery_password_custom),
        contentDescription = null,
        modifier = modifier
            .size(16.dp)
            .wrapContentSize(unbounded = true)
    )
}

@Composable
fun LaunchedEffectAsync(block: suspend CoroutineScope.() -> Unit) {
    val scope = rememberCoroutineScope()
    LaunchedEffect(Unit) { scope.launch(Dispatchers.IO) { block() } }
}

@Composable
fun LoadingArcOr(loading: Boolean, content: @Composable () -> Unit) {
    AnimatedContent(
        targetState = loading,
        transitionSpec = { fadeIn() togetherWith fadeOut() },
        contentAlignment = Alignment.Center,
        label = "LoadingArcOr"
    ) { isLoading ->
        if (isLoading) {
            SmallCircularProgressIndicator(color = LocalContentColor.current)
        } else {
            content()
        }
    }
}


@OptIn(ExperimentalMaterial3Api::class)
@Composable
fun SpeechBubbleTooltip(
    text: CharSequence,
    modifier: Modifier = Modifier,
    maxWidth: Dp = LocalDimensions.current.maxTooltipWidth,
    tooltipState: TooltipState = rememberTooltipState(),
    content: @Composable () -> Unit,
) {
    TooltipBox(
        state = tooltipState,
        modifier = modifier,
        positionProvider = TooltipDefaults.rememberPlainTooltipPositionProvider(),
        tooltip = {
            val bubbleColor = LocalColors.current.backgroundBubbleReceived

            Card(
                modifier = Modifier.widthIn(max = maxWidth),
                shape = MaterialTheme.shapes.medium,
                colors = CardDefaults.cardColors(containerColor = bubbleColor),
                elevation = CardDefaults.elevatedCardElevation(4.dp)
            ) {
                Text(
                    text = annotatedStringResource(text),
                    modifier = Modifier.padding(
                        horizontal = LocalDimensions.current.xsSpacing,
                        vertical = LocalDimensions.current.xxsSpacing
                    ),
                    textAlign = TextAlign.Center,
                    style = LocalType.current.small,
                    color = LocalColors.current.text
                )
            }
        }
    ) {
        content()
    }
}

@Composable
fun SearchBar(
    query: String,
    onValueChanged: (String) -> Unit,
    onClear: () -> Unit,
    modifier: Modifier = Modifier,
    placeholder: String? = null,
    enabled: Boolean = true,
    backgroundColor: Color = LocalColors.current.background,
) {
    BasicTextField(
        singleLine = true,
        value = query,
        onValueChange = onValueChanged,
        enabled = enabled,
        decorationBox = { innerTextField ->
            Row(
                verticalAlignment = Alignment.CenterVertically,
                modifier = Modifier
                    .fillMaxWidth()
                    .heightIn(min = LocalDimensions.current.minSearchInputHeight)
                    .background(backgroundColor, MaterialTheme.shapes.small)
            ) {
                Image(
                    painterResource(id = R.drawable.ic_search),
                    contentDescription = null,
                    colorFilter = ColorFilter.tint(
                        LocalColors.current.textSecondary
                    ),
                    modifier = Modifier
                        .padding(
                            horizontal = LocalDimensions.current.smallSpacing,
                            vertical = LocalDimensions.current.xxsSpacing
                        )
                        .size(LocalDimensions.current.iconSmall)
                )

                Box(modifier = Modifier.weight(1f)) {
                    innerTextField()
                    if (query.isEmpty() && placeholder != null) {
                        Text(
                            modifier = Modifier.qaTag(R.string.qa_conversation_search_input),
                            text = placeholder,
                            color = LocalColors.current.textSecondary,
                            style = LocalType.current.xl
                        )
                    }
                }

                Image(
                    painterResource(id = R.drawable.ic_x),
                    contentDescription = stringResource(R.string.clear),
                    colorFilter = ColorFilter.tint(
                        LocalColors.current.textSecondary
                    ),
                    modifier = Modifier
                        .qaTag(R.string.qa_input_clear)
                        .padding(
                            horizontal = LocalDimensions.current.smallSpacing,
                            vertical = LocalDimensions.current.xxsSpacing
                        )
                        .size(LocalDimensions.current.iconSmall)
                        .clickable {
                            onClear()
                        }
                )
            }
        },
        textStyle = LocalType.current.base.copy(color = LocalColors.current.text),
        modifier = modifier,
        cursorBrush = SolidColor(LocalColors.current.text)
    )
}

/**
 * Search with the close action for removing focus
 */

@Composable
fun SearchBarWithClose(
    query: String,
    onValueChanged: (String) -> Unit,
    onClear: () -> Unit,
    isFocused: Boolean,
    onFocusChanged: (Boolean) -> Unit,
    modifier: Modifier = Modifier,
    placeholder: String? = null,
    enabled: Boolean = true,
    backgroundColor: Color = LocalColors.current.backgroundSecondary,
) {

    val focusManager = LocalFocusManager.current
    val keyboard = LocalSoftwareKeyboardController.current
    val focusRequester = remember { FocusRequester() }

    // When the parent toggles isFocused, request or clear focus accordingly
    LaunchedEffect(isFocused) {
        if (isFocused) {
            focusRequester.requestFocus()
            keyboard?.show()
        } else {
            focusManager.clearFocus(force = true)
            keyboard?.hide()
        }
    }

    Row(
        verticalAlignment = Alignment.CenterVertically,
        modifier = modifier.fillMaxWidth(),
        horizontalArrangement = Arrangement.spacedBy(LocalDimensions.current.smallSpacing)

    ) {
        SearchBar(
            query = query,
            onValueChanged = onValueChanged,
            onClear = onClear,
            placeholder = placeholder,
            enabled = enabled,
            backgroundColor = backgroundColor,
            modifier = Modifier
                .weight(1f)
                .background(backgroundColor, MaterialTheme.shapes.small)
                .onFocusChanged { onFocusChanged(it.isFocused) }
        )

        // Right-side Cancel (outside the search field)
        AnimatedVisibility(visible = isFocused) {
            Text(
                text = LocalResources.current.getString(R.string.close),
                style = LocalType.current.base,
                color = LocalColors.current.text,
                modifier = Modifier
                    .clickable {
                        focusManager.clearFocus(force = true)
                    }
                    .padding(
                        vertical = LocalDimensions.current.xxsSpacing
                    )
            )
        }
    }
}

/**
 * CollapsibleFooterAction
 */
@Composable
fun CollapsibleFooterAction(
    modifier: Modifier = Modifier,
    data: CollapsibleFooterActionData,
    onCollapsedClicked: () -> Unit = {},
    onClosedClicked: () -> Unit = {}
) {

    // Bottomsheet-like enter/exit
    val enterFromBottom = remember {
        slideInVertically(
            // start completely off-screen below
            initialOffsetY = { it },
            animationSpec = tween(durationMillis = 300, easing = FastOutSlowInEasing)
        ) + fadeIn()
    }
    val exitToBottom = remember {
        slideOutVertically(
            targetOffsetY = { it },
            animationSpec = tween(durationMillis = 200, easing = FastOutLinearInEasing)
        ) + fadeOut()
    }

    AnimatedVisibility(
        // drives show/hide from bottom
        visible = data.visible,
        enter = enterFromBottom,
        exit = exitToBottom,
    ) {
        Column(
            modifier = modifier
                .fillMaxWidth()
                .clip(
                    RoundedCornerShape(
                        topStart = LocalDimensions.current.contentSpacing,
                        topEnd = LocalDimensions.current.contentSpacing
                    )
                )
                .background(LocalColors.current.backgroundSecondary)
                .animateContentSize()
                .padding(
                    horizontal = LocalDimensions.current.smallSpacing,
                    vertical = LocalDimensions.current.xxsSpacing
                ),
            verticalArrangement = Arrangement.spacedBy(LocalDimensions.current.smallSpacing)
        ) {
            Row(
                modifier = Modifier
                    .fillMaxWidth(),
                verticalAlignment = Alignment.CenterVertically
            ) {
                val rotation by animateFloatAsState(
                    targetValue = if (data.collapsed) 180f else 0f,
                    animationSpec = spring(
                        dampingRatio = Spring.DampingRatioMediumBouncy,
                        stiffness = Spring.StiffnessLow
                    )
                )

                IconButton(
                    modifier = Modifier.rotate(rotation),
                    onClick = onCollapsedClicked
                ) {
                    Icon(
                        painter = painterResource(R.drawable.ic_chevron_down),
                        contentDescription = null
                    )
                }
                Text(
                    text = data.title.string(),
                    modifier = Modifier
                        .fillMaxWidth()
                        .weight(1f)
                        .padding(horizontal = LocalDimensions.current.smallSpacing),
                    style = LocalType.current.h8,
                    textAlign = TextAlign.Center,
                    maxLines = 1,
                    overflow = TextOverflow.Ellipsis
                )
                IconButton(
                    onClick = onClosedClicked
                ) {
                    Icon(
                        painter = painterResource(R.drawable.ic_x),
                        contentDescription = null
                    )
                }
            }

            val showActions = data.visible && !data.collapsed
            // Rendered actions
            AnimatedVisibility(
                visible = showActions,
                enter = expandVertically(
                    animationSpec = tween(durationMillis = 150, easing = FastOutSlowInEasing),
                    expandFrom = Alignment.Top
                ) + fadeIn(animationSpec = tween(durationMillis = 120)),
                exit = shrinkVertically(
                    animationSpec = tween(durationMillis = 100, easing = FastOutLinearInEasing),
                    shrinkTowards = Alignment.Top
                ) + fadeOut(animationSpec = tween(durationMillis = 80))
            ) {
                CategoryCell(modifier = Modifier.padding(bottom = LocalDimensions.current.smallSpacing)) {
                    CollapsibleFooterActions(items = data.items)
                }
            }
        }
    }
}

@Composable
private fun CollapsibleFooterActions(
    items: List<CollapsibleFooterItemData>,
    buttonWidthCapFraction: Float = 1f / 3f // criteria
) {
    // rules for this:
    // Max width should be approx 1/3 of the available space (buttonWidthCapFraction)
    // Buttons should have matching widths

    BoxWithConstraints(Modifier.fillMaxWidth()) {
        val density = LocalDensity.current
        val capPx = (constraints.maxWidth * buttonWidthCapFraction).toInt()
        val capDp = with(density) { capPx.toDp() }

        val single = items.size == 1
        var equalWidthPx by rememberSaveable(capPx) { mutableIntStateOf(-1) }

        // Only do the offscreen equal width computation when we have 2+ buttons.
        if (!single) {
            SubcomposeLayout { parentConstraints ->
                val measurables = subcompose("measureButtons") {
                    items.forEach { item ->
                        SlimFillButtonRect(item.buttonLabel.string(), color = LocalColors.current.accent) {}
                    }
                }
                val placeables = measurables.map { m ->
                    m.measure(
                        Constraints(
                            minWidth = 0,
                            maxWidth = capPx,
                            minHeight = 0,
                            maxHeight = parentConstraints.maxHeight
                        )
                    )
                }
                val natural = placeables.maxOfOrNull { it.width } ?: 1
                equalWidthPx = natural.coerceIn(0, capPx)

                layout(0, 0) {}
            }
        }

        Column(
            modifier = Modifier
                .fillMaxWidth()
                .background(LocalColors.current.backgroundTertiary)
        ) {
            items.forEachIndexed { index, item ->
                if (index != 0) Divider()

                val titleText = item.label()
                val annotatedTitle = remember(titleText) { AnnotatedString(titleText) }

                ActionRowItem(
                    modifier = Modifier.background(LocalColors.current.backgroundTertiary)
                        .semantics(mergeDescendants = true){},
                    title = annotatedTitle,
                    onClick = {
                        item.onClick()
                    },
                    qaTag = R.string.qa_collapsing_footer_action,
                    endContent = {
                        val widthMod =
                            if (single) {
                                Modifier
                                    .wrapContentWidth()
                                    .widthIn(max = capDp)
                            } else if (equalWidthPx >= 0) {
                                Modifier.width(with(density) { equalWidthPx.toDp() })
                            } else {
                                Modifier
                                    .wrapContentWidth()
                                    .widthIn(max = capDp)
                            }
                        Box(
                            modifier = Modifier
                                .padding(start = LocalDimensions.current.smallSpacing)
                                .then(widthMod)
                        ) {
                            val buttonModifier = if (single) Modifier else Modifier.fillMaxWidth()
                            SlimFillButtonRect(
                                modifier = buttonModifier
                                    .qaTag(stringResource(R.string.qa_collapsing_footer_action)+"_"+item.buttonLabel.string().lowercase())
                                    .clearAndSetSemantics{},
                                text = item.buttonLabel.string(),
<<<<<<< HEAD
                                color = if(item.isDanger) LocalColors.current.danger else LocalColors.current.accent
                            ) { item.onClick() }
=======
                                color = item.buttonColor
                            ) {
                                item.onClick()
                            }
>>>>>>> a9ce8d7a
                        }
                    }
                )
            }
        }
    }
}

data class CollapsibleFooterActionData(
    val title: GetString,
    val collapsed: Boolean,
    val visible: Boolean,
    val items: List<CollapsibleFooterItemData>
)

data class CollapsibleFooterItemData(
    val label: GetString,
    val buttonLabel: GetString,
    val isDanger: Boolean,
    val onClick: () -> Unit
)


@Preview
@Composable
fun PreviewCollapsibleActionTray(
    @PreviewParameter(SessionColorsParameterProvider::class) colors: ThemeColors
) {
    PreviewTheme(colors) {
        val demoItems = listOf(
            CollapsibleFooterItemData(
                label = GetString("Invite "),
                buttonLabel = GetString("Invite"),
                isDanger = false,
                onClick = {}
            ),
            CollapsibleFooterItemData(
                label = GetString("Delete"),
                buttonLabel = GetString("2"),
                isDanger = true,
                onClick = {}
            )
        )

        CollapsibleFooterAction(
            data = CollapsibleFooterActionData(
                title = GetString("Invite Contacts"),
                collapsed = false,
                visible = true,
                items = demoItems
            )
        )
    }
}

@Preview
@Composable
fun PreviewCollapsibleActionTrayLongText(
    @PreviewParameter(SessionColorsParameterProvider::class) colors: ThemeColors
) {
    PreviewTheme(colors) {
        val demoItems = listOf(
            CollapsibleFooterItemData(
                label = GetString("Looooooooooooooooooooooooooooooooooooooooooooooooooooooooong"),
                buttonLabel = GetString("Long Looooooooooooooooooooong"),
                isDanger = false,
                onClick = {}
            ),
            CollapsibleFooterItemData(
                label = GetString("Delete"),
                buttonLabel = GetString("Delete"),
                isDanger = true,
                onClick = {}
            )
        )

        CollapsibleFooterAction(
            data = CollapsibleFooterActionData(
                title = GetString("Invite Contacts"),
                collapsed = false,
                visible = true,
                items = demoItems
            )
        )
    }
}

@Preview
@Composable
fun PreviewSearchBar() {
    PreviewTheme {
        SearchBar(
            query = "",
            onValueChanged = {},
            onClear = {},
            placeholder = "Search"
        )
    }
}

/**
 * The convenience based expandable text which handles some internal state
 */
@Composable
fun ExpandableText(
    text: String,
    modifier: Modifier = Modifier,
    textStyle: TextStyle = LocalType.current.base,
    buttonTextStyle: TextStyle = LocalType.current.base,
    textColor: Color = LocalColors.current.text,
    buttonTextColor: Color = LocalColors.current.text,
    textAlign: TextAlign = TextAlign.Start,
    @StringRes qaTag: Int? = null,
    collapsedMaxLines: Int = 2,
    expandedMaxLines: Int = Int.MAX_VALUE,
    expandButtonText: String = stringResource(id = R.string.viewMore),
    collapseButtonText: String = stringResource(id = R.string.viewLess),
) {
    var expanded by remember { mutableStateOf(false) }
    var showButton by remember { mutableStateOf(false) }
    var maxHeight by remember { mutableStateOf(Dp.Unspecified) }

    val density = LocalDensity.current

    val enableScrolling =
        expanded && maxHeight != Dp.Unspecified && expandedMaxLines != Int.MAX_VALUE

    BaseExpandableText(
        text = text,
        modifier = modifier,
        textStyle = textStyle,
        buttonTextStyle = buttonTextStyle,
        textColor = textColor,
        buttonTextColor = buttonTextColor,
        textAlign = textAlign,
        qaTag = qaTag,
        collapsedMaxLines = collapsedMaxLines,
        expandedMaxHeight = maxHeight ?: Dp.Unspecified,
        expandButtonText = expandButtonText,
        collapseButtonText = collapseButtonText,
        showButton = showButton,
        expanded = expanded,
        showScroll = enableScrolling,
        onTextMeasured = { textLayoutResult ->
            showButton = expanded || textLayoutResult.hasVisualOverflow
            val lastVisible = (expandedMaxLines - 1).coerceAtMost(textLayoutResult.lineCount - 1)
            val px =
                textLayoutResult.getLineBottom(lastVisible)          // bottom of that line in px
            maxHeight = with(density) { px.toDp() }
        },
        onTap = if (showButton) { // only expand if there is enough text
            { expanded = !expanded }
        } else null
    )
}

@Preview
@Composable
private fun PreviewExpandedTextShort() {
    PreviewTheme {
        ExpandableText(
            text = "This"
        )
    }
}

@Preview
@Composable
private fun PreviewExpandedTextLongExpanded() {
    PreviewTheme {
        ExpandableText(
            text = "This is a long description with a lot of text that should be more than 2 lines and should be truncated but you never know, it depends on size and such things dfkjdfklj asjdlkj lkjdf lkjsa dlkfjlk asdflkjlksdfjklasdfjasdlkfjasdflk dfkjdfklj asjdlkj lkjdf lkjsa dlkfjlk asdflkjlksdfjklasdfjasdlkfjasdflk dfkjdfklj asjdlkj lkjdf lkjsa dlkfjlk asdflkjlksdfjklasdfjasdlkfjasdflk dfkjdfklj asjdlkj lkjdf lkjsa dlkfjlk asdflkjlksdfjklasdfjasdlkfjasdflk dfkjdfklj asjdlkj lkjdf lkjsa dlkfjlk asdflkjlksdfjklasdfjasdlkfjasdflk dfkjdfklj asjdlkj lkjdf lkjsa dlkfjlk asdflkjlksdfjklasdfjasdlkfjasdflk dfkjdfklj asjdlkj lkjdf lkjsa dlkfjlk asdflkjlksdfjklasdfjasdlkfjasdflk dfkjdfklj asjdlkj lkjdf lkjsa dlkfjlk asdflkjlksdfjklasdfjasdlkfjasdflk dfkjdfklj asjdlkj lkjdf lkjsa dlkfjlk asdflkjlksdfjklasdfjasdlkfjasdflk dfkjdfklj asjdlkj lkjdf lkjsa dlkfjlk asdflkjlksdfjklasdfjasdlkfjasdflk dfkjdfklj asjdlkj lkjdf lkjsa dlkfjlk asdflkjlksdfjklasdfjasdlkfjasdflk dfkjdfklj asjdlkj lkjdf lkjsa dlkfjlk asdflkjlksdfjklasdfjasdlkfjasdflk dfkjdfklj asjdlkj lkjdf lkjsa dlkfjlk asdflkjlksdfjklasdfjasdlkfjasdflk dfkjdfklj asjdlkj lkjdf lkjsa dlkfjlk asdflkjlksdfjklasdfjasdlkfjasdflk dfkjdfklj asjdlkj lkjdf lkjsa dlkfjlk asdflkjlksdfjklasdfjasdlkfjasdflk dfkjdfklj asjdlkj lkjdf lkjsa dlkfjlk asdflkjlksdfjklasdfjasdlkfjasdflk dfkjdfklj asjdlkj lkjdf lkjsa dlkfjlk asdflkjlksdfjklasdfjasdlkfjasdflk dfkjdfklj asjdlkj lkjdf lkjsa dlkfjlk asdflkjlksdfjklasdfjasdlkfjasdflk dfkjdfklj asjdlkj lkjdf lkjsa dlkfjlk asdflkjlksdfjklasdfjasdlkfjasdflk dfkjdfklj asjdlkj lkjdf lkjsa dlkfjlk asdflkjlksdfjklasdfjasdlkfjasdflk dfkjdfklj asjdlkj lkjdf lkjsa dlkfjlk asdflkjlksdfjklasdfjasdlkfjasdflk dfkjdfklj asjdlkj lkjdf lkjsa dlkfjlk asdflkjlksdfjklasdfjasdlkfjasdflk lkasdjfalsdkfjasdklfj lsadkfjalsdkfjsadklf lksdjfalsdkfjasdlkfjasdlkf asldkfjasdlkfja and this is the end",
        )
    }
}

@Preview
@Composable
private fun PreviewExpandedTextLongMaxLinesExpanded() {
    PreviewTheme {
        ExpandableText(
            text = "This is a long description with a lot of text that should be more than 2 lines and should be truncated but you never know, it depends on size and such things dfkjdfklj asjdlkj lkjdf lkjsa dlkfjlk asdflkjlksdfjklasdfjasdlkfjasdflk dfkjdfklj asjdlkj lkjdf lkjsa dlkfjlk asdflkjlksdfjklasdfjasdlkfjasdflk dfkjdfklj asjdlkj lkjdf lkjsa dlkfjlk asdflkjlksdfjklasdfjasdlkfjasdflk dfkjdfklj asjdlkj lkjdf lkjsa dlkfjlk asdflkjlksdfjklasdfjasdlkfjasdflk dfkjdfklj asjdlkj lkjdf lkjsa dlkfjlk asdflkjlksdfjklasdfjasdlkfjasdflk dfkjdfklj asjdlkj lkjdf lkjsa dlkfjlk asdflkjlksdfjklasdfjasdlkfjasdflk dfkjdfklj asjdlkj lkjdf lkjsa dlkfjlk asdflkjlksdfjklasdfjasdlkfjasdflk dfkjdfklj asjdlkj lkjdf lkjsa dlkfjlk asdflkjlksdfjklasdfjasdlkfjasdflk dfkjdfklj asjdlkj lkjdf lkjsa dlkfjlk asdflkjlksdfjklasdfjasdlkfjasdflk dfkjdfklj asjdlkj lkjdf lkjsa dlkfjlk asdflkjlksdfjklasdfjasdlkfjasdflk dfkjdfklj asjdlkj lkjdf lkjsa dlkfjlk asdflkjlksdfjklasdfjasdlkfjasdflk dfkjdfklj asjdlkj lkjdf lkjsa dlkfjlk asdflkjlksdfjklasdfjasdlkfjasdflk dfkjdfklj asjdlkj lkjdf lkjsa dlkfjlk asdflkjlksdfjklasdfjasdlkfjasdflk dfkjdfklj asjdlkj lkjdf lkjsa dlkfjlk asdflkjlksdfjklasdfjasdlkfjasdflk dfkjdfklj asjdlkj lkjdf lkjsa dlkfjlk asdflkjlksdfjklasdfjasdlkfjasdflk dfkjdfklj asjdlkj lkjdf lkjsa dlkfjlk asdflkjlksdfjklasdfjasdlkfjasdflk dfkjdfklj asjdlkj lkjdf lkjsa dlkfjlk asdflkjlksdfjklasdfjasdlkfjasdflk dfkjdfklj asjdlkj lkjdf lkjsa dlkfjlk asdflkjlksdfjklasdfjasdlkfjasdflk dfkjdfklj asjdlkj lkjdf lkjsa dlkfjlk asdflkjlksdfjklasdfjasdlkfjasdflk dfkjdfklj asjdlkj lkjdf lkjsa dlkfjlk asdflkjlksdfjklasdfjasdlkfjasdflk dfkjdfklj asjdlkj lkjdf lkjsa dlkfjlk asdflkjlksdfjklasdfjasdlkfjasdflk dfkjdfklj asjdlkj lkjdf lkjsa dlkfjlk asdflkjlksdfjklasdfjasdlkfjasdflk lkasdjfalsdkfjasdklfj lsadkfjalsdkfjsadklf lksdjfalsdkfjasdlkfjasdlkf asldkfjasdlkfja and this is the end",
            expandedMaxLines = 10
        )
    }
}

/**
 * The base stateless version of the expandable text
 */
@Composable
fun BaseExpandableText(
    text: String,
    modifier: Modifier = Modifier,
    textStyle: TextStyle = LocalType.current.base,
    buttonTextStyle: TextStyle = LocalType.current.base,
    textColor: Color = LocalColors.current.text,
    buttonTextColor: Color = LocalColors.current.text,
    textAlign: TextAlign = TextAlign.Start,
    @StringRes qaTag: Int? = null,
    collapsedMaxLines: Int = 2,
    expandedMaxHeight: Dp = Dp.Unspecified,
    expandButtonText: String = stringResource(id = R.string.viewMore),
    collapseButtonText: String = stringResource(id = R.string.viewLess),
    showButton: Boolean = false,
    expanded: Boolean = false,
    showScroll: Boolean = false,
    onTextMeasured: (TextLayoutResult) -> Unit = {},
    onTap: (() -> Unit)? = null
) {
    var textModifier: Modifier = Modifier
    if (qaTag != null) textModifier = textModifier.qaTag(qaTag)
    if (expanded) textModifier = textModifier.height(expandedMaxHeight)
    if (showScroll) {
        val scrollState = rememberScrollState()
        val scrollEdge = LocalDimensions.current.xxxsSpacing
        val scrollWidth = 2.dp
        textModifier = textModifier
            .verticalScrollbar(
                state = scrollState,
                scrollbarWidth = scrollWidth,
                edgePadding = scrollEdge
            )
            .verticalScroll(scrollState)
            .padding(end = scrollWidth + scrollEdge * 2)
    }

    Column(
        modifier = modifier.then(
            if (onTap != null) Modifier.clickable { onTap() } else Modifier
        ),
        horizontalAlignment = Alignment.CenterHorizontally
    ) {
        Text(
            modifier = textModifier.animateContentSize(),
            onTextLayout = {
                onTextMeasured(it)
            },
            text = text,
            textAlign = textAlign,
            style = textStyle,
            color = textColor,
            maxLines = if (expanded) Int.MAX_VALUE else collapsedMaxLines,
            overflow = if (expanded) TextOverflow.Clip else TextOverflow.Ellipsis
        )

        if (showButton) {
            Spacer(modifier = Modifier.height(LocalDimensions.current.xxsSpacing))
            Text(
                text = if (expanded) collapseButtonText else expandButtonText,
                style = buttonTextStyle,
                color = buttonTextColor
            )
        }
    }
}


@Preview
@Composable
private fun PreviewBaseExpandedTextShort() {
    PreviewTheme {
        BaseExpandableText(
            text = "This is a short description"
        )
    }
}

@Preview
@Composable
private fun PreviewBaseExpandedTextShortWithButton() {
    PreviewTheme {
        BaseExpandableText(
            text = "Aaa",
            showButton = true,
            expanded = true
        )
    }
}

@Preview
@Composable
private fun PreviewBaseExpandedTextLong() {
    PreviewTheme {
        BaseExpandableText(
            text = "This is a long description with a lot of text that should be more than 2 lines and should be truncated but you never know, it depends on size and such things dfkjdfklj asjdlkj lkjdf lkjsa dlkfjlk asdflkjlksdfjklasdfjasdlkfjasdflk dfkjdfklj asjdlkj lkjdf lkjsa dlkfjlk asdflkjlksdfjklasdfjasdlkfjasdflk dfkjdfklj asjdlkj lkjdf lkjsa dlkfjlk asdflkjlksdfjklasdfjasdlkfjasdflk dfkjdfklj asjdlkj lkjdf lkjsa dlkfjlk asdflkjlksdfjklasdfjasdlkfjasdflk dfkjdfklj asjdlkj lkjdf lkjsa dlkfjlk asdflkjlksdfjklasdfjasdlkfjasdflk dfkjdfklj asjdlkj lkjdf lkjsa dlkfjlk asdflkjlksdfjklasdfjasdlkfjasdflk dfkjdfklj asjdlkj lkjdf lkjsa dlkfjlk asdflkjlksdfjklasdfjasdlkfjasdflk dfkjdfklj asjdlkj lkjdf lkjsa dlkfjlk asdflkjlksdfjklasdfjasdlkfjasdflk dfkjdfklj asjdlkj lkjdf lkjsa dlkfjlk asdflkjlksdfjklasdfjasdlkfjasdflk dfkjdfklj asjdlkj lkjdf lkjsa dlkfjlk asdflkjlksdfjklasdfjasdlkfjasdflk dfkjdfklj asjdlkj lkjdf lkjsa dlkfjlk asdflkjlksdfjklasdfjasdlkfjasdflk dfkjdfklj asjdlkj lkjdf lkjsa dlkfjlk asdflkjlksdfjklasdfjasdlkfjasdflk dfkjdfklj asjdlkj lkjdf lkjsa dlkfjlk asdflkjlksdfjklasdfjasdlkfjasdflk dfkjdfklj asjdlkj lkjdf lkjsa dlkfjlk asdflkjlksdfjklasdfjasdlkfjasdflk dfkjdfklj asjdlkj lkjdf lkjsa dlkfjlk asdflkjlksdfjklasdfjasdlkfjasdflk dfkjdfklj asjdlkj lkjdf lkjsa dlkfjlk asdflkjlksdfjklasdfjasdlkfjasdflk dfkjdfklj asjdlkj lkjdf lkjsa dlkfjlk asdflkjlksdfjklasdfjasdlkfjasdflk dfkjdfklj asjdlkj lkjdf lkjsa dlkfjlk asdflkjlksdfjklasdfjasdlkfjasdflk dfkjdfklj asjdlkj lkjdf lkjsa dlkfjlk asdflkjlksdfjklasdfjasdlkfjasdflk dfkjdfklj asjdlkj lkjdf lkjsa dlkfjlk asdflkjlksdfjklasdfjasdlkfjasdflk dfkjdfklj asjdlkj lkjdf lkjsa dlkfjlk asdflkjlksdfjklasdfjasdlkfjasdflk dfkjdfklj asjdlkj lkjdf lkjsa dlkfjlk asdflkjlksdfjklasdfjasdlkfjasdflk lkasdjfalsdkfjasdklfj lsadkfjalsdkfjsadklf lksdjfalsdkfjasdlkfjasdlkf asldkfjasdlkfja and this is the end",
            showButton = true
        )
    }
}

@Preview
@Composable
private fun PreviewBaseExpandedTextLongExpanded() {
    PreviewTheme {
        BaseExpandableText(
            text = "This is a long description with a lot of text that should be more than 2 lines and should be truncated but you never know, it depends on size and such things dfkjdfklj asjdlkj lkjdf lkjsa dlkfjlk asdflkjlksdfjklasdfjasdlkfjasdflk dfkjdfklj asjdlkj lkjdf lkjsa dlkfjlk asdflkjlksdfjklasdfjasdlkfjasdflk dfkjdfklj asjdlkj lkjdf lkjsa dlkfjlk asdflkjlksdfjklasdfjasdlkfjasdflk dfkjdfklj asjdlkj lkjdf lkjsa dlkfjlk asdflkjlksdfjklasdfjasdlkfjasdflk dfkjdfklj asjdlkj lkjdf lkjsa dlkfjlk asdflkjlksdfjklasdfjasdlkfjasdflk dfkjdfklj asjdlkj lkjdf lkjsa dlkfjlk asdflkjlksdfjklasdfjasdlkfjasdflk dfkjdfklj asjdlkj lkjdf lkjsa dlkfjlk asdflkjlksdfjklasdfjasdlkfjasdflk dfkjdfklj asjdlkj lkjdf lkjsa dlkfjlk asdflkjlksdfjklasdfjasdlkfjasdflk dfkjdfklj asjdlkj lkjdf lkjsa dlkfjlk asdflkjlksdfjklasdfjasdlkfjasdflk dfkjdfklj asjdlkj lkjdf lkjsa dlkfjlk asdflkjlksdfjklasdfjasdlkfjasdflk dfkjdfklj asjdlkj lkjdf lkjsa dlkfjlk asdflkjlksdfjklasdfjasdlkfjasdflk dfkjdfklj asjdlkj lkjdf lkjsa dlkfjlk asdflkjlksdfjklasdfjasdlkfjasdflk dfkjdfklj asjdlkj lkjdf lkjsa dlkfjlk asdflkjlksdfjklasdfjasdlkfjasdflk dfkjdfklj asjdlkj lkjdf lkjsa dlkfjlk asdflkjlksdfjklasdfjasdlkfjasdflk dfkjdfklj asjdlkj lkjdf lkjsa dlkfjlk asdflkjlksdfjklasdfjasdlkfjasdflk dfkjdfklj asjdlkj lkjdf lkjsa dlkfjlk asdflkjlksdfjklasdfjasdlkfjasdflk dfkjdfklj asjdlkj lkjdf lkjsa dlkfjlk asdflkjlksdfjklasdfjasdlkfjasdflk dfkjdfklj asjdlkj lkjdf lkjsa dlkfjlk asdflkjlksdfjklasdfjasdlkfjasdflk dfkjdfklj asjdlkj lkjdf lkjsa dlkfjlk asdflkjlksdfjklasdfjasdlkfjasdflk dfkjdfklj asjdlkj lkjdf lkjsa dlkfjlk asdflkjlksdfjklasdfjasdlkfjasdflk dfkjdfklj asjdlkj lkjdf lkjsa dlkfjlk asdflkjlksdfjklasdfjasdlkfjasdflk dfkjdfklj asjdlkj lkjdf lkjsa dlkfjlk asdflkjlksdfjklasdfjasdlkfjasdflk lkasdjfalsdkfjasdklfj lsadkfjalsdkfjsadklf lksdjfalsdkfjasdlkfjasdlkf asldkfjasdlkfja and this is the end",
            showButton = true,
            expanded = true
        )
    }
}

@Preview
@Composable
private fun PreviewBaseExpandedTextLongExpandedMaxLines() {
    PreviewTheme {
        BaseExpandableText(
            text = "This is a long description with a lot of text that should be more than 2 lines and should be truncated but you never know, it depends on size and such things dfkjdfklj asjdlkj lkjdf lkjsa dlkfjlk asdflkjlksdfjklasdfjasdlkfjasdflk dfkjdfklj asjdlkj lkjdf lkjsa dlkfjlk asdflkjlksdfjklasdfjasdlkfjasdflk dfkjdfklj asjdlkj lkjdf lkjsa dlkfjlk asdflkjlksdfjklasdfjasdlkfjasdflk dfkjdfklj asjdlkj lkjdf lkjsa dlkfjlk asdflkjlksdfjklasdfjasdlkfjasdflk dfkjdfklj asjdlkj lkjdf lkjsa dlkfjlk asdflkjlksdfjklasdfjasdlkfjasdflk dfkjdfklj asjdlkj lkjdf lkjsa dlkfjlk asdflkjlksdfjklasdfjasdlkfjasdflk dfkjdfklj asjdlkj lkjdf lkjsa dlkfjlk asdflkjlksdfjklasdfjasdlkfjasdflk dfkjdfklj asjdlkj lkjdf lkjsa dlkfjlk asdflkjlksdfjklasdfjasdlkfjasdflk dfkjdfklj asjdlkj lkjdf lkjsa dlkfjlk asdflkjlksdfjklasdfjasdlkfjasdflk dfkjdfklj asjdlkj lkjdf lkjsa dlkfjlk asdflkjlksdfjklasdfjasdlkfjasdflk dfkjdfklj asjdlkj lkjdf lkjsa dlkfjlk asdflkjlksdfjklasdfjasdlkfjasdflk dfkjdfklj asjdlkj lkjdf lkjsa dlkfjlk asdflkjlksdfjklasdfjasdlkfjasdflk dfkjdfklj asjdlkj lkjdf lkjsa dlkfjlk asdflkjlksdfjklasdfjasdlkfjasdflk dfkjdfklj asjdlkj lkjdf lkjsa dlkfjlk asdflkjlksdfjklasdfjasdlkfjasdflk dfkjdfklj asjdlkj lkjdf lkjsa dlkfjlk asdflkjlksdfjklasdfjasdlkfjasdflk dfkjdfklj asjdlkj lkjdf lkjsa dlkfjlk asdflkjlksdfjklasdfjasdlkfjasdflk dfkjdfklj asjdlkj lkjdf lkjsa dlkfjlk asdflkjlksdfjklasdfjasdlkfjasdflk dfkjdfklj asjdlkj lkjdf lkjsa dlkfjlk asdflkjlksdfjklasdfjasdlkfjasdflk dfkjdfklj asjdlkj lkjdf lkjsa dlkfjlk asdflkjlksdfjklasdfjasdlkfjasdflk dfkjdfklj asjdlkj lkjdf lkjsa dlkfjlk asdflkjlksdfjklasdfjasdlkfjasdflk dfkjdfklj asjdlkj lkjdf lkjsa dlkfjlk asdflkjlksdfjklasdfjasdlkfjasdflk dfkjdfklj asjdlkj lkjdf lkjsa dlkfjlk asdflkjlksdfjklasdfjasdlkfjasdflk lkasdjfalsdkfjasdklfj lsadkfjalsdkfjsadklf lksdjfalsdkfjasdlkfjasdlkf asldkfjasdlkfja and this is the end",
            showButton = true,
            expanded = true,
            expandedMaxHeight = 200.dp,
            showScroll = true
        )
    }
}

/**
 * Animated gradient drawable that cycle through the gradient colors in a linear animation
 */
@Composable
fun AnimatedGradientDrawable(
    @DrawableRes vectorRes: Int,
    modifier: Modifier = Modifier,
    gradientColors: List<Color> = listOf(
        primaryGreen, primaryBlue, primaryPurple,
        primaryPink, primaryRed, primaryOrange, primaryYellow
    )
) {
    val infiniteTransition = rememberInfiniteTransition(label = "vector_vertical")
    val animatedOffset by infiniteTransition.animateFloat(
        initialValue = 0f,
        targetValue = 200f,
        animationSpec = infiniteRepeatable(
            animation = tween(3000, easing = LinearEasing),
            repeatMode = RepeatMode.Restart
        )
    )

    Icon(
        painter = painterResource(id = vectorRes),
        contentDescription = null,
        modifier = modifier
            .graphicsLayer { compositingStrategy = CompositingStrategy.Offscreen }
            .drawWithContent {
                val gradientBrush = Brush.linearGradient(
                    colors = gradientColors,
                    start = Offset(0f, animatedOffset),
                    end = Offset(0f, animatedOffset + 100f),
                    tileMode = TileMode.Mirror
                )

                drawContent()
                drawRect(
                    brush = gradientBrush,
                    blendMode = BlendMode.SrcAtop
                )
            }
    )
}


@Composable
fun ActionRowItem(
    title: AnnotatedString,
    onClick: () -> Unit,
    @StringRes qaTag: Int,
    modifier: Modifier = Modifier,
    enabled: Boolean = true,
    subtitle: AnnotatedString? = null,
    titleColor: Color = LocalColors.current.text,
    subtitleColor: Color = LocalColors.current.text,
    textStyle: TextStyle = LocalType.current.h8,
    subtitleStyle: TextStyle = LocalType.current.small,
    minHeight: Dp = LocalDimensions.current.minItemButtonHeight,
    paddingValues: PaddingValues = PaddingValues(horizontal = LocalDimensions.current.smallSpacing),
    endContent: @Composable (() -> Unit)? = null
) {
    Row(
        modifier = modifier
            .heightIn(min = minHeight)
            .then(
                if (enabled) Modifier.clickable { onClick() } else Modifier
            )
            .padding(paddingValues)
            .qaTag(qaTag),
        verticalAlignment = Alignment.CenterVertically
    ) {
        Column(
            modifier = Modifier
                .weight(1f)
                .padding(vertical = LocalDimensions.current.xsSpacing)
                .align(Alignment.CenterVertically)
        ) {
            Text(
                title,
                Modifier
                    .fillMaxWidth()
                    .qaTag(R.string.qa_action_item_title),
                style = textStyle,
                color = titleColor
            )

            subtitle?.let {
                Spacer(Modifier.height(2.dp))
                Text(
                    text = it,
                    modifier = Modifier
                        .fillMaxWidth()
                        .qaTag(R.string.qa_action_item_subtitle),
                    style = subtitleStyle,
                    color = subtitleColor
                )
            }
        }

        endContent?.invoke()
    }
}

@Composable
fun IconActionRowItem(
    title: AnnotatedString,
    onClick: () -> Unit,
    @DrawableRes icon: Int,
    @StringRes qaTag: Int,
    modifier: Modifier = Modifier,
    subtitle: AnnotatedString? = null,
    titleColor: Color = LocalColors.current.text,
    subtitleColor: Color = LocalColors.current.text,
    textStyle: TextStyle = LocalType.current.h8,
    subtitleStyle: TextStyle = LocalType.current.small,
    iconColor: Color = LocalColors.current.text,
    iconSize: Dp = LocalDimensions.current.iconMedium,
    minHeight: Dp = LocalDimensions.current.minItemButtonHeight,
    paddingValues: PaddingValues = PaddingValues(horizontal = LocalDimensions.current.smallSpacing),
) {
    ActionRowItem(
        modifier = modifier,
        title = title,
        onClick = onClick,
        qaTag = qaTag,
        subtitle = subtitle,
        titleColor = titleColor,
        subtitleColor = subtitleColor,
        textStyle = textStyle,
        subtitleStyle = subtitleStyle,
        minHeight = minHeight,
        paddingValues = paddingValues,
        endContent = {
            Box(
                modifier = Modifier.size(LocalDimensions.current.itemButtonIconSpacing)
            ) {
                Icon(
                    modifier = Modifier
                        .align(Alignment.Center)
                        .size(iconSize)
                        .qaTag(R.string.qa_action_item_icon),
                    painter = painterResource(id = icon),
                    contentDescription = null,
                    tint = iconColor
                )
            }
        }
    )
}

@Composable
fun SwitchActionRowItem(
    title: AnnotatedString,
    checked: Boolean,
    onCheckedChange: (Boolean) -> Unit,
    @StringRes qaTag: Int,
    modifier: Modifier = Modifier,
    subtitle: AnnotatedString? = null,
    titleColor: Color = LocalColors.current.text,
    subtitleColor: Color = LocalColors.current.text,
    textStyle: TextStyle = LocalType.current.h8,
    subtitleStyle: TextStyle = LocalType.current.small,
    paddingValues: PaddingValues = PaddingValues(horizontal = LocalDimensions.current.smallSpacing),
    minHeight: Dp = LocalDimensions.current.minItemButtonHeight,
) {
    ActionRowItem(
        modifier = modifier,
        title = title,
        qaTag = qaTag,
        onClick = { onCheckedChange(!checked) },
        subtitle = subtitle,
        titleColor = titleColor,
        subtitleColor = subtitleColor,
        textStyle = textStyle,
        subtitleStyle = subtitleStyle,
        paddingValues = paddingValues,
        minHeight = minHeight,
        endContent = {
            SessionSwitch(
                checked = checked,
                onCheckedChange = onCheckedChange
            )
        }
    )
}

@Preview
@Composable
fun PreviewActionRowItems() {
    PreviewTheme {
        Column(
            modifier = Modifier.padding(20.dp),
            verticalArrangement = Arrangement.spacedBy(16.dp)
        ) {
            IconActionRowItem(
                title = annotatedStringResource("This is an action row item"),
                subtitle = annotatedStringResource("With a subtitle and icon"),
                onClick = {},
                icon = R.drawable.ic_message_square,
                qaTag = 0
            )

            IconActionRowItem(
                title = annotatedStringResource("This is an action row item"),
                subtitle = annotatedStringResource("With a subtitle and icon"),
                titleColor = LocalColors.current.danger,
                subtitleColor = LocalColors.current.danger,
                onClick = {},
                icon = R.drawable.ic_triangle_alert,
                iconColor = LocalColors.current.danger,
                qaTag = 0
            )

            SwitchActionRowItem(
                title = annotatedStringResource("This is an action row item"),
                subtitle = annotatedStringResource("With a subtitle and a switch"),
                checked = true,
                onCheckedChange = {},
                qaTag = 0
            )
        }
    }
}


@Preview
@Composable
fun PreviewSearchWithCancel(
    @PreviewParameter(SessionColorsParameterProvider::class) colors: ThemeColors
) {
    PreviewTheme(colors) {
        SearchBarWithClose(
            query = "Test Query",
            onValueChanged = {  },
            onClear = {  },
            placeholder = "Search",
            enabled = true,
            isFocused = true,
            onFocusChanged = {}
        )
    }
}<|MERGE_RESOLUTION|>--- conflicted
+++ resolved
@@ -701,7 +701,7 @@
     modifier: Modifier = Modifier,
     placeholder: String? = null,
     enabled: Boolean = true,
-    backgroundColor: Color = LocalColors.current.background,
+    backgroundColor: Color = LocalColors.current.background
 ) {
     BasicTextField(
         singleLine = true,
@@ -1034,15 +1034,10 @@
                                     .qaTag(stringResource(R.string.qa_collapsing_footer_action)+"_"+item.buttonLabel.string().lowercase())
                                     .clearAndSetSemantics{},
                                 text = item.buttonLabel.string(),
-<<<<<<< HEAD
                                 color = if(item.isDanger) LocalColors.current.danger else LocalColors.current.accent
-                            ) { item.onClick() }
-=======
-                                color = item.buttonColor
                             ) {
                                 item.onClick()
                             }
->>>>>>> a9ce8d7a
                         }
                     }
                 )
