--- conflicted
+++ resolved
@@ -181,17 +181,12 @@
                 expiresInMillis,
                 expireStartedAt
             )
-<<<<<<< HEAD
-            smsDb.insertMessageOutbox(-1, outgoingTextMessage, message.sentTimestamp!!, true)
-            MessageSender.send(message, contact)
-=======
             message.id = MessageId(
-                smsDb.insertMessageOutbox(-1, outgoingTextMessage, false, message.sentTimestamp!!, true),
+                smsDb.insertMessageOutbox(-1, outgoingTextMessage, message.sentTimestamp!!, true),
                 false
             )
 
-            MessageSender.send(message, contact.address)
->>>>>>> 41f13e2c
+            MessageSender.send(message, contact)
         }
     }
 
