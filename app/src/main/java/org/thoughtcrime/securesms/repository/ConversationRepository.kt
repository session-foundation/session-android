--- conflicted
+++ resolved
@@ -157,15 +157,9 @@
                 url = openGroup.joinURL
             }
             message.openGroupInvitation = openGroupInvitation
-<<<<<<< HEAD
-            val expirationConfig = threadDb.getOrCreateThreadIdFor(contact).let(storage::getExpirationConfiguration)
-            val expireStartedAt = if (expirationConfig is ExpiryMode.AfterSend) message.sentTimestamp!! else 0
-=======
             val contactThreadId = threadDb.getOrCreateThreadIdFor(contact)
             val expirationConfig = contactThreadId.let(storage::getExpirationConfiguration)
-            val expiresInMillis = expirationConfig?.expiryMode?.expiryMillis ?: 0
-            val expireStartedAt = if (expirationConfig?.expiryMode is ExpiryMode.AfterSend) message.sentTimestamp!! else 0
->>>>>>> 774e896b
+            val expireStartedAt = if (expirationConfig is ExpiryMode.AfterSend) message.sentTimestamp!! else 0
             val outgoingTextMessage = OutgoingTextMessage.fromOpenGroupInvitation(
                 openGroupInvitation,
                 contact,
@@ -173,16 +167,11 @@
                 expirationConfig.expiryMillis,
                 expireStartedAt
             )
-<<<<<<< HEAD
-            message.id = smsDb.insertMessageOutbox(-1, outgoingTextMessage, message.sentTimestamp!!, true).orNull()
-                ?.let { MessageId(it.messageId, false) }
-=======
 
             message.id = MessageId(
                 smsDb.insertMessageOutbox(contactThreadId, outgoingTextMessage, false, message.sentTimestamp!!, true),
                 false
             )
->>>>>>> 774e896b
 
             MessageSender.send(message, contact)
         }
