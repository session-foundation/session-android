--- conflicted
+++ resolved
@@ -7,7 +7,6 @@
 import android.view.ViewGroup.LayoutParams.WRAP_CONTENT
 import android.widget.Button
 import android.widget.LinearLayout
-import android.widget.LinearLayout.LayoutParams
 import android.widget.LinearLayout.VERTICAL
 import android.widget.Space
 import android.widget.TextView
@@ -16,11 +15,7 @@
 import androidx.annotation.StringRes
 import androidx.annotation.StyleRes
 import androidx.appcompat.app.AlertDialog
-<<<<<<< HEAD
-import androidx.core.view.setPadding
-=======
 import androidx.core.view.setMargins
->>>>>>> 96510946
 import androidx.core.view.updateMargins
 import androidx.fragment.app.Fragment
 import network.loki.messenger.R
@@ -81,7 +76,7 @@
             }.let(topView::addView)
 
         Space(context).apply {
-            layoutParams = LayoutParams(0, dp20)
+            layoutParams = LinearLayout.LayoutParams(0, dp20)
         }.let(topView::addView)
     }
 
@@ -135,12 +130,8 @@
     ) = Button(context, null, 0, style).apply {
             setText(text)
             contentDescription = resources.getString(contentDescriptionRes)
-<<<<<<< HEAD
-            layoutParams = LinearLayout.LayoutParams(MATCH_PARENT, dp60, 1f)
-=======
-            layoutParams = LinearLayout.LayoutParams(WRAP_CONTENT, WRAP_CONTENT, 1f)
+            layoutParams = LinearLayout.LayoutParams(WRAP_CONTENT, dp60, 1f)
                 .apply { setMargins(dp20) }
->>>>>>> 96510946
             setOnClickListener {
                 listener.invoke()
                 if (dismiss) dismiss()
