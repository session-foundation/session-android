package org.thoughtcrime.securesms.preferences

import android.app.Dialog
import android.os.Bundle
import android.view.LayoutInflater
import android.view.View
import android.widget.Toast
import androidx.core.view.isVisible
import androidx.fragment.app.DialogFragment
import androidx.lifecycle.lifecycleScope
import androidx.recyclerview.widget.DividerItemDecoration
import kotlinx.coroutines.Dispatchers
import kotlinx.coroutines.Dispatchers.Main
import kotlinx.coroutines.Job
import kotlinx.coroutines.launch
import kotlinx.coroutines.withContext
import network.loki.messenger.R
import network.loki.messenger.databinding.DialogClearAllDataBinding
import org.session.libsession.messaging.open_groups.OpenGroupApi
import org.session.libsession.snode.SnodeAPI
import org.session.libsignal.utilities.Log
import org.thoughtcrime.securesms.ApplicationContext
import org.thoughtcrime.securesms.createSessionDialog
import org.thoughtcrime.securesms.dependencies.DatabaseComponent
import org.thoughtcrime.securesms.util.ConfigurationMessageUtilities

class ClearAllDataDialog : DialogFragment() {
    private val TAG = "ClearAllDataDialog"

    private lateinit var binding: DialogClearAllDataBinding

    private enum class Steps {
        INFO_PROMPT,
        NETWORK_PROMPT,
        DELETING,
        RETRY_LOCAL_DELETE_ONLY_PROMPT
    }

    // Rather than passing a bool around we'll use an enum to clarify our intent
    private enum class DeletionScope {
        DeleteLocalDataOnly,
        DeleteBothLocalAndNetworkData
    }

    private var clearJob: Job? = null

    private var step = Steps.INFO_PROMPT
        set(value) {
            field = value
            updateUI()
        }

    override fun onCreateDialog(savedInstanceState: Bundle?): Dialog = createSessionDialog {
        view(createView())
    }

    private fun createView(): View {
        binding = DialogClearAllDataBinding.inflate(LayoutInflater.from(requireContext()))
        val device = radioOption("deviceOnly", R.string.clearDeviceOnly)
        val network = radioOption("deviceAndNetwork", R.string.clearDeviceAndNetwork)
        var selectedOption: RadioOption<String> = device
        val optionAdapter = RadioOptionAdapter { selectedOption = it }
        binding.recyclerView.apply {
            itemAnimator = null
            adapter = optionAdapter
            addItemDecoration(DividerItemDecoration(requireContext(), DividerItemDecoration.VERTICAL))
            setHasFixedSize(true)
        }
        optionAdapter.submitList(listOf(device, network))

        binding.cancelButton.setOnClickListener {
            dismiss()
        }

        binding.clearAllDataButton.setOnClickListener {
            when (step) {
                Steps.INFO_PROMPT -> if (selectedOption == network) {
                    step = Steps.NETWORK_PROMPT
                } else {
                    clearAllData(DeletionScope.DeleteLocalDataOnly)
                }
                Steps.NETWORK_PROMPT -> clearAllData(DeletionScope.DeleteBothLocalAndNetworkData)
                Steps.DELETING -> { /* do nothing intentionally */ }
                Steps.RETRY_LOCAL_DELETE_ONLY_PROMPT -> clearAllData(DeletionScope.DeleteLocalDataOnly)
            }
        }
        return binding.root
    }

    private fun updateUI() {
        dialog?.let {
            val isLoading = step == Steps.DELETING

            when (step) {
                Steps.INFO_PROMPT -> {
                    binding.dialogDescriptionText.setText(R.string.dialog_clear_all_data_message)
                }
                Steps.NETWORK_PROMPT -> {
                    binding.dialogDescriptionText.setText(R.string.dialog_clear_all_data_clear_device_and_network_confirmation)
                }
                Steps.DELETING -> { /* do nothing intentionally */ }
                Steps.RETRY_LOCAL_DELETE_ONLY_PROMPT -> {
                    binding.dialogDescriptionText.setText(R.string.clearDataErrorDescriptionGeneric)
                    binding.clearAllDataButton.text = getString(R.string.clearDevice)
                }
            }

            binding.recyclerView.isVisible = step == Steps.INFO_PROMPT
            binding.cancelButton.isVisible = !isLoading
            binding.clearAllDataButton.isVisible = !isLoading
            binding.progressBar.isVisible = isLoading

            it.setCanceledOnTouchOutside(!isLoading)
            isCancelable = !isLoading
        }
    }

    private suspend fun performDeleteLocalDataOnlyStep() {
        try {
            ConfigurationMessageUtilities.forceSyncConfigurationNowIfNeeded(requireContext()).get()
        } catch (e: Exception) {
            Log.e(TAG, "Failed to force sync when deleting data", e)
            withContext(Main) {
                Toast.makeText(ApplicationContext.getInstance(requireContext()), R.string.errorUnknown, Toast.LENGTH_LONG).show()
            }
<<<<<<< HEAD

            if (!deleteNetworkMessages) {
                try {
                    ConfigurationMessageUtilities.forceSyncConfigurationNowIfNeeded(requireContext()).get()
                } catch (e: Exception) {
                    Log.e("Loki", "Failed to force sync", e)
                }
                ApplicationContext.getInstance(context).clearAllData()
                withContext(Dispatchers.Main) {
=======
            return
        }
        ApplicationContext.getInstance(context).clearAllData(false).let { success ->
            withContext(Main) {
                if (success) {
>>>>>>> a30f0010
                    dismiss()
                } else {
                    Toast.makeText(ApplicationContext.getInstance(requireContext()), R.string.errorUnknown, Toast.LENGTH_LONG).show()
                }
            }
        }
    }

    private fun clearAllData(deletionScope: DeletionScope) {
        step = Steps.DELETING

        clearJob = lifecycleScope.launch(Dispatchers.IO) {
            when (deletionScope) {
                DeletionScope.DeleteLocalDataOnly -> {
                    performDeleteLocalDataOnlyStep()
                }
                DeletionScope.DeleteBothLocalAndNetworkData -> {
                    val deletionResultMap: Map<String, Boolean>? = try {
                        val openGroups = DatabaseComponent.get(requireContext()).lokiThreadDatabase().getAllOpenGroups()
                        openGroups.map { it.value.server }.toSet().forEach { server ->
                            OpenGroupApi.deleteAllInboxMessages(server).get()
                        }
                        SnodeAPI.deleteAllMessages().get()
                    } catch (e: Exception) {
                        Log.e(TAG, "Failed to delete network messages - offering user option to delete local data only.", e)
                        null
                    }

                    // If one or more deletions failed then inform the user and allow them to clear the device only if they wish..
                    if (deletionResultMap == null || deletionResultMap.values.any { !it } || deletionResultMap.isEmpty()) {
                        withContext(Main) { step = Steps.RETRY_LOCAL_DELETE_ONLY_PROMPT }
                    }
<<<<<<< HEAD
                } else if (result.values.all { it }) {
                    // don't force sync because all the messages are deleted?
                    ApplicationContext.getInstance(context).clearAllData()
                    withContext(Dispatchers.Main) {
                        dismiss()
=======
                    else if (deletionResultMap.values.all { it }) {
                        // ..otherwise if the network data deletion was successful proceed to delete the local data as well.
                        ApplicationContext.getInstance(context).clearAllData(false)
                        withContext(Main) { dismiss() }
>>>>>>> a30f0010
                    }
                }
            }
        }
    }
}<|MERGE_RESOLUTION|>--- conflicted
+++ resolved
@@ -123,23 +123,11 @@
             withContext(Main) {
                 Toast.makeText(ApplicationContext.getInstance(requireContext()), R.string.errorUnknown, Toast.LENGTH_LONG).show()
             }
-<<<<<<< HEAD
-
-            if (!deleteNetworkMessages) {
-                try {
-                    ConfigurationMessageUtilities.forceSyncConfigurationNowIfNeeded(requireContext()).get()
-                } catch (e: Exception) {
-                    Log.e("Loki", "Failed to force sync", e)
-                }
-                ApplicationContext.getInstance(context).clearAllData()
-                withContext(Dispatchers.Main) {
-=======
             return
         }
-        ApplicationContext.getInstance(context).clearAllData(false).let { success ->
+        ApplicationContext.getInstance(context).clearAllData().let { success ->
             withContext(Main) {
                 if (success) {
->>>>>>> a30f0010
                     dismiss()
                 } else {
                     Toast.makeText(ApplicationContext.getInstance(requireContext()), R.string.errorUnknown, Toast.LENGTH_LONG).show()
@@ -172,18 +160,10 @@
                     if (deletionResultMap == null || deletionResultMap.values.any { !it } || deletionResultMap.isEmpty()) {
                         withContext(Main) { step = Steps.RETRY_LOCAL_DELETE_ONLY_PROMPT }
                     }
-<<<<<<< HEAD
-                } else if (result.values.all { it }) {
-                    // don't force sync because all the messages are deleted?
-                    ApplicationContext.getInstance(context).clearAllData()
-                    withContext(Dispatchers.Main) {
-                        dismiss()
-=======
                     else if (deletionResultMap.values.all { it }) {
                         // ..otherwise if the network data deletion was successful proceed to delete the local data as well.
-                        ApplicationContext.getInstance(context).clearAllData(false)
+                        ApplicationContext.getInstance(context).clearAllData()
                         withContext(Main) { dismiss() }
->>>>>>> a30f0010
                     }
                 }
             }
