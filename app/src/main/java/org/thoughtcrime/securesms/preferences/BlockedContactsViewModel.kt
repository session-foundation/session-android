--- conflicted
+++ resolved
@@ -1,112 +1,26 @@
 package org.thoughtcrime.securesms.preferences
 
-import android.app.Application
 import android.content.Context
 import androidx.lifecycle.viewModelScope
 import com.squareup.phrase.Phrase
 import dagger.hilt.android.lifecycle.HiltViewModel
-<<<<<<< HEAD
-import kotlinx.coroutines.Dispatchers.IO
-import kotlinx.coroutines.Dispatchers.Main
-import kotlinx.coroutines.SupervisorJob
-import kotlinx.coroutines.channels.Channel
-import kotlinx.coroutines.flow.MutableStateFlow
-import kotlinx.coroutines.flow.SharingStarted
-import kotlinx.coroutines.flow.StateFlow
-import kotlinx.coroutines.flow.collect
-import kotlinx.coroutines.flow.combine
-import kotlinx.coroutines.flow.map
-import kotlinx.coroutines.flow.onEach
-import kotlinx.coroutines.flow.onStart
-import kotlinx.coroutines.flow.stateIn
-=======
 import dagger.hilt.android.qualifiers.ApplicationContext
 import kotlinx.coroutines.flow.MutableStateFlow
 import kotlinx.coroutines.flow.StateFlow
->>>>>>> b5ab24f0
 import kotlinx.coroutines.launch
 import network.loki.messenger.R
 import org.session.libsession.database.StorageProtocol
 import org.session.libsession.utilities.StringSubstitutionConstants.COUNT_KEY
 import org.session.libsession.utilities.StringSubstitutionConstants.NAME_KEY
-<<<<<<< HEAD
-import org.session.libsession.database.StorageProtocol
-import org.session.libsession.utilities.Address
-import org.session.libsession.utilities.Address.Companion.toAddress
-import org.session.libsession.utilities.ConfigFactoryProtocol
-import org.session.libsession.utilities.recipients.Recipient
-import org.session.libsession.utilities.recipients.displayName
-import org.session.libsession.utilities.userConfigsChanged
-import org.thoughtcrime.securesms.database.DatabaseContentProviders
-import org.thoughtcrime.securesms.database.RecipientRepository
-import org.thoughtcrime.securesms.util.adapter.SelectableItem
-=======
 import org.session.libsession.utilities.recipients.Recipient
 import org.thoughtcrime.securesms.dependencies.ConfigFactory
 import org.thoughtcrime.securesms.groups.SelectContactsViewModel
 import org.thoughtcrime.securesms.pro.ProStatusManager
 import org.thoughtcrime.securesms.util.AvatarUtils
->>>>>>> b5ab24f0
 import javax.inject.Inject
 
 @HiltViewModel
 class BlockedContactsViewModel @Inject constructor(
-<<<<<<< HEAD
-    private val storage: StorageProtocol,
-    private val configFactory: ConfigFactoryProtocol,
-    private val recipientRepository: RecipientRepository,
-): ViewModel() {
-    private val selectedAddresses = MutableStateFlow<Set<Address>>(emptySet())
-
-    val state: StateFlow<BlockedContactsViewState> = combine(
-        selectedAddresses,
-        configFactory.userConfigsChanged()
-            .onStart { emit(Unit) }
-            .map {
-                configFactory.withUserConfigs {
-                    it.contacts.all()
-                }.asSequence()
-                    .filter { it.blocked }
-                    .map { recipientRepository.getRecipientSync(it.id.toAddress()) }
-                    .toList()
-            }
-    ) { selected, blocked ->
-        BlockedContactsViewState(
-            blockedContacts = blocked,
-            selectedItems = selected,
-        )
-    }.stateIn(viewModelScope, SharingStarted.Eagerly, BlockedContactsViewState())
-
-    fun unblock() {
-        storage.setBlocked(selectedAddresses.value, false)
-        selectedAddresses.value = emptySet()
-    }
-
-    fun select(selectedItem: Recipient, isSelected: Boolean) {
-        if (isSelected) {
-            selectedAddresses.value += selectedItem.address
-        } else {
-            selectedAddresses.value -= selectedItem.address
-        }
-    }
-
-    // Method to get the appropriate text to display when unblocking 1, 2, or several contacts
-    fun getText(context: Context, contactsToUnblock: Set<Address>): CharSequence {
-        val contacts = contactsToUnblock
-            .mapNotNull { address -> state.value.blockedContacts.firstOrNull { it.address == address } }
-        return when (contacts.size) {
-            // Note: We do not have to handle 0 because if no contacts are chosen then the unblock button is deactivated
-            1 -> Phrase.from(context, R.string.blockUnblockName)
-                .put(NAME_KEY, contacts.first().displayName())
-                .format()
-            2 -> Phrase.from(context, R.string.blockUnblockNameTwo)
-                .put(NAME_KEY, contacts.first().displayName())
-                .format()
-            else -> {
-                val othersCount = contacts.size - 1
-                Phrase.from(context, R.string.blockUnblockNameMultiple)
-                    .put(NAME_KEY, contacts.first().displayName())
-=======
     configFactory: ConfigFactory,
     @ApplicationContext private val context: Context,
     private val storage: StorageProtocol,
@@ -161,28 +75,9 @@
                 val othersCount = currentSelected.size - 1
                 Phrase.from(context, R.string.blockUnblockNameMultiple)
                     .put(NAME_KEY, firstSelected.name)
->>>>>>> b5ab24f0
                     .put(COUNT_KEY, othersCount)
                     .format()
             }
         }
     }
-<<<<<<< HEAD
-
-    fun toggle(selectable: SelectableItem<Recipient>) {
-        select(selectable.item, !selectable.isSelected)
-    }
-
-    data class BlockedContactsViewState(
-        val blockedContacts: List<Recipient> = emptyList(),
-        val selectedItems: Set<Address> = emptySet()
-    ) {
-        val items = blockedContacts.map { SelectableItem(it, it.address in selectedItems) }
-
-        val unblockButtonEnabled get() = selectedItems.isNotEmpty()
-        val emptyStateMessageTextViewVisible get() = blockedContacts.isEmpty()
-        val nonEmptyStateGroupVisible get() = blockedContacts.isNotEmpty()
-    }
-=======
->>>>>>> b5ab24f0
 }