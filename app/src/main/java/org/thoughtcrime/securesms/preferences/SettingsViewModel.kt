package org.thoughtcrime.securesms.preferences

import android.content.Context
import android.net.Uri
import android.widget.Toast
import androidx.lifecycle.ViewModel
import androidx.lifecycle.viewModelScope
import com.canhub.cropper.CropImage
import com.canhub.cropper.CropImageView
import com.squareup.phrase.Phrase
import dagger.hilt.android.lifecycle.HiltViewModel
import dagger.hilt.android.qualifiers.ApplicationContext
import kotlinx.coroutines.Dispatchers
import kotlinx.coroutines.Dispatchers.Main
import kotlinx.coroutines.ExperimentalCoroutinesApi
import kotlinx.coroutines.coroutineScope
import kotlinx.coroutines.flow.MutableStateFlow
import kotlinx.coroutines.flow.StateFlow
import kotlinx.coroutines.flow.collectLatest
import kotlinx.coroutines.flow.distinctUntilChanged
import kotlinx.coroutines.flow.map
import kotlinx.coroutines.flow.update
import kotlinx.coroutines.joinAll
import kotlinx.coroutines.launch
import kotlinx.coroutines.withContext
import network.loki.messenger.BuildConfig
import network.loki.messenger.R
import network.loki.messenger.libsession_util.util.UserPic
import org.session.libsession.database.StorageProtocol
import org.session.libsession.database.userAuth
import org.session.libsession.messaging.open_groups.OpenGroupApi
import org.session.libsession.snode.OnionRequestAPI
import org.session.libsession.snode.SnodeAPI
import org.session.libsession.snode.utilities.await
import org.session.libsession.utilities.StringSubstitutionConstants.VERSION_KEY
import org.session.libsession.utilities.TextSecurePreferences
import org.session.libsession.utilities.recipients.Recipient
import org.session.libsession.utilities.recipients.displayName
import org.session.libsession.utilities.recipients.isPro
import org.session.libsession.utilities.recipients.shouldShowProBadge
import org.session.libsignal.utilities.ExternalStorageUtil.getImageDir
import org.session.libsignal.utilities.Log
import org.session.libsignal.utilities.NoExternalStorageException
import org.thoughtcrime.securesms.attachments.AvatarUploadManager
import org.thoughtcrime.securesms.conversation.v2.utilities.TextUtilities.textSizeInBytes
import org.thoughtcrime.securesms.database.RecipientRepository
import org.thoughtcrime.securesms.dependencies.ConfigFactory
import org.thoughtcrime.securesms.pro.ProStatusManager
import org.thoughtcrime.securesms.pro.SubscriptionState
import org.thoughtcrime.securesms.profiles.ProfileMediaConstraints
import org.thoughtcrime.securesms.reviews.InAppReviewManager
import org.thoughtcrime.securesms.util.AnimatedImageUtils
import org.thoughtcrime.securesms.util.AvatarUIData
import org.thoughtcrime.securesms.util.AvatarUtils
import org.thoughtcrime.securesms.util.BitmapDecodingException
import org.thoughtcrime.securesms.util.BitmapUtil
import org.thoughtcrime.securesms.util.ClearDataUtils
import org.thoughtcrime.securesms.util.NetworkConnectivity
import org.thoughtcrime.securesms.util.mapToStateFlow
import java.io.File
import java.io.IOException
import javax.inject.Inject

@OptIn(ExperimentalCoroutinesApi::class)
@HiltViewModel
class SettingsViewModel @Inject constructor(
    @param:ApplicationContext private val context: Context,
    private val prefs: TextSecurePreferences,
    private val configFactory: ConfigFactory,
    private val connectivity: NetworkConnectivity,
    private val avatarUtils: AvatarUtils,
    private val recipientRepository: RecipientRepository,
    private val proStatusManager: ProStatusManager,
    private val clearDataUtils: ClearDataUtils,
    private val storage: StorageProtocol,
    private val inAppReviewManager: InAppReviewManager,
    private val avatarUploadManager: AvatarUploadManager,
) : ViewModel() {
    private val TAG = "SettingsViewModel"

    private var tempFile: File? = null

    private val selfRecipient: StateFlow<Recipient> = recipientRepository.observeSelf()
        .mapToStateFlow(viewModelScope, recipientRepository.getSelf(), valueGetter = { it })

    private val _uiState = MutableStateFlow(UIState(
        username = "",
        accountID = selfRecipient.value.address.address,
        hasPath = true,
        version = getVersionNumber(),
        recoveryHidden = prefs.getHidePassword(),
        isPro = selfRecipient.value.proStatus.isPro(),
        isPostPro = proStatusManager.isPostPro(),
<<<<<<< HEAD
        subscriptionState = proStatusManager.getCurrentSubscriptionState(),
=======
        showProBadge = selfRecipient.value.proStatus.shouldShowProBadge(),
>>>>>>> efd311b2
    ))
    val uiState: StateFlow<UIState>
        get() = _uiState

    init {
        // observe current user
        viewModelScope.launch {
            selfRecipient
                .collectLatest { recipient ->
                    _uiState.update {
                        it.copy(
                            username = recipient.displayName(attachesBlindedId = false),
                            isPro = recipient.proStatus.isPro(),
                            showProBadge = recipient.proStatus.shouldShowProBadge()
                        )
                    }
                }
        }

        // set default dialog ui
        viewModelScope.launch {
            _uiState.update { it.copy(avatarDialogState = getDefaultAvatarDialogState()) }
        }

<<<<<<< HEAD
        viewModelScope.launch {
            proStatusManager.proStatus.collect { isPro ->
                _uiState.update { it.copy(
                    isPro = isPro,
                ) }
            }
        }
=======
>>>>>>> efd311b2

        viewModelScope.launch {
            proStatusManager.postProLaunchStatus.collect { postPro ->
                _uiState.update { it.copy(isPostPro = postPro) }
            }
        }

        viewModelScope.launch {
            prefs.watchHidePassword().collect { hidden ->
                _uiState.update { it.copy(recoveryHidden = hidden) }
            }
        }

        viewModelScope.launch {
            OnionRequestAPI.hasPath.collect {
                _uiState.update { it.copy(hasPath = it.hasPath) }
            }
        }

        viewModelScope.launch {
            selfRecipient
                .map(avatarUtils::getUIDataFromRecipient)
                .distinctUntilChanged()
                .collectLatest { data ->
                    _uiState.update { it.copy(avatarData = data) }
                }
        }
    }

    private fun getVersionNumber(): CharSequence {
        val gitCommitFirstSixChars = BuildConfig.GIT_HASH.take(6)
        val environment: String = if(BuildConfig.BUILD_TYPE == "release") "" else " - ${prefs.getEnvironment().label}"
        val versionDetails = " ${BuildConfig.VERSION_NAME} (${BuildConfig.VERSION_CODE} - $gitCommitFirstSixChars) $environment"
        return Phrase.from(context, R.string.updateVersion).put(VERSION_KEY, versionDetails).format()
    }

    fun hasAvatar() = selfRecipient.value.avatar != null

    fun createTempFile(): File? {
        try {
            tempFile = File.createTempFile("avatar-capture", ".jpg", getImageDir(context))
        } catch (e: IOException) {
            Log.e("Cannot reserve a temporary avatar capture file.", e)
        } catch (e: NoExternalStorageException) {
            Log.e("Cannot reserve a temporary avatar capture file.", e)
        }

        return tempFile
    }

    fun getTempFile() = tempFile

    fun onAvatarPicked(result: CropImageView.CropResult) {
        when {
            result.isSuccessful -> {
                Log.i(TAG, result.getUriFilePath(context).toString())

                viewModelScope.launch(Dispatchers.IO) {
                    try {
                        val profilePictureToBeUploaded =
                            BitmapUtil.createScaledBytes(
                                context,
                                result.getUriFilePath(context).toString(),
                                ProfileMediaConstraints()
                            ).bitmap

                        // update dialog with temporary avatar (has not been saved/uploaded yet)
                        _uiState.update {
                            it.copy(avatarDialogState = AvatarDialogState.TempAvatar(
                                data = profilePictureToBeUploaded,
                                isAnimated = false, // cropped avatars can't be animated
                                hasAvatar = hasAvatar()
                            ))
                        }
                    } catch (e: BitmapDecodingException) {
                        Log.e(TAG, e)
                    }
                }
            }

            result is CropImage.CancelledResult -> {
                Log.i(TAG, "Cropping image was cancelled by the user")
            }

            else -> {
                Log.e(TAG, "Cropping image failed")
            }
        }
    }

    fun onAvatarPicked(uri: Uri) {
        Log.i(TAG,  "Picked a new avatar: $uri")

        viewModelScope.launch(Dispatchers.IO) {
            try {
                val bytes = context.contentResolver.openInputStream(uri)?.use { it.readBytes() }

                if(bytes == null){
                    Log.e(TAG, "Error reading avatar bytes")
                    Toast.makeText(context, R.string.profileErrorUpdate, Toast.LENGTH_LONG).show()
                } else {
                    _uiState.update {
                        it.copy(
                            avatarDialogState = AvatarDialogState.TempAvatar(
                                data = bytes,
                                isAnimated = isAnimated(uri),
                                hasAvatar = hasAvatar()
                            )
                        )
                    }
                }
            } catch (e: Exception) {
                Log.e(TAG, "Error reading avatar bytes", e)
            }
        }
    }

    fun onAvatarDialogDismissed() {
        viewModelScope.launch {
            _uiState.update { it.copy(
                avatarDialogState = getDefaultAvatarDialogState(),
                showAvatarDialog = false
            ) } }
    }

    private fun getDefaultAvatarDialogState() = if (hasAvatar()) AvatarDialogState.UserAvatar(
        avatarUtils.getUIDataFromRecipient(selfRecipient.value)
    )
    else AvatarDialogState.NoAvatar

    private fun saveAvatar() {
        val tempAvatar = (uiState.value.avatarDialogState as? AvatarDialogState.TempAvatar)
            ?: return Toast.makeText(context, R.string.profileErrorUpdate, Toast.LENGTH_LONG).show()

        // if the selected avatar is animated but the user isn't pro, show the animated pro CTA
        if (tempAvatar.isAnimated && !selfRecipient.value.proStatus.isPro() && proStatusManager.isPostPro()) {
            showAnimatedProCTA()
            return
        }

        // dismiss avatar dialog
        // we don't want to do it earlier as the animated / pro case above should not close the dialog
        // to give the user a chance ti pick something else
        onAvatarDialogDismissed()

        if (!hasNetworkConnection()) {
            Log.w(TAG, "Cannot update profile picture - no network connection.")
            Toast.makeText(context, R.string.profileErrorUpdate, Toast.LENGTH_LONG).show()
            return
        }

        val onFail: () -> Unit = {
            Log.e(TAG, "Sync failed when uploading profile picture.")
            Toast.makeText(context, R.string.profileErrorUpdate, Toast.LENGTH_LONG).show()
        }

        syncProfilePicture(tempAvatar.data, onFail)
    }


    private fun removeAvatar() {
        // if the user has a temporary avatar selected, clear that and redisplay the default avatar instead
        if (uiState.value.avatarDialogState is AvatarDialogState.TempAvatar) {
            viewModelScope.launch {
                _uiState.update { it.copy(avatarDialogState = getDefaultAvatarDialogState()) }
            }
            return
        }

        onAvatarDialogDismissed()

        // otherwise this action is for removing the existing avatar
        val haveNetworkConnection = connectivity.networkAvailable.value
        if (!haveNetworkConnection) {
            Log.w(TAG, "Cannot remove profile picture - no network connection.")
            Toast.makeText(context, R.string.profileDisplayPictureRemoveError, Toast.LENGTH_LONG).show()
            return
        }

        val onFail: () -> Unit = {
            Log.e(TAG, "Sync failed when removing profile picture.")
            Toast.makeText(context, R.string.profileDisplayPictureRemoveError, Toast.LENGTH_LONG).show()
        }

        val emptyProfilePicture = ByteArray(0)
        syncProfilePicture(emptyProfilePicture, onFail)
    }

    // Helper method used by updateProfilePicture and removeProfilePicture to sync it online
    private fun syncProfilePicture(profilePicture: ByteArray, onFail: () -> Unit) {
        viewModelScope.launch {
            _uiState.update { it.copy(showLoader = true) }

            try {
                if (profilePicture.isEmpty()) {
                    configFactory.withMutableUserConfigs {
                        it.userProfile.setPic(UserPic.DEFAULT)
                    }

                    // update dialog state
                    _uiState.update { it.copy(avatarDialogState = AvatarDialogState.NoAvatar) }
                } else {
                    avatarUploadManager.uploadAvatar(profilePicture, isReupload = false)

                    // We'll have to refetch the recipient to get the new avatar
                    val selfRecipient = recipientRepository.getSelf()

                    // update dialog state
                    _uiState.update { it.copy(avatarDialogState = AvatarDialogState.UserAvatar(avatarUtils.getUIDataFromRecipient(selfRecipient))) }
                }

            } catch (e: Exception){ // If the sync failed then inform the user
                Log.d(TAG, "Error syncing avatar", e)
                onFail()
            }

            // And remove the loader animation after we've waited for the attempt to succeed or fail
            _uiState.update { it.copy(showLoader = false) }
        }
    }

    fun hasNetworkConnection(): Boolean = connectivity.networkAvailable.value

    fun isAnimated(uri: Uri) = proStatusManager.isPostPro() // block animated avatars prior to pro
            && AnimatedImageUtils.isAnimated(context, uri)

    private fun showAnimatedProCTA() {
        _uiState.update { it.copy(showAnimatedProCTA = true) }
    }

    private fun hideAnimatedProCTA() {
        _uiState.update { it.copy(showAnimatedProCTA = false) }
    }

    fun showAvatarDialog() {
        _uiState.update { it.copy(showAvatarDialog = true) }
    }

    fun hideAvatarPickerOptions() {
        _uiState.update { it.copy(showAvatarPickerOptions = false) }

    }

    fun showUrlDialog(url: String) {
        _uiState.update { it.copy(showUrlDialog = url) }
    }

    fun showAvatarPickerOptions(showCamera: Boolean) {
        _uiState.update { it.copy(
            showAvatarPickerOptions = true,
            showAvatarPickerOptionCamera = showCamera
        ) }
    }

    private fun clearData(clearNetwork: Boolean) {
        val currentClearState = uiState.value.clearDataDialog
        // show loading
        _uiState.update { it.copy(clearDataDialog = ClearDataState.Clearing) }

        // only clear locally is clearNetwork is false or we are in an error state
        viewModelScope.launch(Dispatchers.Default) {
            if (!clearNetwork || currentClearState == ClearDataState.Error) {
                clearDataDeviceOnly()
            } else if(currentClearState == ClearDataState.Default){
                _uiState.update { it.copy(clearDataDialog = ClearDataState.ConfirmNetwork) }
            } else { // clear device and network
                clearDataDeviceAndNetwork()
            }
        }
    }

    private suspend fun clearDataDeviceOnly() {
        val result = runCatching {
            clearDataUtils.clearAllDataAndRestart()
        }

        withContext(Main) {
            if (result.isSuccess) {
                _uiState.update { it.copy(clearDataDialog = ClearDataState.Hidden) }
            } else {
                Toast.makeText(context, R.string.errorUnknown, Toast.LENGTH_LONG).show()
            }
        }
    }

    private suspend fun clearDataDeviceAndNetwork() {
        val deletionResultMap: Map<String, Boolean>? = try {
            val allCommunityServers = configFactory.withUserConfigs { it.userGroups.allCommunityInfo() }
                .mapTo(hashSetOf()) {  it.community.baseUrl }

            coroutineScope {
                allCommunityServers.map { server ->
                    launch {
                        runCatching { OpenGroupApi.deleteAllInboxMessages(server).await() }
                            .onFailure { Log.e(TAG, "Error deleting messages for $server", it) }
                    }
                }.joinAll()
            }

            SnodeAPI.deleteAllMessages(checkNotNull(storage.userAuth)).await()
        } catch (e: Exception) {
            Log.e(TAG, "Failed to delete network messages - offering user option to delete local data only.", e)
            null
        }

        // If one or more deletions failed then inform the user and allow them to clear the device only if they wish..
        if (deletionResultMap == null || deletionResultMap.values.any { !it } || deletionResultMap.isEmpty()) {
            withContext(Main) {
                _uiState.update { it.copy(clearDataDialog = ClearDataState.Error) }
            }
        }
        else if (deletionResultMap.values.all { it }) {
            // ..otherwise if the network data deletion was successful proceed to delete the local data as well.
            clearDataDeviceOnly()
        }
    }

    private fun setUsername(name: String){
        if(!hasNetworkConnection()){
            Log.w(TAG, "Cannot update display name - no network connection.")
            Toast.makeText(context, R.string.profileErrorUpdate, Toast.LENGTH_LONG).show()
            return
        }

        // save username
        _uiState.update { it.copy(username = name) }
        configFactory.withMutableUserConfigs {
            it.userProfile.setName(name)
        }
    }

    fun onCommand(command: Commands) {
        when (command) {
            is Commands.ShowClearDataDialog -> {
                _uiState.update { it.copy(clearDataDialog = ClearDataState.Default) }
            }

            is Commands.HideClearDataDialog -> {
                _uiState.update { it.copy(clearDataDialog = ClearDataState.Hidden) }
            }

            is Commands.ShowUrlDialog -> {
                showUrlDialog(command.url)
            }

            is Commands.HideUrlDialog -> {
                _uiState.update { it.copy(showUrlDialog = null) }
            }

            is Commands.ShowAvatarDialog -> {
                showAvatarDialog()
            }

            is Commands.ShowAvatarPickerOptions -> {
                showAvatarPickerOptions(command.showCamera)
            }

            is Commands.HideAvatarPickerOptions -> {
                hideAvatarPickerOptions()
            }

            is Commands.OnAvatarDialogDismissed -> {
                onAvatarDialogDismissed()
            }

            is Commands.ShowAnimatedProCTA -> {
                showAnimatedProCTA()
            }

            is Commands.HideAnimatedProCTA -> {
               hideAnimatedProCTA()
            }

            is Commands.SaveAvatar -> {
                saveAvatar()
            }

            is Commands.RemoveAvatar -> {
                removeAvatar()
            }

            is Commands.ClearData -> {
                clearData(command.clearNetwork)
            }

            is Commands.ShowUsernameDialog -> {
                _uiState.update {
                    it.copy(usernameDialog = UsernameDialogData(
                        currentName = it.username,
                        inputName = it.username,
                        setEnabled = false,
                        error = null
                    ))
                }
            }


            is Commands.HideUsernameDialog -> {
                _uiState.update { it.copy(usernameDialog = null) }
            }

            is Commands.SetUsername -> {
                _uiState.value.usernameDialog?.inputName?.trim()?.let {
                    setUsername(it)
                }

                // hide username dialog
                _uiState.update { it.copy(usernameDialog = null) }
            }

            is Commands.UpdateUsername -> {
                val trimmedName = command.name.trim()

                val error: String? = when {
                    trimmedName.textSizeInBytes() > 100 ->
                        context.getString(R.string.displayNameErrorDescriptionShorter)

                    else -> null
                }

                _uiState.update { it.copy(usernameDialog =
                    it.usernameDialog?.copy(
                            inputName = command.name,
                            setEnabled = trimmedName.isNotEmpty() && // can save if we have an input
                                    trimmedName != it.usernameDialog.currentName && // ... and it isn't the same as what is already saved
                                    error == null, // ... and there are no errors
                            error = error
                        )
                    )
                }
            }

            is Commands.OnDonateClicked -> {
                viewModelScope.launch {
                    inAppReviewManager.onEvent(InAppReviewManager.Event.DonateButtonClicked)
                }
                showUrlDialog( "https://session.foundation/donate#app")
            }
        }
    }

    sealed class AvatarDialogState() {
        object NoAvatar : AvatarDialogState()
        data class UserAvatar(val data: AvatarUIData) : AvatarDialogState()
        data class TempAvatar(
            val data: ByteArray,
            val isAnimated: Boolean,
            val hasAvatar: Boolean // true if the user has an avatar set already but is in this temp state because they are trying out a new avatar
        ) : AvatarDialogState()
    }

    sealed interface ClearDataState {
        data object Hidden: ClearDataState
        data object Default: ClearDataState
        data object Clearing: ClearDataState
        data object ConfirmNetwork: ClearDataState
        data object Error: ClearDataState
    }

    data class UsernameDialogData(
        val currentName: String?, // the currently saved name
        val inputName: String?, // the name being inputted
        val setEnabled: Boolean,
        val error: String?
    )

    data class UIState(
        val username: String,
        val accountID: String,
        val hasPath: Boolean,
        val version: CharSequence = "",
        val showLoader: Boolean = false,
        val avatarDialogState: AvatarDialogState = AvatarDialogState.NoAvatar,
        val avatarData: AvatarUIData? = null,
        val recoveryHidden: Boolean,
        val showUrlDialog: String? = null,
        val clearDataDialog: ClearDataState = ClearDataState.Hidden,
        val showAvatarDialog: Boolean = false,
        val showAvatarPickerOptionCamera: Boolean = false,
        val showAvatarPickerOptions: Boolean = false,
        val showAnimatedProCTA: Boolean = false,
        val usernameDialog: UsernameDialogData? = null,
        val isPro: Boolean,
        val isPostPro: Boolean,
        val subscriptionState: SubscriptionState,
    )

    sealed interface Commands {
        data object ShowClearDataDialog: Commands
        data object HideClearDataDialog: Commands
        data class ShowUrlDialog(val url: String): Commands
        data object HideUrlDialog: Commands
        data object ShowAvatarDialog: Commands
        data class ShowAvatarPickerOptions(val showCamera: Boolean): Commands
        data object HideAvatarPickerOptions: Commands
        data object SaveAvatar: Commands
        data object RemoveAvatar: Commands
        data object OnAvatarDialogDismissed: Commands

        data object ShowUsernameDialog : Commands
        data object HideUsernameDialog : Commands
        data object SetUsername: Commands
        data class UpdateUsername(val name: String): Commands

        data object ShowAnimatedProCTA: Commands
        data object HideAnimatedProCTA: Commands

        data object OnDonateClicked: Commands

        data class ClearData(val clearNetwork: Boolean): Commands
    }
}<|MERGE_RESOLUTION|>--- conflicted
+++ resolved
@@ -91,11 +91,7 @@
         recoveryHidden = prefs.getHidePassword(),
         isPro = selfRecipient.value.proStatus.isPro(),
         isPostPro = proStatusManager.isPostPro(),
-<<<<<<< HEAD
         subscriptionState = proStatusManager.getCurrentSubscriptionState(),
-=======
-        showProBadge = selfRecipient.value.proStatus.shouldShowProBadge(),
->>>>>>> efd311b2
     ))
     val uiState: StateFlow<UIState>
         get() = _uiState
@@ -109,7 +105,6 @@
                         it.copy(
                             username = recipient.displayName(attachesBlindedId = false),
                             isPro = recipient.proStatus.isPro(),
-                            showProBadge = recipient.proStatus.shouldShowProBadge()
                         )
                     }
                 }
@@ -119,17 +114,6 @@
         viewModelScope.launch {
             _uiState.update { it.copy(avatarDialogState = getDefaultAvatarDialogState()) }
         }
-
-<<<<<<< HEAD
-        viewModelScope.launch {
-            proStatusManager.proStatus.collect { isPro ->
-                _uiState.update { it.copy(
-                    isPro = isPro,
-                ) }
-            }
-        }
-=======
->>>>>>> efd311b2
 
         viewModelScope.launch {
             proStatusManager.postProLaunchStatus.collect { postPro ->
