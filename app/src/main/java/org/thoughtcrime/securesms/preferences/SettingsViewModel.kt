--- conflicted
+++ resolved
@@ -21,8 +21,6 @@
 import network.loki.messenger.R
 import network.loki.messenger.libsession_util.util.UserPic
 import org.session.libsession.avatars.AvatarHelper
-<<<<<<< HEAD
-=======
 import org.session.libsession.database.StorageProtocol
 import org.session.libsession.database.userAuth
 import org.session.libsession.messaging.MessagingModuleConfiguration
@@ -30,7 +28,6 @@
 import org.session.libsession.snode.OnionRequestAPI
 import org.session.libsession.snode.SnodeAPI
 import org.session.libsession.snode.utilities.await
->>>>>>> e4f803bd
 import org.session.libsession.utilities.Address
 import org.session.libsession.utilities.ProfileKeyUtil
 import org.session.libsession.utilities.ProfilePictureUtilities
@@ -41,12 +38,9 @@
 import org.session.libsignal.utilities.ExternalStorageUtil.getImageDir
 import org.session.libsignal.utilities.Log
 import org.session.libsignal.utilities.NoExternalStorageException
-<<<<<<< HEAD
-import org.thoughtcrime.securesms.database.RecipientRepository
-=======
 import org.session.libsignal.utilities.Util.SECURE_RANDOM
 import org.thoughtcrime.securesms.conversation.v2.utilities.TextUtilities.textSizeInBytes
->>>>>>> e4f803bd
+import org.thoughtcrime.securesms.database.RecipientRepository
 import org.thoughtcrime.securesms.dependencies.ConfigFactory
 import org.thoughtcrime.securesms.pro.ProStatusManager
 import org.thoughtcrime.securesms.profiles.ProfileMediaConstraints
@@ -69,15 +63,11 @@
     private val configFactory: ConfigFactory,
     private val connectivity: NetworkConnectivity,
     private val avatarUtils: AvatarUtils,
-<<<<<<< HEAD
     private val recipientRepository: RecipientRepository,
-    private val proStatusManager: ProStatusManager,
-=======
     private val proStatusManager: ProStatusManager,
     private val clearDataUtils: ClearDataUtils,
     private val storage: StorageProtocol,
     private val inAppReviewManager: InAppReviewManager
->>>>>>> e4f803bd
 ) : ViewModel() {
     private val TAG = "SettingsViewModel"
 
@@ -148,13 +138,7 @@
         }
     }
 
-<<<<<<< HEAD
-    fun getDisplayName(): String = configFactory.currentUserName
-
     fun hasAvatar() = configFactory.withUserConfigs { it.userProfile.getPic().url.isNotBlank() }
-=======
-    fun hasAvatar() = prefs.getProfileAvatarId() != 0
->>>>>>> e4f803bd
 
     fun createTempFile(): File? {
         try {
@@ -357,19 +341,6 @@
         }
     }
 
-<<<<<<< HEAD
-    fun updateName(displayName: String) {
-        configFactory.withMutableUserConfigs { it.userProfile.setName(displayName) }
-    }
-
-    fun permanentlyHidePassword() {
-        //todo we can simplify this once we expose all our sharedPrefs as flows
-        prefs.setHidePassword(true)
-        _uiState.update { it.copy(recoveryHidden = true) }
-    }
-
-=======
->>>>>>> e4f803bd
     fun hasNetworkConnection(): Boolean = connectivity.networkAvailable.value
 
     fun isAnimated(uri: Uri) = proStatusManager.isPostPro() // block animated avatars prior to pro
