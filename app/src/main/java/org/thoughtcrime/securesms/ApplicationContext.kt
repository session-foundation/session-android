--- conflicted
+++ resolved
@@ -47,11 +47,8 @@
 import org.session.libsession.messaging.MessagingModuleConfiguration.Companion.configure
 import org.session.libsession.messaging.groups.GroupManagerV2
 import org.session.libsession.messaging.groups.LegacyGroupDeprecationManager
-<<<<<<< HEAD
+import org.session.libsession.messaging.jobs.MessageSendJob
 import org.session.libsession.messaging.messages.ProfileUpdateHandler
-=======
-import org.session.libsession.messaging.jobs.MessageSendJob
->>>>>>> e4f803bd
 import org.session.libsession.messaging.notifications.TokenFetcher
 import org.session.libsession.messaging.sending_receiving.ReceivedMessageHandler
 import org.session.libsession.messaging.sending_receiving.notifications.MessageNotifier
@@ -195,11 +192,8 @@
     @Inject lateinit var cleanupInvitationHandler: Lazy<CleanupInvitationHandler>
     @Inject lateinit var pollerManager: Lazy<PollerManager>
     @Inject lateinit var proStatusManager: Lazy<ProStatusManager>
-<<<<<<< HEAD
     @Inject lateinit var recipientRepository: Lazy<RecipientRepository>
-=======
     @Inject lateinit var messageSendJobFactory: MessageSendJob.Factory
->>>>>>> e4f803bd
 
     @Inject
     lateinit var backgroundPollManager: Lazy<BackgroundPollManager> // Exists here only to start upon app starts
@@ -303,14 +297,10 @@
             clock = snodeClock.get(),
             preferences = textSecurePreferences.get(),
             deprecationManager = legacyGroupDeprecationManager.get(),
-<<<<<<< HEAD
             recipientRepository = recipientRepository.get(),
-            proStatusManager = proStatusManager.get()
-=======
+            proStatusManager = proStatusManager.get(),
             usernameUtils = usernameUtils.get(),
-            proStatusManager = proStatusManager.get(),
             messageSendJobFactory = messageSendJobFactory,
->>>>>>> e4f803bd
         )
 
         startKovenant()
