/* Copyright (C) 2013 Open Whisper Systems
 *
 * This program is free software: you can redistribute it and/or modify
 * it under the terms of the GNU General Public License as published by
 * the Free Software Foundation, either version 3 of the License, or
 * (at your option) any later version.
 *
 * This program is distributed in the hope that it will be useful,
 * but WITHOUT ANY WARRANTY; without even the implied warranty of
 * MERCHANTABILITY or FITNESS FOR A PARTICULAR PURPOSE.  See the
 * GNU General Public License for more details.
 *
 * You should have received a copy of the GNU General Public License
 * along with this program.  If not, see <http://www.gnu.org/licenses/>.
 */
package org.thoughtcrime.securesms

import android.app.Application
import android.content.Context
import android.content.Intent
import android.os.AsyncTask
import androidx.core.content.pm.ShortcutInfoCompat
import androidx.core.content.pm.ShortcutManagerCompat
import androidx.core.graphics.drawable.IconCompat
import androidx.hilt.work.HiltWorkerFactory
import androidx.lifecycle.DefaultLifecycleObserver
import androidx.lifecycle.LifecycleOwner
import androidx.lifecycle.ProcessLifecycleOwner
import androidx.work.Configuration
import coil3.ImageLoader
import coil3.PlatformContext
import coil3.SingletonImageLoader
import dagger.Lazy
import dagger.hilt.EntryPoints
import dagger.hilt.android.HiltAndroidApp
import network.loki.messenger.BuildConfig
import network.loki.messenger.R
import network.loki.messenger.libsession_util.util.LogLevel
import network.loki.messenger.libsession_util.util.Logger
import nl.komponents.kovenant.android.startKovenant
import nl.komponents.kovenant.android.stopKovenant
import org.conscrypt.Conscrypt
import org.session.libsession.messaging.MessagingModuleConfiguration
import org.session.libsession.messaging.MessagingModuleConfiguration.Companion.configure
<<<<<<< HEAD
import org.session.libsession.messaging.groups.GroupManagerV2
import org.session.libsession.messaging.groups.LegacyGroupDeprecationManager
import org.session.libsession.messaging.jobs.MessageSendJob
import org.session.libsession.messaging.notifications.TokenFetcher
=======
>>>>>>> 8b1fde81
import org.session.libsession.messaging.sending_receiving.notifications.MessageNotifier
import org.session.libsession.snode.SnodeModule
import org.session.libsession.utilities.SSKEnvironment
import org.session.libsession.utilities.TextSecurePreferences
import org.session.libsession.utilities.TextSecurePreferences.Companion.pushSuffix
import org.session.libsignal.utilities.HTTP.isConnectedToNetwork
import org.session.libsignal.utilities.Log
import org.thoughtcrime.securesms.AppContext.configureKovenant
<<<<<<< HEAD
import org.thoughtcrime.securesms.components.TypingStatusSender
import org.thoughtcrime.securesms.configs.ConfigUploader
import org.thoughtcrime.securesms.database.LokiAPIDatabase
import org.thoughtcrime.securesms.database.Storage
import org.thoughtcrime.securesms.database.ThreadDatabase
=======
>>>>>>> 8b1fde81
import org.thoughtcrime.securesms.debugmenu.DebugActivity
import org.thoughtcrime.securesms.dependencies.DatabaseComponent
import org.thoughtcrime.securesms.dependencies.DatabaseModule.init
<<<<<<< HEAD
import org.thoughtcrime.securesms.disguise.AppDisguiseManager
import org.thoughtcrime.securesms.groups.ExpiredGroupManager
import org.thoughtcrime.securesms.groups.GroupPollerManager
import org.thoughtcrime.securesms.groups.handler.AdminStateSync
import org.thoughtcrime.securesms.groups.handler.CleanupInvitationHandler
import org.thoughtcrime.securesms.groups.handler.DestroyedGroupSync
import org.thoughtcrime.securesms.groups.handler.RemoveGroupMemberHandler
=======
import org.thoughtcrime.securesms.dependencies.OnAppStartupComponents
import org.thoughtcrime.securesms.emoji.EmojiSource.Companion.refresh
import org.thoughtcrime.securesms.glide.RemoteFileLoader
>>>>>>> 8b1fde81
import org.thoughtcrime.securesms.jobmanager.impl.NetworkConstraint
import org.thoughtcrime.securesms.logging.AndroidLogger
import org.thoughtcrime.securesms.logging.PersistentLogger
import org.thoughtcrime.securesms.logging.UncaughtExceptionLogger
import org.thoughtcrime.securesms.migration.DatabaseMigrationManager
import org.thoughtcrime.securesms.notifications.NotificationChannels
import org.thoughtcrime.securesms.providers.BlobUtils
import org.thoughtcrime.securesms.service.KeyCachingService
import org.webrtc.PeerConnectionFactory
import org.webrtc.PeerConnectionFactory.InitializationOptions
import java.security.Security
<<<<<<< HEAD
import java.util.Timer
=======
>>>>>>> 8b1fde81
import javax.inject.Inject
import javax.inject.Provider
import kotlin.concurrent.Volatile

/**
 * Will be called once when the TextSecure process is created.
 *
 *
 * We're using this as an insertion point to patch up the Android PRNG disaster,
 * to initialize the job manager, and to check for GCM registration freshness.
 *
 * @author Moxie Marlinspike
 */
@HiltAndroidApp
class ApplicationContext : Application(), DefaultLifecycleObserver, Configuration.Provider, SingletonImageLoader.Factory {
    @Inject lateinit var messagingModuleConfiguration: Lazy<MessagingModuleConfiguration>
    @Inject lateinit var workerFactory: Lazy<HiltWorkerFactory>
    @Inject lateinit var snodeModule: Lazy<SnodeModule>
    @Inject lateinit var sskEnvironment: Lazy<SSKEnvironment>

    @Inject lateinit var startupComponents: Lazy<OnAppStartupComponents>
    @Inject lateinit var persistentLogger: Lazy<PersistentLogger>
    @Inject lateinit var textSecurePreferences: Lazy<TextSecurePreferences>
    @Inject lateinit var migrationManager: Lazy<DatabaseMigrationManager>
<<<<<<< HEAD
    @Inject lateinit var appDisguiseManager: Lazy<AppDisguiseManager>
    @Inject lateinit var persistentLogger: Lazy<PersistentLogger>
    @Inject lateinit var currentActivityObserver: Lazy<CurrentActivityObserver>

    @get:Deprecated(message = "Use proper DI to inject this component")
    @Inject
    lateinit var expiringMessageManager: Lazy<ExpiringMessageManager>

    @get:Deprecated(message = "Use proper DI to inject this component")
    @Inject
    lateinit var typingStatusRepository: Lazy<TypingStatusRepository>

    @get:Deprecated(message = "Use proper DI to inject this component")
    @Inject
    lateinit var typingStatusSender: Lazy<TypingStatusSender>

    @get:Deprecated(message = "Use proper DI to inject this component")
    @Inject
    lateinit var readReceiptManager: Lazy<ReadReceiptManager>

    @Inject lateinit var messageNotifierLazy: Lazy<MessageNotifier>
    @Inject lateinit var apiDB: Lazy<LokiAPIDatabase>
    @Inject lateinit var webRtcCallBridge: Lazy<WebRtcCallBridge>
    @Inject lateinit var legacyGroupDeprecationManager: Lazy<LegacyGroupDeprecationManager>
    @Inject lateinit var cleanupInvitationHandler: Lazy<CleanupInvitationHandler>
    @Inject lateinit var usernameUtils: Lazy<UsernameUtils>
    @Inject lateinit var pollerManager: Lazy<PollerManager>
    @Inject lateinit var proStatusManager: Lazy<ProStatusManager>
    @Inject lateinit var messageSendJobFactory: MessageSendJob.Factory


    @Inject
    lateinit var backgroundPollManager: Lazy<BackgroundPollManager> // Exists here only to start upon app starts

    @Inject
    lateinit var appVisibilityManager: Lazy<AppVisibilityManager> // Exists here only to start upon app starts
=======
>>>>>>> 8b1fde81

    @Inject lateinit var imageLoaderProvider: Provider<ImageLoader>

    // Exist purely because Glide doesn't support Hilt injection
    @Inject
    lateinit var remoteFileLoader: Provider<RemoteFileLoader>


    @Volatile
    var isAppVisible: Boolean = false

    override val workManagerConfiguration: Configuration
        get() = Configuration.Builder()
            .setWorkerFactory(workerFactory.get())
            .build()

    override fun getSystemService(name: String): Any? {
        if (MessagingModuleConfiguration.MESSAGING_MODULE_SERVICE == name) {
            return messagingModuleConfiguration.get()
        }

        return super.getSystemService(name)
    }

    @get:Deprecated(message = "Use proper DI to inject this component")
    val databaseComponent: DatabaseComponent
        get() = EntryPoints.get(
            applicationContext,
            DatabaseComponent::class.java
        )

    @get:Deprecated(message = "Use proper DI to inject this component")
    @Inject lateinit var messageNotifier: MessageNotifier


    override fun onCreate() {
        pushSuffix = BuildConfig.PUSH_KEY_SUFFIX

        init(this)
        configure(this)
        super<Application>.onCreate()

        startKovenant()
        initializeSecurityProvider()
        initializeLogging()
        initializeCrashHandling()
        NotificationChannels.create(this)
        ProcessLifecycleOwner.get().lifecycle.addObserver(this)
        configureKovenant()
        SnodeModule.sharedLazy = snodeModule
        SSKEnvironment.sharedLazy = sskEnvironment

        initializeWebRtc()
        initializeBlobProvider()
<<<<<<< HEAD
        resubmitProfilePictureIfNeeded()
=======
        refresh()
>>>>>>> 8b1fde81

        val networkConstraint = NetworkConstraint.Factory(this).create()
        isConnectedToNetwork = { networkConstraint.isMet }

        // add our shortcut debug menu if we are not in a release build
        if (BuildConfig.BUILD_TYPE != "release") {
            // add the config settings shortcut
            val intent = Intent(this, DebugActivity::class.java)
            intent.setAction(Intent.ACTION_VIEW)

            val shortcut = ShortcutInfoCompat.Builder(this, "shortcut_debug_menu")
                .setShortLabel("Debug Menu")
                .setLongLabel("Debug Menu")
                .setIcon(IconCompat.createWithResource(this, R.drawable.ic_settings))
                .setIntent(intent)
                .build()

            ShortcutManagerCompat.pushDynamicShortcut(this, shortcut)
        }


        // Once we have done initialisation, access the lazy dependencies so we make sure
        // they are initialised.
        workerFactory.get()
<<<<<<< HEAD
        lokiAPIDatabase.get()
        storage.get()
        device.get()
        messageDataProvider.get()
        textSecurePreferences.get()
        configFactory.get()
        versionDataFetcher.get()
        pushRegistrationHandler.get()
        tokenFetcher.get()
        groupManagerV2.get()
        profileManager.get()
        callMessageProcessor.get()
        configUploader.get()
        adminStateSync.get()
        destroyedGroupSync.get()
        removeGroupMemberHandler.get()
        snodeClock.get()
        migrationManager.get()
        appDisguiseManager.get()
        expiringMessageManager.get()
        typingStatusRepository.get()
        typingStatusSender.get()
        readReceiptManager.get()
        messageNotifierLazy.get()
        apiDB.get()
        webRtcCallBridge.get()
        pollerManager.get()
        legacyGroupDeprecationManager.get()
        cleanupInvitationHandler.get()
        usernameUtils.get()
        backgroundPollManager.get()
        appVisibilityManager.get()
        groupPollerManager.get()
        expiredGroupManager.get()
        openGroupPollerManager.get()
        currentActivityObserver.get()

        threadDatabase.get().onAppCreated()
=======

        startupComponents.get()
            .onPostAppStarted()
>>>>>>> 8b1fde81
    }

    override fun onStart(owner: LifecycleOwner) {
        isAppVisible = true
        Log.i(TAG, "App is now visible.")
        KeyCachingService.onAppForegrounded(this)
    }

    override fun onStop(owner: LifecycleOwner) {
        isAppVisible = false
        Log.i(TAG, "App is no longer visible.")
        KeyCachingService.onAppBackgrounded(this)
        messageNotifier.setVisibleThread(-1)
    }

    override fun onTerminate() {
        stopKovenant() // Loki
        super.onTerminate()
    }

    override fun newImageLoader(context: PlatformContext): ImageLoader {
        return imageLoaderProvider.get()
    }

    // Loki
    private fun initializeSecurityProvider() {
        val conscryptPosition = Security.insertProviderAt(Conscrypt.newProvider(), 0)
        Log.i(TAG, "Installed Conscrypt provider: $conscryptPosition")

        if (conscryptPosition < 0) {
            Log.w(TAG, "Did not install Conscrypt provider. May already be present.")
        }
    }

    private fun initializeLogging() {
        Log.initialize(AndroidLogger(), persistentLogger.get())
        Logger.addLogger(object : Logger {
            private val tag = "LibSession"

            override fun log(message: String, category: String, level: LogLevel) {
                when (level) {
                    Logger.LOG_LEVEL_INFO -> Log.i(tag, "$category: $message")
                    Logger.LOG_LEVEL_DEBUG -> Log.d(tag, "$category: $message")
                    Logger.LOG_LEVEL_WARN -> Log.w(tag, "$category: $message")
                    Logger.LOG_LEVEL_ERROR -> Log.e(tag, "$category: $message")
                    Logger.LOG_LEVEL_CRITICAL -> Log.wtf(tag, "$category: $message")
                    Logger.LOG_LEVEL_OFF -> {}
                    else -> Log.v(tag, "$category: $message")
                }
            }
        })
    }

    private fun initializeCrashHandling() {
        val originalHandler = Thread.getDefaultUncaughtExceptionHandler()
        Thread.setDefaultUncaughtExceptionHandler(UncaughtExceptionLogger(originalHandler!!))
    }

    private fun initializeWebRtc() {
        try {
            PeerConnectionFactory.initialize(
                InitializationOptions.builder(this).createInitializationOptions()
            )
        } catch (e: UnsatisfiedLinkError) {
            Log.w(TAG, e)
        }
    }

    private fun initializeBlobProvider() {
        AsyncTask.THREAD_POOL_EXECUTOR.execute {
            BlobUtils.getInstance().onSessionStart(this)
        }
    }
<<<<<<< HEAD

    private fun resubmitProfilePictureIfNeeded() {
        resubmitProfilePictureIfNeeded(this)
    }
=======
     // endregion
>>>>>>> 8b1fde81

    companion object {
        const val PREFERENCES_NAME: String = "SecureSMS-Preferences"

        private val TAG: String = ApplicationContext::class.java.simpleName

        @JvmStatic
        fun getInstance(context: Context): ApplicationContext {
            return context.applicationContext as ApplicationContext
        }
    }
}<|MERGE_RESOLUTION|>--- conflicted
+++ resolved
@@ -42,13 +42,6 @@
 import org.conscrypt.Conscrypt
 import org.session.libsession.messaging.MessagingModuleConfiguration
 import org.session.libsession.messaging.MessagingModuleConfiguration.Companion.configure
-<<<<<<< HEAD
-import org.session.libsession.messaging.groups.GroupManagerV2
-import org.session.libsession.messaging.groups.LegacyGroupDeprecationManager
-import org.session.libsession.messaging.jobs.MessageSendJob
-import org.session.libsession.messaging.notifications.TokenFetcher
-=======
->>>>>>> 8b1fde81
 import org.session.libsession.messaging.sending_receiving.notifications.MessageNotifier
 import org.session.libsession.snode.SnodeModule
 import org.session.libsession.utilities.SSKEnvironment
@@ -57,30 +50,12 @@
 import org.session.libsignal.utilities.HTTP.isConnectedToNetwork
 import org.session.libsignal.utilities.Log
 import org.thoughtcrime.securesms.AppContext.configureKovenant
-<<<<<<< HEAD
-import org.thoughtcrime.securesms.components.TypingStatusSender
-import org.thoughtcrime.securesms.configs.ConfigUploader
-import org.thoughtcrime.securesms.database.LokiAPIDatabase
-import org.thoughtcrime.securesms.database.Storage
-import org.thoughtcrime.securesms.database.ThreadDatabase
-=======
->>>>>>> 8b1fde81
 import org.thoughtcrime.securesms.debugmenu.DebugActivity
 import org.thoughtcrime.securesms.dependencies.DatabaseComponent
 import org.thoughtcrime.securesms.dependencies.DatabaseModule.init
-<<<<<<< HEAD
-import org.thoughtcrime.securesms.disguise.AppDisguiseManager
-import org.thoughtcrime.securesms.groups.ExpiredGroupManager
-import org.thoughtcrime.securesms.groups.GroupPollerManager
-import org.thoughtcrime.securesms.groups.handler.AdminStateSync
-import org.thoughtcrime.securesms.groups.handler.CleanupInvitationHandler
-import org.thoughtcrime.securesms.groups.handler.DestroyedGroupSync
-import org.thoughtcrime.securesms.groups.handler.RemoveGroupMemberHandler
-=======
 import org.thoughtcrime.securesms.dependencies.OnAppStartupComponents
 import org.thoughtcrime.securesms.emoji.EmojiSource.Companion.refresh
 import org.thoughtcrime.securesms.glide.RemoteFileLoader
->>>>>>> 8b1fde81
 import org.thoughtcrime.securesms.jobmanager.impl.NetworkConstraint
 import org.thoughtcrime.securesms.logging.AndroidLogger
 import org.thoughtcrime.securesms.logging.PersistentLogger
@@ -92,10 +67,6 @@
 import org.webrtc.PeerConnectionFactory
 import org.webrtc.PeerConnectionFactory.InitializationOptions
 import java.security.Security
-<<<<<<< HEAD
-import java.util.Timer
-=======
->>>>>>> 8b1fde81
 import javax.inject.Inject
 import javax.inject.Provider
 import kotlin.concurrent.Volatile
@@ -120,45 +91,6 @@
     @Inject lateinit var persistentLogger: Lazy<PersistentLogger>
     @Inject lateinit var textSecurePreferences: Lazy<TextSecurePreferences>
     @Inject lateinit var migrationManager: Lazy<DatabaseMigrationManager>
-<<<<<<< HEAD
-    @Inject lateinit var appDisguiseManager: Lazy<AppDisguiseManager>
-    @Inject lateinit var persistentLogger: Lazy<PersistentLogger>
-    @Inject lateinit var currentActivityObserver: Lazy<CurrentActivityObserver>
-
-    @get:Deprecated(message = "Use proper DI to inject this component")
-    @Inject
-    lateinit var expiringMessageManager: Lazy<ExpiringMessageManager>
-
-    @get:Deprecated(message = "Use proper DI to inject this component")
-    @Inject
-    lateinit var typingStatusRepository: Lazy<TypingStatusRepository>
-
-    @get:Deprecated(message = "Use proper DI to inject this component")
-    @Inject
-    lateinit var typingStatusSender: Lazy<TypingStatusSender>
-
-    @get:Deprecated(message = "Use proper DI to inject this component")
-    @Inject
-    lateinit var readReceiptManager: Lazy<ReadReceiptManager>
-
-    @Inject lateinit var messageNotifierLazy: Lazy<MessageNotifier>
-    @Inject lateinit var apiDB: Lazy<LokiAPIDatabase>
-    @Inject lateinit var webRtcCallBridge: Lazy<WebRtcCallBridge>
-    @Inject lateinit var legacyGroupDeprecationManager: Lazy<LegacyGroupDeprecationManager>
-    @Inject lateinit var cleanupInvitationHandler: Lazy<CleanupInvitationHandler>
-    @Inject lateinit var usernameUtils: Lazy<UsernameUtils>
-    @Inject lateinit var pollerManager: Lazy<PollerManager>
-    @Inject lateinit var proStatusManager: Lazy<ProStatusManager>
-    @Inject lateinit var messageSendJobFactory: MessageSendJob.Factory
-
-
-    @Inject
-    lateinit var backgroundPollManager: Lazy<BackgroundPollManager> // Exists here only to start upon app starts
-
-    @Inject
-    lateinit var appVisibilityManager: Lazy<AppVisibilityManager> // Exists here only to start upon app starts
-=======
->>>>>>> 8b1fde81
 
     @Inject lateinit var imageLoaderProvider: Provider<ImageLoader>
 
@@ -213,11 +145,7 @@
 
         initializeWebRtc()
         initializeBlobProvider()
-<<<<<<< HEAD
-        resubmitProfilePictureIfNeeded()
-=======
         refresh()
->>>>>>> 8b1fde81
 
         val networkConstraint = NetworkConstraint.Factory(this).create()
         isConnectedToNetwork = { networkConstraint.isMet }
@@ -242,50 +170,9 @@
         // Once we have done initialisation, access the lazy dependencies so we make sure
         // they are initialised.
         workerFactory.get()
-<<<<<<< HEAD
-        lokiAPIDatabase.get()
-        storage.get()
-        device.get()
-        messageDataProvider.get()
-        textSecurePreferences.get()
-        configFactory.get()
-        versionDataFetcher.get()
-        pushRegistrationHandler.get()
-        tokenFetcher.get()
-        groupManagerV2.get()
-        profileManager.get()
-        callMessageProcessor.get()
-        configUploader.get()
-        adminStateSync.get()
-        destroyedGroupSync.get()
-        removeGroupMemberHandler.get()
-        snodeClock.get()
-        migrationManager.get()
-        appDisguiseManager.get()
-        expiringMessageManager.get()
-        typingStatusRepository.get()
-        typingStatusSender.get()
-        readReceiptManager.get()
-        messageNotifierLazy.get()
-        apiDB.get()
-        webRtcCallBridge.get()
-        pollerManager.get()
-        legacyGroupDeprecationManager.get()
-        cleanupInvitationHandler.get()
-        usernameUtils.get()
-        backgroundPollManager.get()
-        appVisibilityManager.get()
-        groupPollerManager.get()
-        expiredGroupManager.get()
-        openGroupPollerManager.get()
-        currentActivityObserver.get()
-
-        threadDatabase.get().onAppCreated()
-=======
 
         startupComponents.get()
             .onPostAppStarted()
->>>>>>> 8b1fde81
     }
 
     override fun onStart(owner: LifecycleOwner) {
@@ -359,14 +246,7 @@
             BlobUtils.getInstance().onSessionStart(this)
         }
     }
-<<<<<<< HEAD
-
-    private fun resubmitProfilePictureIfNeeded() {
-        resubmitProfilePictureIfNeeded(this)
-    }
-=======
      // endregion
->>>>>>> 8b1fde81
 
     companion object {
         const val PREFERENCES_NAME: String = "SecureSMS-Preferences"
