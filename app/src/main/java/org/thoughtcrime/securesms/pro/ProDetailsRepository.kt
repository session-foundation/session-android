package org.thoughtcrime.securesms.pro

import android.app.Application
import androidx.work.ExistingWorkPolicy
import androidx.work.WorkInfo
import kotlinx.coroutines.CoroutineScope
import kotlinx.coroutines.flow.SharingStarted
import kotlinx.coroutines.flow.StateFlow
import kotlinx.coroutines.flow.combine
import kotlinx.coroutines.flow.distinctUntilChanged
import kotlinx.coroutines.flow.map
import kotlinx.coroutines.flow.onStart
import kotlinx.coroutines.flow.stateIn
import org.session.libsession.snode.SnodeClock
import org.session.libsignal.utilities.Log
<<<<<<< HEAD
import org.thoughtcrime.securesms.auth.LoginStateRepository
import org.thoughtcrime.securesms.debugmenu.DebugLogGroup
=======
>>>>>>> c22fba33
import org.thoughtcrime.securesms.dependencies.ManagerScope
import org.thoughtcrime.securesms.pro.api.ProDetails
import org.thoughtcrime.securesms.pro.db.ProDatabase
import java.time.Instant
import javax.inject.Inject
import javax.inject.Singleton

@Singleton
class ProDetailsRepository @Inject constructor(
    private val application: Application,
    private val db: ProDatabase,
    private val snodeClock: SnodeClock,
    @ManagerScope scope: CoroutineScope,
) {
    sealed interface LoadState {
        val lastUpdated: Pair<ProDetails, Instant>?

        data object Init : LoadState {
            override val lastUpdated: Pair<ProDetails, Instant>?
                get() = null
        }

        data class Loading(
            override val lastUpdated: Pair<ProDetails, Instant>?,
            val waitingForNetwork: Boolean
        ) : LoadState

        data class Loaded(override val lastUpdated: Pair<ProDetails, Instant>) : LoadState
        data class Error(override val lastUpdated: Pair<ProDetails, Instant>?) : LoadState
    }

<<<<<<< HEAD
    private val refreshRequests: SendChannel<Unit>

    val loadState: StateFlow<LoadState>

    init {
        val channel = Channel<Unit>(capacity = 10, onBufferOverflow = BufferOverflow.DROP_OLDEST)

        refreshRequests = channel
        @Suppress("OPT_IN_USAGE")
        loadState = prefs.flowPostProLaunch {
            loginStateRepository.loggedInState
                .mapNotNull { it?.seeded?.proMasterPrivateKey }
        }.distinctUntilChanged()
            .flatMapLatest { proMasterKey ->
                flow {
                    var last = db.getProDetailsAndLastUpdated()
                    var numRetried = 0

                    while (true) {
                        // Drain all pending requests as we are about to execute a request
                        while (channel.tryReceive().isSuccess) { }

                        var retryingAt: Instant? = null

                        if (last != null && last.second.plusSeconds(MIN_UPDATE_INTERVAL_SECONDS) >= Instant.now()) {
                            Log.d(DebugLogGroup.PRO_DATA.label, "Pro details is fresh enough, skipping fetch")
                            // Last update was recent enough, skip fetching
                            emit(LoadState.Loaded(last))
                        } else {
                            if (!networkConnectivity.networkAvailable.value) {
                                // No network...mark the state and wait for it to come back
                                emit(LoadState.Loading(last, waitingForNetwork = true))
                                networkConnectivity.networkAvailable.first { it }
                            }

                            emit(LoadState.Loading(last, waitingForNetwork = false))

                            // Fetch new details
                            try {
                                Log.d(DebugLogGroup.PRO_DATA.label, "Start fetching Pro details from backend")
                                last = apiExecutor.executeRequest(
                                    request = getProDetailsRequestFactory.create(proMasterKey)
                                ).successOrThrow() to Instant.now()

                                db.updateProDetails(last.first, last.second)

                                Log.d(DebugLogGroup.PRO_DATA.label, "Successfully fetched Pro details from backend: status: ${last.first.status}, auto-renewing: ${last.first.autoRenewing}")
                                emit(LoadState.Loaded(last))
                                numRetried = 0
                            } catch (e: Exception) {
                                if (e is CancellationException) throw e

                                emit(LoadState.Error(last))

                                // Exponential backoff for retries, capped at 2 minutes
                                val delaySeconds = minOf(10L * (1L shl numRetried), 120L)
                                Log.e(DebugLogGroup.PRO_DATA.label, "Error fetching Pro details from backend, retrying in ${delaySeconds}s", e)

                                retryingAt = Instant.now().plusSeconds(delaySeconds)
                                numRetried++
                            }
                        }
=======
>>>>>>> c22fba33

    val loadState: StateFlow<LoadState> = combine(
        FetchProDetailsWorker.watch(application)
            .map { it.state }
            .distinctUntilChanged(),

        db.proDetailsChangeNotification
            .onStart { emit(Unit) }
            .map { db.getProDetailsAndLastUpdated() }
    ) { state, last ->
        when (state) {
            WorkInfo.State.ENQUEUED, WorkInfo.State.BLOCKED -> LoadState.Loading(last, waitingForNetwork = true)
            WorkInfo.State.RUNNING -> LoadState.Loading(last, waitingForNetwork = false)
            WorkInfo.State.SUCCEEDED -> {
                if (last != null) {
                    LoadState.Loaded(last)
                } else {
                    // This should never happen, but just in case...
                    LoadState.Error(null)
                }
            }

<<<<<<< HEAD
                        // Wait until either a refresh is requested, or it's time to retry
                        select {
                            refreshRequests.onReceiveCatching {
                                Log.d(DebugLogGroup.PRO_DATA.label, "Manual Pro details refresh requested")
                            }

                            if (retryingAt != null) {
                                val delayMillis =
                                    Duration.between(Instant.now(), retryingAt).toMillis()
                                onTimeout(delayMillis) {
                                    Log.d(DebugLogGroup.PRO_DATA.label, "Retrying Pro details fetch after delay")
                                }
                            }
                        }
                    }
                }
            }.stateIn(scope, SharingStarted.Eagerly, LoadState.Init)
=======
            WorkInfo.State.FAILED, WorkInfo.State.CANCELLED -> LoadState.Error(last)
        }
    }.stateIn(scope, SharingStarted.Eagerly, LoadState.Init)


    /**
     * Requests a fresh of current user's pro details. By default, if last update is recent enough,
     * no network request will be made. If [force] is true, a network request will be
     * made regardless of the freshness of the last update.
     */
    fun requestRefresh(force: Boolean = false) {
        val currentState = loadState.value
        if (!force && (currentState is LoadState.Loading || currentState is LoadState.Loaded) &&
            currentState.lastUpdated?.second?.plusSeconds(MIN_UPDATE_INTERVAL_SECONDS)
                ?.isBefore(snodeClock.currentTime()) == true) {
            Log.d(TAG, "Pro details are fresh enough, skipping refresh")
            return
        }

        Log.d(TAG, "Scheduling fetch of Pro details from server")
        FetchProDetailsWorker.schedule(application, ExistingWorkPolicy.KEEP)
>>>>>>> c22fba33
    }


    companion object {
        private const val MIN_UPDATE_INTERVAL_SECONDS = 120L
    }
}<|MERGE_RESOLUTION|>--- conflicted
+++ resolved
@@ -13,11 +13,6 @@
 import kotlinx.coroutines.flow.stateIn
 import org.session.libsession.snode.SnodeClock
 import org.session.libsignal.utilities.Log
-<<<<<<< HEAD
-import org.thoughtcrime.securesms.auth.LoginStateRepository
-import org.thoughtcrime.securesms.debugmenu.DebugLogGroup
-=======
->>>>>>> c22fba33
 import org.thoughtcrime.securesms.dependencies.ManagerScope
 import org.thoughtcrime.securesms.pro.api.ProDetails
 import org.thoughtcrime.securesms.pro.db.ProDatabase
@@ -49,71 +44,6 @@
         data class Error(override val lastUpdated: Pair<ProDetails, Instant>?) : LoadState
     }
 
-<<<<<<< HEAD
-    private val refreshRequests: SendChannel<Unit>
-
-    val loadState: StateFlow<LoadState>
-
-    init {
-        val channel = Channel<Unit>(capacity = 10, onBufferOverflow = BufferOverflow.DROP_OLDEST)
-
-        refreshRequests = channel
-        @Suppress("OPT_IN_USAGE")
-        loadState = prefs.flowPostProLaunch {
-            loginStateRepository.loggedInState
-                .mapNotNull { it?.seeded?.proMasterPrivateKey }
-        }.distinctUntilChanged()
-            .flatMapLatest { proMasterKey ->
-                flow {
-                    var last = db.getProDetailsAndLastUpdated()
-                    var numRetried = 0
-
-                    while (true) {
-                        // Drain all pending requests as we are about to execute a request
-                        while (channel.tryReceive().isSuccess) { }
-
-                        var retryingAt: Instant? = null
-
-                        if (last != null && last.second.plusSeconds(MIN_UPDATE_INTERVAL_SECONDS) >= Instant.now()) {
-                            Log.d(DebugLogGroup.PRO_DATA.label, "Pro details is fresh enough, skipping fetch")
-                            // Last update was recent enough, skip fetching
-                            emit(LoadState.Loaded(last))
-                        } else {
-                            if (!networkConnectivity.networkAvailable.value) {
-                                // No network...mark the state and wait for it to come back
-                                emit(LoadState.Loading(last, waitingForNetwork = true))
-                                networkConnectivity.networkAvailable.first { it }
-                            }
-
-                            emit(LoadState.Loading(last, waitingForNetwork = false))
-
-                            // Fetch new details
-                            try {
-                                Log.d(DebugLogGroup.PRO_DATA.label, "Start fetching Pro details from backend")
-                                last = apiExecutor.executeRequest(
-                                    request = getProDetailsRequestFactory.create(proMasterKey)
-                                ).successOrThrow() to Instant.now()
-
-                                db.updateProDetails(last.first, last.second)
-
-                                Log.d(DebugLogGroup.PRO_DATA.label, "Successfully fetched Pro details from backend: status: ${last.first.status}, auto-renewing: ${last.first.autoRenewing}")
-                                emit(LoadState.Loaded(last))
-                                numRetried = 0
-                            } catch (e: Exception) {
-                                if (e is CancellationException) throw e
-
-                                emit(LoadState.Error(last))
-
-                                // Exponential backoff for retries, capped at 2 minutes
-                                val delaySeconds = minOf(10L * (1L shl numRetried), 120L)
-                                Log.e(DebugLogGroup.PRO_DATA.label, "Error fetching Pro details from backend, retrying in ${delaySeconds}s", e)
-
-                                retryingAt = Instant.now().plusSeconds(delaySeconds)
-                                numRetried++
-                            }
-                        }
-=======
->>>>>>> c22fba33
 
     val loadState: StateFlow<LoadState> = combine(
         FetchProDetailsWorker.watch(application)
@@ -136,25 +66,6 @@
                 }
             }
 
-<<<<<<< HEAD
-                        // Wait until either a refresh is requested, or it's time to retry
-                        select {
-                            refreshRequests.onReceiveCatching {
-                                Log.d(DebugLogGroup.PRO_DATA.label, "Manual Pro details refresh requested")
-                            }
-
-                            if (retryingAt != null) {
-                                val delayMillis =
-                                    Duration.between(Instant.now(), retryingAt).toMillis()
-                                onTimeout(delayMillis) {
-                                    Log.d(DebugLogGroup.PRO_DATA.label, "Retrying Pro details fetch after delay")
-                                }
-                            }
-                        }
-                    }
-                }
-            }.stateIn(scope, SharingStarted.Eagerly, LoadState.Init)
-=======
             WorkInfo.State.FAILED, WorkInfo.State.CANCELLED -> LoadState.Error(last)
         }
     }.stateIn(scope, SharingStarted.Eagerly, LoadState.Init)
@@ -176,11 +87,11 @@
 
         Log.d(TAG, "Scheduling fetch of Pro details from server")
         FetchProDetailsWorker.schedule(application, ExistingWorkPolicy.KEEP)
->>>>>>> c22fba33
     }
 
 
     companion object {
+        private const val TAG = "ProDetailsRepository"
         private const val MIN_UPDATE_INTERVAL_SECONDS = 120L
     }
 }