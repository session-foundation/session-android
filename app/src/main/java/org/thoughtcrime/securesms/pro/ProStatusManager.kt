package org.thoughtcrime.securesms.pro

import android.app.Application
import dagger.Lazy
import kotlinx.coroutines.CancellationException
import kotlinx.coroutines.CoroutineScope
import kotlinx.coroutines.ExperimentalCoroutinesApi
import kotlinx.coroutines.delay
import kotlinx.coroutines.flow.Flow
import kotlinx.coroutines.flow.MutableStateFlow
import kotlinx.coroutines.flow.SharingStarted
import kotlinx.coroutines.flow.StateFlow
import kotlinx.coroutines.flow.collectLatest
import kotlinx.coroutines.flow.combine
import kotlinx.coroutines.flow.distinctUntilChanged
import kotlinx.coroutines.flow.filter
import kotlinx.coroutines.flow.filterNotNull
import kotlinx.coroutines.flow.flowOf
import kotlinx.coroutines.flow.map
import kotlinx.coroutines.flow.mapLatest
import kotlinx.coroutines.flow.mapNotNull
import kotlinx.coroutines.flow.merge
import kotlinx.coroutines.flow.onStart
import kotlinx.coroutines.flow.stateIn
import kotlinx.coroutines.flow.update
import kotlinx.coroutines.launch
import kotlinx.coroutines.time.delay
import kotlinx.coroutines.withTimeout
import network.loki.messenger.libsession_util.pro.BackendRequests
import network.loki.messenger.libsession_util.pro.BackendRequests.PAYMENT_PROVIDER_APP_STORE
import network.loki.messenger.libsession_util.pro.BackendRequests.PAYMENT_PROVIDER_GOOGLE_PLAY
import network.loki.messenger.libsession_util.protocol.ProFeatures
import org.session.libsession.messaging.messages.visible.VisibleMessage
import org.session.libsession.snode.SnodeClock
import org.session.libsession.utilities.ConfigFactoryProtocol
import org.session.libsession.utilities.TextSecurePreferences
import org.session.libsession.utilities.UserConfigType
import org.session.libsession.utilities.recipients.Recipient
import org.session.libsession.utilities.userConfigsChanged
import org.session.libsignal.utilities.Log
import org.thoughtcrime.securesms.auth.LoginStateRepository
import org.thoughtcrime.securesms.database.RecipientRepository
import org.thoughtcrime.securesms.database.model.MessageRecord
import org.thoughtcrime.securesms.database.model.proFeatures
import org.thoughtcrime.securesms.debugmenu.DebugLogGroup
import org.thoughtcrime.securesms.debugmenu.DebugMenuViewModel
import org.thoughtcrime.securesms.dependencies.ManagerScope
import org.thoughtcrime.securesms.dependencies.OnAppStartupComponent
import org.thoughtcrime.securesms.pro.api.AddPaymentErrorStatus
import org.thoughtcrime.securesms.pro.api.AddProPaymentRequest
import org.thoughtcrime.securesms.pro.api.ProApiExecutor
import org.thoughtcrime.securesms.pro.api.ProApiResponse
import org.thoughtcrime.securesms.pro.db.ProDatabase
import org.thoughtcrime.securesms.pro.subscription.ProSubscriptionDuration
import org.thoughtcrime.securesms.pro.subscription.SubscriptionManager
import org.thoughtcrime.securesms.util.State
import java.time.Duration
import java.time.Instant
import java.util.EnumSet
import javax.inject.Inject
import javax.inject.Singleton

@OptIn(ExperimentalCoroutinesApi::class)
@Singleton
class ProStatusManager @Inject constructor(
    private val application: Application,
    private val prefs: TextSecurePreferences,
    recipientRepository: RecipientRepository,
    @param:ManagerScope private val scope: CoroutineScope,
    private val apiExecutor: ProApiExecutor,
    private val loginState: LoginStateRepository,
    private val proDatabase: ProDatabase,
    private val snodeClock: SnodeClock,
    private val proDetailsRepository: ProDetailsRepository,
<<<<<<< HEAD
=======
    private val configFactory: Lazy<ConfigFactoryProtocol>,
>>>>>>> c22fba33
) : OnAppStartupComponent {

    //todo PRO state does not update after a successful pro purchase once getting back to the pro home

    val proDataState: StateFlow<ProDataState> = combine(
        recipientRepository.observeSelf().map { it.shouldShowProBadge }.distinctUntilChanged(),
        proDetailsRepository.loadState,
        (TextSecurePreferences.events.filter { it == TextSecurePreferences.DEBUG_SUBSCRIPTION_STATUS } as Flow<*>)
            .onStart { emit(Unit) }
            .map { prefs.getDebugSubscriptionType() },
        (TextSecurePreferences.events.filter { it == TextSecurePreferences.DEBUG_PRO_PLAN_STATUS } as Flow<*>)
            .onStart { emit(Unit) }
            .map { prefs.getDebugProPlanStatus() },
        (TextSecurePreferences.events.filter { it == TextSecurePreferences.SET_FORCE_CURRENT_USER_PRO } as Flow<*>)
            .onStart { emit(Unit) }
            .map { prefs.forceCurrentUserAsPro() },
    ){ shouldShowProBadge, proDetailsState, debugSubscription, debugProPlanStatus, forceCurrentUserAsPro ->
        val proDataRefreshState = when(debugProPlanStatus){
            DebugMenuViewModel.DebugProPlanStatus.LOADING -> State.Loading
            DebugMenuViewModel.DebugProPlanStatus.ERROR -> State.Error(Exception())
            else -> {
                // calculate the real refresh state here
                when(proDetailsState){
                    is ProDetailsRepository.LoadState.Loading -> State.Loading
                    is ProDetailsRepository.LoadState.Error -> State.Error(Exception())
                    else -> State.Success(Unit)
                }
            }
        }

        if(!forceCurrentUserAsPro){
            Log.d(DebugLogGroup.PRO_DATA.label, "ProStatusManager: Getting REAL Pro data state")

            ProDataState(
                type = proDetailsState.lastUpdated?.first?.toProStatus() ?: ProStatus.NeverSubscribed,
                showProBadge = shouldShowProBadge,
                refreshState = proDataRefreshState
            )
        }// debug data
        else {
            Log.d(DebugLogGroup.PRO_DATA.label, "ProStatusManager: Getting DEBUG Pro data state")
            val subscriptionState = debugSubscription ?: DebugMenuViewModel.DebugSubscriptionStatus.AUTO_GOOGLE

            ProDataState(
                type = when(subscriptionState){
                    DebugMenuViewModel.DebugSubscriptionStatus.AUTO_GOOGLE -> ProStatus.Active.AutoRenewing(
                        validUntil = Instant.now() + Duration.ofDays(14),
                        duration = ProSubscriptionDuration.THREE_MONTHS,
                        providerData = BackendRequests.getPaymentProviderMetadata(PAYMENT_PROVIDER_GOOGLE_PLAY)!!,
                        quickRefundExpiry = Instant.now() + Duration.ofDays(7)
                    )

                    DebugMenuViewModel.DebugSubscriptionStatus.EXPIRING_GOOGLE -> ProStatus.Active.Expiring(
                        validUntil = Instant.now() + Duration.ofDays(2),
                        duration = ProSubscriptionDuration.TWELVE_MONTHS,
                        providerData = BackendRequests.getPaymentProviderMetadata(PAYMENT_PROVIDER_GOOGLE_PLAY)!!,
                        quickRefundExpiry = Instant.now() + Duration.ofDays(7)
                    )

                    DebugMenuViewModel.DebugSubscriptionStatus.EXPIRING_GOOGLE_LATER -> ProStatus.Active.Expiring(
                        validUntil = Instant.now() + Duration.ofDays(40),
                        duration = ProSubscriptionDuration.TWELVE_MONTHS,
                        providerData = BackendRequests.getPaymentProviderMetadata(PAYMENT_PROVIDER_GOOGLE_PLAY)!!,
                        quickRefundExpiry = Instant.now() + Duration.ofDays(7)
                    )

                    DebugMenuViewModel.DebugSubscriptionStatus.AUTO_APPLE -> ProStatus.Active.AutoRenewing(
                        validUntil = Instant.now() + Duration.ofDays(14),
                        duration = ProSubscriptionDuration.ONE_MONTH,
                        providerData = BackendRequests.getPaymentProviderMetadata(PAYMENT_PROVIDER_APP_STORE)!!,
                        quickRefundExpiry = Instant.now() + Duration.ofDays(7)
                    )

                    DebugMenuViewModel.DebugSubscriptionStatus.EXPIRING_APPLE -> ProStatus.Active.Expiring(
                        validUntil = Instant.now() + Duration.ofDays(2),
                        duration = ProSubscriptionDuration.ONE_MONTH,
                        providerData = BackendRequests.getPaymentProviderMetadata(PAYMENT_PROVIDER_APP_STORE)!!,
                        quickRefundExpiry = Instant.now() + Duration.ofDays(7)
                    )

                    DebugMenuViewModel.DebugSubscriptionStatus.EXPIRED -> ProStatus.Expired(
                        expiredAt = Instant.now() - Duration.ofDays(14),
                        providerData = BackendRequests.getPaymentProviderMetadata(PAYMENT_PROVIDER_GOOGLE_PLAY)!!
                    )
                    DebugMenuViewModel.DebugSubscriptionStatus.EXPIRED_EARLIER -> ProStatus.Expired(
                        expiredAt = Instant.now() - Duration.ofDays(60),
                        providerData = BackendRequests.getPaymentProviderMetadata(PAYMENT_PROVIDER_GOOGLE_PLAY)!!
                    )
                    DebugMenuViewModel.DebugSubscriptionStatus.EXPIRED_APPLE -> ProStatus.Expired(
                        expiredAt = Instant.now() - Duration.ofDays(14),
                        providerData = BackendRequests.getPaymentProviderMetadata(PAYMENT_PROVIDER_APP_STORE)!!
                    )
                },

                refreshState = proDataRefreshState,
                showProBadge = shouldShowProBadge,
            )
        }

    }.stateIn(scope, SharingStarted.Eagerly,
        initialValue = getDefaultSubscriptionStateData()
    )

    private val _postProLaunchStatus = MutableStateFlow(isPostPro())
    val postProLaunchStatus: StateFlow<Boolean> = _postProLaunchStatus

    init {
        scope.launch {
            prefs.watchPostProStatus().collect {
                _postProLaunchStatus.update { isPostPro() }
            }
        }

        loginState.runWhileLoggedIn(scope) {
            postProLaunchStatus
                .collectLatest { postLaunch ->
                    if (postLaunch) {
                        RevocationListPollingWorker.schedule(application)
                    } else {
                        RevocationListPollingWorker.cancel(application)
                    }
                }
        }

        manageProDetailsRefreshScheduling()
        manageCurrentProProofRevocation()
    }

    private fun manageProDetailsRefreshScheduling() {
        loginState.runWhileLoggedIn(scope) {
            postProLaunchStatus
                .collectLatest { postLaunch ->
                    if (postLaunch) {
                        merge(
                            configFactory.get()
                                .userConfigsChanged(EnumSet.of(UserConfigType.USER_PROFILE))
                                .map { "UserProfile changes" }, //TODO: also schedule it when the real config changes (not integrated yet)

                            proDetailsRepository.loadState
                                .mapNotNull { it.lastUpdated?.first?.expiry }
                                .distinctUntilChanged()
                                .mapLatest { expiry ->
                                    // Schedule a refresh 30seconds after access expiry
                                    val refreshTime = expiry.plusSeconds(30)

                                    val now = snodeClock.currentTime()
                                    if (now < refreshTime) {
                                        val duration = Duration.between(now, refreshTime)
                                        Log.d(
                                            DebugLogGroup.PRO_SUBSCRIPTION.label,
                                            "Delaying ProDetails refresh until $refreshTime due to access expiry"
                                        )
                                        delay(duration)
                                    }

                                    "ProDetails expiry reached"
                                },

                            proDatabase.currentProProofChangesNotification
                                .onStart { emit(Unit) }
                                .mapNotNull {
                                    proDatabase.getCurrentProProof()?.expiryMs?.let(
                                        Instant::ofEpochMilli
                                    )
                                }
                                .mapLatest { expiry ->
                                    // Schedule a refresh for a random number between 10 and 60 minutes before proof expiry
                                    val now = snodeClock.currentTime()

                                    val refreshTime =
                                        expiry.minus(Duration.ofMinutes((10..60).random().toLong()))

                                    if (now < refreshTime) {
                                        Log.d(
                                            DebugLogGroup.PRO_SUBSCRIPTION.label,
                                            "Delaying ProDetails refresh until $refreshTime due to proof expiry"
                                        )
                                        delay(Duration.between(now, expiry))
                                    }
                                },

                            flowOf("App starting up")
                        ).collect { refreshReason ->
                            Log.d(
                                DebugLogGroup.PRO_SUBSCRIPTION.label,
                                "Scheduling ProDetails fetch due to: $refreshReason"
                            )

                            proDetailsRepository.requestRefresh()
                        }
                    } else {
                        FetchProDetailsWorker.cancel(application)
                    }
                }
        }
    }

    private fun manageCurrentProProofRevocation() {
        loginState.runWhileLoggedIn(scope) {
            postProLaunchStatus.collectLatest { postLaunch ->
                if (postLaunch) {
                    combine(
                        proDatabase.currentProProofChangesNotification
                            .onStart { emit(Unit) }
                            .mapNotNull { proDatabase.getCurrentProProof()?.genIndexHashHex },

                        proDatabase.revocationChangeNotification
                            .onStart { emit(Unit) },

                        { proofGenIndexHash, _ ->
                            proofGenIndexHash.takeIf { proDatabase.isRevoked(it) }
                        }
                    )
                        .filterNotNull()
                        .collectLatest { revokedHash ->
                            if (revokedHash == proDatabase.getCurrentProProof()?.genIndexHashHex) {
                                Log.w(
                                    DebugLogGroup.PRO_SUBSCRIPTION.label,
                                    "Current Pro proof has been revoked, clearing local proof"
                                )
                                proDatabase.updateCurrentProProof(null)
                            }
                        }
                }
            }
        }
    }

    /**
     * Logic to determine if we should animate the avatar for a user or freeze it on the first frame
     */
    fun freezeFrameForUser(recipient: Recipient): Boolean{
        return if(!isPostPro() || recipient.isCommunityRecipient) false else !recipient.isPro
    }

    /**
     * Returns the max length that a visible message can have based on its Pro status
     */
    fun getIncomingMessageMaxLength(message: VisibleMessage): Int {
        // if the debug is set, return that
        if (prefs.forceIncomingMessagesAsPro()) return MAX_CHARACTER_PRO

        // otherwise return the true value
        return if(isPostPro()) MAX_CHARACTER_REGULAR else MAX_CHARACTER_PRO //todo PRO implement real logic once it's in
    }

    // Temporary method and concept that we should remove once Pro is out
    fun isPostPro(): Boolean {
        return prefs.forcePostPro()
    }

    fun getCharacterLimit(isPro: Boolean): Int {
        return if (isPro) MAX_CHARACTER_PRO else MAX_CHARACTER_REGULAR
    }

    fun getPinnedConversationLimit(isPro: Boolean): Int {
        if(!isPostPro()) return Int.MAX_VALUE // allow infinite pins while not in post Pro

        return if (isPro) Int.MAX_VALUE else MAX_PIN_REGULAR
    }

    /**
     * This will get the list of Pro features from an incoming message
     */
    fun getMessageProFeatures(message: MessageRecord): ProFeatures {
        // use debug values if any
        if(prefs.forceIncomingMessagesAsPro()){
            return prefs.getDebugMessageFeatures()
        }

        return message.proFeatures
    }

    /**
     * To be called once a subscription has successfully gone through a provider.
     * This will link that payment to our back end.
     */
    @OptIn(ExperimentalCoroutinesApi::class)
    suspend fun addProPayment(orderId: String, paymentId: String) {
        // max 3 attempts as per PRD
        val maxAttempts = 3

        // no point in going further if we have no key data
        val keyData = loginState.loggedInState.value ?: throw Exception()

        for (attempt in 1..maxAttempts) {
            try {
                    // 5s timeout as per PRD
                    val paymentResponse = withTimeout(5_000L) {
                            apiExecutor.executeRequest(
                            request = AddProPaymentRequest(
                                googlePaymentToken = paymentId,
                                googleOrderId = orderId,
                                masterPrivateKey = keyData.seeded.proMasterPrivateKey,
                                rotatingPrivateKey = proDatabase.ensureValidRotatingKeys(snodeClock.currentTime()).ed25519PrivKey
                            )
                        )
                    }

                    when (paymentResponse) {
                        is ProApiResponse.Success -> {
                            Log.d(DebugLogGroup.PRO_SUBSCRIPTION.label, "Backend 'add pro payment' successful")
                            // Payment was successfully claimed - save it to the database
                            proDatabase.updateCurrentProProof(paymentResponse.data)
                            // refresh the pro details
                            proDetailsRepository.requestRefresh()
                        }

                        is ProApiResponse.Failure -> {
                            // Handle payment failure
                            Log.w(DebugLogGroup.PRO_SUBSCRIPTION.label, "Backend 'add pro payment' failure: $paymentResponse")
                            when (paymentResponse.status) {
                                // unknown payment is retryable - throw a generic exception here to go through our retries
                                AddPaymentErrorStatus.UnknownPayment -> {
                                    throw Exception()
                                }

                                // nothing to do if already redeemed
                                AddPaymentErrorStatus.AlreadyRedeemed -> {
                                    return
                                }

                                // non retryable error - throw our custom exception
                                AddPaymentErrorStatus.GenericError -> {
                                    throw SubscriptionManager.PaymentServerException()
                                }
                            }
                        }
                    }
            } catch (e: CancellationException) {
                throw e
            } catch (e: SubscriptionManager.PaymentServerException){
                // rethrow this error directly without retrying
                Log.w(DebugLogGroup.PRO_SUBSCRIPTION.label, "Backend 'add pro payment' PaymentServerException caught and rethrown")
                throw e
            }catch (e: Exception) {
                Log.w(DebugLogGroup.PRO_SUBSCRIPTION.label, "Backend 'add pro payment' exception", e)
                // If not the last attempt, backoff a little and retry
                if (attempt < maxAttempts) {
                    // small incremental backoff before retry
                    val backoffMs = 300L * attempt
                    delay(backoffMs)
                }
            }
        }

        // All attempts failed - throw our custom exception
        Log.w(DebugLogGroup.PRO_SUBSCRIPTION.label, "Backend 'add pro payment' - Al retries attempted, throwing our custom `PaymentServerException`")
        throw SubscriptionManager.PaymentServerException()
    }

    companion object {
        const val MAX_CHARACTER_PRO = 10000 // max characters in a message for pro users
        private const val MAX_CHARACTER_REGULAR = 2000 // max characters in a message for non pro users
        const val MAX_PIN_REGULAR = 5 // max pinned conversation for non pro users

        const val URL_PRO_SUPPORT = "https://getsession.org/pro-form"
        const val DEFAULT_GOOGLE_STORE = "Google Play Store"
        const val DEFAULT_APPLE_STORE = "Apple App Store"
    }
}<|MERGE_RESOLUTION|>--- conflicted
+++ resolved
@@ -72,10 +72,7 @@
     private val proDatabase: ProDatabase,
     private val snodeClock: SnodeClock,
     private val proDetailsRepository: ProDetailsRepository,
-<<<<<<< HEAD
-=======
     private val configFactory: Lazy<ConfigFactoryProtocol>,
->>>>>>> c22fba33
 ) : OnAppStartupComponent {
 
     //todo PRO state does not update after a successful pro purchase once getting back to the pro home
