--- conflicted
+++ resolved
@@ -228,7 +228,6 @@
             postProLaunchStatus
                 .collectLatest { postLaunch ->
                     if (postLaunch) {
-<<<<<<< HEAD
                         RevocationListPollingWorker.schedule(application)
                     } else {
                         RevocationListPollingWorker.cancel(application)
@@ -236,35 +235,6 @@
                 }
         }
     }
-=======
-                        merge(
-                            configFactory.get()
-                                .userConfigsChanged(EnumSet.of(UserConfigType.USER_PROFILE))
-                                .map {
-                                    configFactory.get().withUserConfigs { configs ->
-                                        configs.userProfile.getProAccessExpiryMs()
-                                    }
-                                }
-                                .distinctUntilChanged()
-                                .map { "ProAccessExpiry in config changes" },
-
-                            proDetailsRepository.get().loadState
-                                .mapNotNull { it.lastUpdated?.first?.expiry }
-                                .distinctUntilChanged()
-                                .mapLatest { expiry ->
-                                    // Schedule a refresh 30seconds after access expiry
-                                    val refreshTime = expiry.plusSeconds(30)
-
-                                    val now = snodeClock.currentTime()
-                                    if (now < refreshTime) {
-                                        val duration = Duration.between(now, refreshTime)
-                                        Log.d(
-                                            DebugLogGroup.PRO_SUBSCRIPTION.label,
-                                            "Delaying ProDetails refresh until $refreshTime due to access expiry"
-                                        )
-                                        delay(duration)
-                                    }
->>>>>>> b9fea068
 
     override fun onLoggedOut() {
         scope.launch {
@@ -299,16 +269,12 @@
                                 "Clearing Pro proof info for ${revokedConversations.size} conversations due to revocation"
                             )
 
-<<<<<<< HEAD
                             configFactory.get()
                                 .withMutableUserConfigs { configs ->
                                     for (convo in revokedConversations) {
                                         configs.convoInfoVolatile.set(convo)
                                     }
                                 }
-=======
-                            proDetailsRepository.get().requestRefresh()
->>>>>>> b9fea068
                         }
                     }
             }
