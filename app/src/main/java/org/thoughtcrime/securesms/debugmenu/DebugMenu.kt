--- conflicted
+++ resolved
@@ -830,12 +830,9 @@
                 debugProPlanStatus = setOf(DebugMenuViewModel.DebugProPlanStatus.NORMAL),
                 selectedDebugProPlanStatus = DebugMenuViewModel.DebugProPlanStatus.NORMAL,
                 debugProPlans = emptyList(),
-<<<<<<< HEAD
-                forceNoBilling = false
-=======
+                forceNoBilling = false,
                 forceDeterministicEncryption = false,
                 debugAvatarReupload = true,
->>>>>>> 7d036375
             ),
             sendCommand = {},
             onClose = {}
