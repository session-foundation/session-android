package org.thoughtcrime.securesms.home.search

import android.view.LayoutInflater
import android.view.View
import android.view.ViewGroup
import androidx.annotation.StringRes
import androidx.recyclerview.widget.DiffUtil
import androidx.recyclerview.widget.RecyclerView
import network.loki.messenger.R
import network.loki.messenger.databinding.ViewGlobalSearchHeaderBinding
import network.loki.messenger.databinding.ViewGlobalSearchResultBinding
import network.loki.messenger.databinding.ViewGlobalSearchSubheaderBinding
import org.session.libsession.messaging.MessagingModuleConfiguration
import org.session.libsession.utilities.GroupRecord
import org.session.libsession.utilities.recipients.BasicRecipient
import org.session.libsession.utilities.recipients.Recipient
import org.session.libsignal.utilities.AccountId
import org.thoughtcrime.securesms.search.model.MessageResult
import org.thoughtcrime.securesms.ui.GetString
import org.thoughtcrime.securesms.util.DateUtils
import java.security.InvalidParameterException


class GlobalSearchAdapter(
    private val dateUtils: DateUtils,
    private val onContactClicked: (Model) -> Unit,
    private val onContactLongPressed: (Model.Contact) -> Unit,
): RecyclerView.Adapter<RecyclerView.ViewHolder>() {

    companion object {
        const val HEADER_VIEW_TYPE = 0
        const val SUB_HEADER_VIEW_TYPE = 1
        const val CONTENT_VIEW_TYPE = 2
    }

    private var data: List<Model> = listOf()
    private var query: String? = null

    fun setNewData(data: Pair<String, List<Model>>) = setNewData(data.first, data.second)

    fun setNewData(query: String, newData: List<Model>) {
        this.query = query

        if (this.data.size > 500 || newData.size > 500) {
            // For big data sets, we won't use DiffUtil to calculate the difference as it could be slow
            this.data = newData
            notifyDataSetChanged()
        } else {
            val diffResult =
                DiffUtil.calculateDiff(GlobalSearchDiff(this.query, query, data, newData), false)
            data = newData
            diffResult.dispatchUpdatesTo(this)
        }
    }

    override fun getItemViewType(position: Int): Int =
        when (data[position]) {
            is Model.Header -> HEADER_VIEW_TYPE
            is Model.SubHeader -> SUB_HEADER_VIEW_TYPE
            else -> CONTENT_VIEW_TYPE
        }

    override fun getItemCount(): Int = data.size

    override fun onCreateViewHolder(parent: ViewGroup, viewType: Int): RecyclerView.ViewHolder =
        when (viewType) {
            HEADER_VIEW_TYPE -> HeaderView(
                LayoutInflater.from(parent.context).inflate(R.layout.view_global_search_header, parent, false)
            )
            SUB_HEADER_VIEW_TYPE -> SubHeaderView(
                LayoutInflater.from(parent.context).inflate(R.layout.view_global_search_subheader, parent, false)
            )
            else -> ContentView(
                LayoutInflater.from(parent.context).inflate(R.layout.view_global_search_result, parent, false),
                dateUtils = dateUtils,
                onContactClicked = onContactClicked,
                onContactLongPressed = onContactLongPressed
            )
        }

    override fun onBindViewHolder(
        holder: RecyclerView.ViewHolder,
        position: Int,
        payloads: MutableList<Any>
    ) {
        val newUpdateQuery: String? = payloads.firstOrNull { it is String } as String?
        if (newUpdateQuery != null && holder is ContentView) {
            holder.bindPayload(newUpdateQuery, data[position])
            return
        }
        when (holder) {
            is HeaderView    -> holder.bind(data[position] as Model.Header)
            is SubHeaderView -> holder.bind(data[position] as Model.SubHeader)
            is ContentView   -> holder.bind(query.orEmpty(), data[position])
        }
    }

    override fun onBindViewHolder(holder: RecyclerView.ViewHolder, position: Int) {
        onBindViewHolder(holder,position, mutableListOf())
    }

    class HeaderView(view: View) : RecyclerView.ViewHolder(view) {
        val binding = ViewGlobalSearchHeaderBinding.bind(view)
        fun bind(header: Model.Header) {
            binding.searchHeader.text = header.title.string(binding.root.context)
        }
    }

    class SubHeaderView(view: View) : RecyclerView.ViewHolder(view) {
        val binding = ViewGlobalSearchSubheaderBinding.bind(view)
        fun bind(header: Model.SubHeader) {
            binding.searchHeader.text = header.title.string(binding.root.context)
        }
    }

    override fun onViewRecycled(holder: RecyclerView.ViewHolder) {
        if (holder is ContentView) {
            holder.binding.searchResultProfilePicture.recycle()
        }
    }

    class ContentView(
        view: View,
        private val dateUtils: DateUtils,
        private val onContactClicked: (Model) -> Unit,
        private val onContactLongPressed: (Model.Contact) -> Unit,
    ) : RecyclerView.ViewHolder(view) {

        val binding = ViewGlobalSearchResultBinding.bind(view)

        fun bindPayload(newQuery: String, model: Model) {
            bindQuery(newQuery, model)
        }

        fun bind(query: String, model: Model) {
            binding.searchResultProfilePicture.recycle()
            when (model) {
                is Model.GroupConversation -> bindModel(query, model)
                is Model.Contact -> bindModel(query, model)
                is Model.Message -> bindModel(query, model, dateUtils)
                is Model.SavedMessages -> bindModel(model)

                else -> throw InvalidParameterException("Can't display as ContentView")
            }
            binding.root.setOnClickListener { onContactClicked(model) }

            // Display the block / delete popup on long-press of a contact which isn't us
            if (model is Model.Contact && !model.isSelf) {
                binding.root.setOnLongClickListener {
                    onContactLongPressed(model)
                    true
                }
            }
        }
    }

    sealed interface Model {
        data class Header(val title: GetString): Model {
            constructor(@StringRes title: Int): this(GetString(title))
            constructor(title: String): this(GetString(title))
        }
        data class SubHeader(val title: GetString): Model {
            constructor(@StringRes title: Int): this(GetString(title))
            constructor(title: String): this(GetString(title))
        }

        data class SavedMessages(val currentUserPublicKey: String): Model // Note: "Note to Self" counts as SavedMessages rather than a Contact where `isSelf` is true.
<<<<<<< HEAD
        data class Contact(val contact: AccountId, val name: String, val isSelf: Boolean) : Model {
            constructor(contact: Recipient, isSelf: Boolean):
                    this(AccountId(contact.address.address), contact.searchName, isSelf)
=======
        data class Contact(val contact: AccountId, val name: String, val isSelf: Boolean, val showProBadge: Boolean) : Model {
            constructor(contact: org.session.libsession.messaging.contacts.Contact, isSelf: Boolean, showProBadge: Boolean):
                    this(AccountId(contact.accountID), contact.getSearchName(), isSelf, showProBadge)
>>>>>>> e4f803bd
        }
        data class GroupConversation(
            val isLegacy: Boolean,
            val groupId: String,
            val title: String,
            val legacyMembersString: String?,
            val showProBadge: Boolean
        ) : Model {
<<<<<<< HEAD
            constructor(groupRecord: GroupRecord):
=======
            constructor(context: Context, groupRecord: GroupRecord, showProBadge: Boolean):
>>>>>>> e4f803bd
                    this(
                        isLegacy = groupRecord.isLegacyGroup,
                        groupId = groupRecord.encodedId,
                        title = groupRecord.title,
                        legacyMembersString = if (groupRecord.isLegacyGroup) {
                            val recipients = groupRecord.members.map {
                                MessagingModuleConfiguration.shared.recipientRepository.getRecipientSyncOrEmpty(it)
                            }
                            recipients.joinToString(transform = { it.searchName })
                        } else {
                            null
                        },
                        showProBadge = showProBadge
                    )
        }
        data class Message(val messageResult: MessageResult, val unread: Int, val isSelf: Boolean, val showProBadge: Boolean) : Model
    }
}<|MERGE_RESOLUTION|>--- conflicted
+++ resolved
@@ -165,15 +165,9 @@
         }
 
         data class SavedMessages(val currentUserPublicKey: String): Model // Note: "Note to Self" counts as SavedMessages rather than a Contact where `isSelf` is true.
-<<<<<<< HEAD
-        data class Contact(val contact: AccountId, val name: String, val isSelf: Boolean) : Model {
-            constructor(contact: Recipient, isSelf: Boolean):
-                    this(AccountId(contact.address.address), contact.searchName, isSelf)
-=======
         data class Contact(val contact: AccountId, val name: String, val isSelf: Boolean, val showProBadge: Boolean) : Model {
-            constructor(contact: org.session.libsession.messaging.contacts.Contact, isSelf: Boolean, showProBadge: Boolean):
-                    this(AccountId(contact.accountID), contact.getSearchName(), isSelf, showProBadge)
->>>>>>> e4f803bd
+            constructor(contact: Recipient, isSelf: Boolean, showProBadge: Boolean):
+                    this(AccountId(contact.address.address), contact.searchName, isSelf, showProBadge)
         }
         data class GroupConversation(
             val isLegacy: Boolean,
@@ -182,11 +176,7 @@
             val legacyMembersString: String?,
             val showProBadge: Boolean
         ) : Model {
-<<<<<<< HEAD
-            constructor(groupRecord: GroupRecord):
-=======
             constructor(context: Context, groupRecord: GroupRecord, showProBadge: Boolean):
->>>>>>> e4f803bd
                     this(
                         isLegacy = groupRecord.isLegacyGroup,
                         groupId = groupRecord.encodedId,
