--- conflicted
+++ resolved
@@ -54,25 +54,12 @@
     fun bind(thread: ThreadRecord, isTyping: Boolean) {
         this.thread = thread
         binding.iconPinned.isVisible = thread.isPinned
-<<<<<<< HEAD
 
-        binding.root.background = if (thread.unreadCount > 0) {
-            ContextCompat.getDrawable(context, R.drawable.conversation_unread_background)
-        } else {
-            ContextCompat.getDrawable(context, R.drawable.conversation_view_background)
-        }
+        val isUnread = unreadCount > 0 && !thread.isRead
+        binding.root.background = UnreadStylingHelper.getUnreadBackground(context, isUnread)
 
         val unreadCount = thread.unreadCount
         if (thread.recipient.blocked) {
-=======
-
-        val unreadCount = thread.unreadCount
-        val isUnread = unreadCount > 0 && !thread.isRead
-
-        binding.root.background = UnreadStylingHelper.getUnreadBackground(context, isUnread)
-
-        if (thread.recipient.isBlocked) {
->>>>>>> 4d8c76e3
             binding.accentView.setBackgroundColor(ThemeUtil.getThemedColor(context, R.attr.danger))
             binding.accentView.visibility = View.VISIBLE
         } else {
