package org.thoughtcrime.securesms.home

import android.Manifest
import android.app.NotificationManager
import android.content.ClipData
import android.content.ClipboardManager
import android.content.Context
import android.content.Intent
import android.os.Build
import android.os.Bundle
import android.view.ViewGroup.MarginLayoutParams
import android.widget.Toast
import androidx.activity.viewModels
import androidx.compose.foundation.clickable
import androidx.compose.foundation.interaction.MutableInteractionSource
import androidx.compose.runtime.collectAsState
import androidx.compose.runtime.getValue
import androidx.compose.runtime.remember
import androidx.compose.ui.Modifier
import androidx.compose.ui.platform.ViewCompositionStrategy
import androidx.core.graphics.Insets
import androidx.core.view.ViewCompat
import androidx.core.view.WindowInsetsCompat
import androidx.core.view.isVisible
import androidx.core.view.updateLayoutParams
import androidx.core.view.updatePadding
import androidx.lifecycle.Lifecycle
import androidx.lifecycle.compose.collectAsStateWithLifecycle
import androidx.lifecycle.lifecycleScope
import androidx.lifecycle.repeatOnLifecycle
import androidx.recyclerview.widget.LinearLayoutManager
import com.bumptech.glide.Glide
import com.bumptech.glide.RequestManager
import com.squareup.phrase.Phrase
import dagger.hilt.android.AndroidEntryPoint
import kotlinx.coroutines.Dispatchers
import kotlinx.coroutines.GlobalScope
import kotlinx.coroutines.flow.collectLatest
import kotlinx.coroutines.flow.filter
import kotlinx.coroutines.flow.filterNotNull
import kotlinx.coroutines.flow.map
import kotlinx.coroutines.launch
import kotlinx.coroutines.withContext
import network.loki.messenger.BuildConfig
import network.loki.messenger.R
import network.loki.messenger.databinding.ActivityHomeBinding
import network.loki.messenger.libsession_util.ConfigBase.Companion.PRIORITY_HIDDEN
import org.session.libsession.messaging.groups.GroupManagerV2
import org.session.libsession.messaging.groups.LegacyGroupDeprecationManager
import org.session.libsession.messaging.jobs.JobQueue
import org.session.libsession.messaging.sending_receiving.notifications.MessageNotifier
import org.session.libsession.snode.SnodeClock
import org.session.libsession.utilities.Address
import org.session.libsession.utilities.Address.Companion.toAddress
import org.session.libsession.utilities.StringSubstitutionConstants.GROUP_NAME_KEY
import org.session.libsession.utilities.StringSubstitutionConstants.NAME_KEY
import org.session.libsession.utilities.TextSecurePreferences
import org.session.libsession.utilities.recipients.RecipientData
import org.session.libsession.utilities.recipients.displayName
import org.session.libsession.utilities.recipients.shouldShowProBadge
import org.session.libsession.utilities.updateContact
import org.session.libsignal.utilities.Log
import org.thoughtcrime.securesms.ApplicationContext
import org.thoughtcrime.securesms.ScreenLockActionBarActivity
import org.thoughtcrime.securesms.auth.LoginStateRepository
import org.thoughtcrime.securesms.conversation.v2.ConversationActivityV2
import org.thoughtcrime.securesms.conversation.v2.settings.notification.NotificationSettingsActivity
import org.thoughtcrime.securesms.crypto.IdentityKeyUtil
import org.thoughtcrime.securesms.database.GroupDatabase
import org.thoughtcrime.securesms.database.MmsSmsDatabase
import org.thoughtcrime.securesms.database.RecipientRepository
import org.thoughtcrime.securesms.database.Storage
import org.thoughtcrime.securesms.database.ThreadDatabase
import org.thoughtcrime.securesms.database.model.ThreadRecord
import org.thoughtcrime.securesms.dependencies.ConfigFactory
import org.thoughtcrime.securesms.groups.OpenGroupManager
import org.thoughtcrime.securesms.home.search.GlobalSearchAdapter
import org.thoughtcrime.securesms.home.search.GlobalSearchInputLayout
import org.thoughtcrime.securesms.home.search.GlobalSearchResult
import org.thoughtcrime.securesms.home.search.GlobalSearchViewModel
import org.thoughtcrime.securesms.home.search.SearchContactActionBottomSheet
import org.thoughtcrime.securesms.home.startconversation.StartConversationDestination
import org.thoughtcrime.securesms.messagerequests.MessageRequestsActivity
import org.thoughtcrime.securesms.permissions.Permissions
import org.thoughtcrime.securesms.preferences.SettingsActivity
import org.thoughtcrime.securesms.preferences.prosettings.ProSettingsActivity
import org.thoughtcrime.securesms.pro.ProStatusManager
import org.thoughtcrime.securesms.recoverypassword.RecoveryPasswordActivity
import org.thoughtcrime.securesms.reviews.StoreReviewManager
import org.thoughtcrime.securesms.reviews.ui.InAppReview
import org.thoughtcrime.securesms.reviews.ui.InAppReviewViewModel
import org.thoughtcrime.securesms.showSessionDialog
import org.thoughtcrime.securesms.tokenpage.TokenPageNotificationManager
import org.thoughtcrime.securesms.ui.UINavigator
import org.thoughtcrime.securesms.ui.components.Avatar
import org.thoughtcrime.securesms.ui.setThemedContent
import org.thoughtcrime.securesms.ui.theme.LocalDimensions
import org.thoughtcrime.securesms.util.AvatarUtils
import org.thoughtcrime.securesms.util.DateUtils
import org.thoughtcrime.securesms.util.applySafeInsetsMargins
import org.thoughtcrime.securesms.util.applySafeInsetsPaddings
import org.thoughtcrime.securesms.util.disableClipping
import org.thoughtcrime.securesms.util.fadeIn
import org.thoughtcrime.securesms.util.fadeOut
import org.thoughtcrime.securesms.util.push
import org.thoughtcrime.securesms.util.show
import org.thoughtcrime.securesms.util.start
import org.thoughtcrime.securesms.webrtc.WebRtcCallActivity
import javax.inject.Inject

// Intent extra keys so we know where we came from
private const val NEW_ACCOUNT = "HomeActivity_NEW_ACCOUNT"
private const val FROM_ONBOARDING = "HomeActivity_FROM_ONBOARDING"

@AndroidEntryPoint
class HomeActivity : ScreenLockActionBarActivity(),
    ConversationClickListener,
    GlobalSearchInputLayout.GlobalSearchInputLayoutListener,
    SearchContactActionBottomSheet.Callbacks{

    private val TAG = "HomeActivity"

    private lateinit var binding: ActivityHomeBinding
    private lateinit var glide: RequestManager

    @Inject lateinit var threadDb: ThreadDatabase
    @Inject lateinit var mmsSmsDatabase: MmsSmsDatabase
    @Inject lateinit var storage: Storage
    @Inject lateinit var groupDatabase: GroupDatabase
    @Inject lateinit var textSecurePreferences: TextSecurePreferences
    @Inject lateinit var configFactory: ConfigFactory
    @Inject lateinit var tokenPageNotificationManager: TokenPageNotificationManager
    @Inject lateinit var groupManagerV2: GroupManagerV2
    @Inject lateinit var deprecationManager: LegacyGroupDeprecationManager
    @Inject lateinit var clock: SnodeClock
    @Inject lateinit var messageNotifier: MessageNotifier
    @Inject lateinit var dateUtils: DateUtils
    @Inject lateinit var openGroupManager: OpenGroupManager
    @Inject lateinit var storeReviewManager: StoreReviewManager
    @Inject lateinit var proStatusManager: ProStatusManager
    @Inject lateinit var recipientRepository: RecipientRepository
    @Inject lateinit var avatarUtils: AvatarUtils
    @Inject lateinit var loginStateRepository: LoginStateRepository

    private val globalSearchViewModel by viewModels<GlobalSearchViewModel>()
    private val homeViewModel by viewModels<HomeViewModel>()
    private val inAppReviewViewModel by viewModels<InAppReviewViewModel>()

    private val publicKey: String by lazy { loginStateRepository.requireLocalNumber() }

    private val homeAdapter: HomeAdapter by lazy {
        HomeAdapter(context = this, configFactory = configFactory, listener = this, ::showMessageRequests, ::hideMessageRequests)
    }

    private val globalSearchAdapter by lazy {
        GlobalSearchAdapter(
            dateUtils = dateUtils,
            onContactClicked = { model ->
                val intent = when (model) {
                    is GlobalSearchAdapter.Model.Message -> ConversationActivityV2
                        .createIntent(
                            this,
                            address = model.messageResult.conversationRecipient.address as Address.Conversable,
                            scrollToMessage = model.messageResult.sentTimestampMs to model.messageResult.messageRecipient.address
                        )

                    is GlobalSearchAdapter.Model.SavedMessages -> ConversationActivityV2
                        .createIntent(
                            this,
                            address = Address.fromSerialized(model.currentUserPublicKey) as Address.Conversable
                        )

                    is GlobalSearchAdapter.Model.Contact -> ConversationActivityV2
                        .createIntent(
                            this,
                            address = model.contact
                        )

                    is GlobalSearchAdapter.Model.GroupConversation -> ConversationActivityV2
                        .createIntent(
                            this,
                            address = model.address
                        )

                    else -> {
                        Log.d("Loki", "callback with model: $model")
                        return@GlobalSearchAdapter
                    }
                }

                push(intent)
            },
            onContactLongPressed = { model ->
                onSearchContactLongPress(model.contact, model.name)
            }
        )
    }

    private fun onSearchContactLongPress(address: Address, contactName: String) {
        val bottomSheet = SearchContactActionBottomSheet.newInstance(address, contactName)
        bottomSheet.show(supportFragmentManager, bottomSheet.tag)
    }

    private val isFromOnboarding: Boolean get() = intent.getBooleanExtra(FROM_ONBOARDING, false)
    private val isNewAccount: Boolean get() = intent.getBooleanExtra(NEW_ACCOUNT, false)

    override val applyDefaultWindowInsets: Boolean
        get() = false

    // region Lifecycle
    override fun onCreate(savedInstanceState: Bundle?, ready: Boolean) {
        super.onCreate(savedInstanceState, ready)

        // Set content view
        binding = ActivityHomeBinding.inflate(layoutInflater)
        setContentView(binding.root)
        // Set custom toolbar
        setSupportActionBar(binding.toolbar)
        // Set up Glide
        glide = Glide.with(this)
        // Set up toolbar buttons
        binding.profileButton.setThemedContent {
            val recipient by recipientRepository.observeSelf()
                .collectAsState(null)

            Avatar(
                size = LocalDimensions.current.iconMediumAvatar,
                data = avatarUtils.getUIDataFromRecipient(recipient),
                modifier = Modifier.clickable(
                    interactionSource = remember { MutableInteractionSource() },
                    indication = null,
                    onClick = ::openSettings
                )
            )
        }

        binding.searchViewContainer.setOnClickListener {
            homeViewModel.onSearchClicked()
        }
        binding.sessionToolbar.disableClipping()

        lifecycleScope.launch {
            homeViewModel.shouldShowCurrentUserProBadge
                .collectLatest {
                    binding.sessionHeaderProBadge.isVisible = it
                }
        }

        lifecycleScope.launch {
            repeatOnLifecycle(Lifecycle.State.STARTED) {
                homeViewModel.uiEvents.collect { event ->
                    when (event) {
                        is HomeViewModel.UiEvent.OpenProSettings -> {
                            startActivity(
                                ProSettingsActivity.createIntent(
                                    this@HomeActivity,
                                    event.start
                                )
                            )
                        }
                    }
                }
            }
        }

        // Set up seed reminder view
        lifecycleScope.launchWhenStarted {
            binding.seedReminderView.setThemedContent {
                if (!textSecurePreferences.getHasViewedSeed()) SeedReminder { start<RecoveryPasswordActivity>() }
            }
        }

        // Set up recycler view
        binding.globalSearchInputLayout.listener = this
        homeAdapter.setHasStableIds(true)
        homeAdapter.glide = glide
        binding.conversationsRecyclerView.adapter = homeAdapter
        binding.globalSearchRecycler.adapter = globalSearchAdapter

        binding.configOutdatedView.setOnClickListener {
            textSecurePreferences.setHasLegacyConfig(false)
            updateLegacyConfigView()
        }

        // in case a phone call is in progress, this banner is visible and should bring the user back to the call
        binding.callInProgress.setOnClickListener {
            startActivity(WebRtcCallActivity.getCallActivityIntent(this))
        }

        // Set up empty state view
        binding.emptyStateContainer.setThemedContent {
            EmptyView(isNewAccount)
        }

        // set the compose dialog content
        binding.dialogs.apply {
            setViewCompositionStrategy(ViewCompositionStrategy.DisposeOnViewTreeLifecycleDestroyed)
            setThemedContent {
                val dialogsState by homeViewModel.dialogsState.collectAsStateWithLifecycle()
                HomeDialogs(
                    dialogsState = dialogsState,
                    sendCommand = homeViewModel::onCommand
                )
            }
        }

        // Set up new conversation button
        binding.newConversationButton.setOnClickListener { showStartConversation() }

        // subscribe to outdated config updates, this should be removed after long enough time for device migration
        lifecycleScope.launch {
            lifecycle.repeatOnLifecycle(Lifecycle.State.STARTED) {
                TextSecurePreferences.events.filter { it == TextSecurePreferences.HAS_RECEIVED_LEGACY_CONFIG }.collect {
                    updateLegacyConfigView()
                }
            }
        }

        // Subscribe to threads and update the UI
        lifecycleScope.launch {
            repeatOnLifecycle(Lifecycle.State.STARTED) {
                homeViewModel.data
                    .filterNotNull() // We don't actually want the null value here as it indicates a loading state (maybe we need a loading state?)
                    .collectLatest { data ->
                        val manager = binding.conversationsRecyclerView.layoutManager as LinearLayoutManager
                        val firstPos = manager.findFirstCompletelyVisibleItemPosition()
                        val offsetTop = if(firstPos >= 0) {
                            manager.findViewByPosition(firstPos)?.let { view ->
                                manager.getDecoratedTop(view) - manager.getTopDecorationHeight(view)
                            } ?: 0
                        } else 0
                        homeAdapter.data = data
                        if(firstPos >= 0) { manager.scrollToPositionWithOffset(firstPos, offsetTop) }
                        binding.emptyStateContainer.isVisible = homeAdapter.itemCount == 0
                    }
            }
        }

        lifecycleScope.launchWhenStarted {
            launch(Dispatchers.Default) {
                // update things based on TextSecurePrefs (profile info etc)
                // Set up remaining components if needed
                if (loginStateRepository.getLocalNumber() != null) {
                    JobQueue.shared.resumePendingJobs()
                }
            }

            // sync view -> viewModel
            launch {
                binding.globalSearchInputLayout.query()
                    .collect(globalSearchViewModel::setQuery)
            }

            // Get group results and display them
            launch {
                globalSearchViewModel.result.map { result ->
                    result.query to when {
                        result.query.isEmpty() -> buildList {
                            add(GlobalSearchAdapter.Model.Header(R.string.contactContacts))
                            add(GlobalSearchAdapter.Model.SavedMessages(publicKey))
                            addAll(result.groupedContacts)
                        }
                        else -> buildList {
                            val conversations = result.contactAndGroupList.toMutableList()
                            if(result.showNoteToSelf){
                                conversations.add(GlobalSearchAdapter.Model.SavedMessages(publicKey))
                            }

                            conversations.takeUnless { it.isEmpty() }?.let {
                                add(GlobalSearchAdapter.Model.Header(R.string.sessionConversations))
                                addAll(it)
                            }
                            result.messageResults.takeUnless { it.isEmpty() }?.let {
                                add(GlobalSearchAdapter.Model.Header(R.string.messages))
                                addAll(it)
                            }
                        }
                    }
                }.collectLatest(globalSearchAdapter::setNewData)
            }
        }
        if (isFromOnboarding) {
            if (Build.VERSION.SDK_INT >= 33 &&
                (getSystemService(NOTIFICATION_SERVICE) as NotificationManager).areNotificationsEnabled().not()) {
                Permissions.with(this)
                    .request(Manifest.permission.POST_NOTIFICATIONS)
                    .execute()
            }

            configFactory.withMutableUserConfigs {
                if (!it.userProfile.isBlockCommunityMessageRequestsSet()) {
                    it.userProfile.setCommunityMessageRequests(false)
                }
            }
        }

        // Schedule a notification about the new Token Page for 1 hour after running the updated app for the first time.
        // Note: We do NOT schedule a debug notification on startup - but one may be triggered from the Debug Menu.
        if (BuildConfig.BUILD_TYPE == "release") {
            tokenPageNotificationManager.scheduleTokenPageNotification(constructDebugNotification = false)
        }

        lifecycleScope.launch {
            repeatOnLifecycle(Lifecycle.State.STARTED) {
                homeViewModel.callBanner.collect { callBanner ->
                    when (callBanner) {
                        null -> binding.callInProgress.fadeOut()
                        else -> {
                            binding.callInProgress.text = callBanner
                            binding.callInProgress.fadeIn()
                        }
                    }
                }
            }
        }

        // Set up search layout
        lifecycleScope.launch {
            homeViewModel.isSearchOpen.collect { open ->
                setSearchShown(open)
            }
        }

        // Set up in-app review
        binding.inAppReviewView.setThemedContent {
            InAppReview(
                uiStateFlow = inAppReviewViewModel.uiState,
                storeReviewManager = storeReviewManager,
                sendCommands = inAppReviewViewModel::sendUiCommand,
            )
        }

        applyViewInsets()
    }

    override fun onCancelClicked() {
        homeViewModel.onCancelSearchClicked()
    }

    override fun onBlockContact(address: Address) {
        if (address is Address.Standard) {
            homeViewModel.blockContact(address.address)
        }
    }

    override fun onDeleteContact(address: Address) {
        if (address is Address.WithAccountId) {
            homeViewModel.deleteContact(address)
        }
    }

    private val GlobalSearchResult.groupedContacts: List<GlobalSearchAdapter.Model> get() {
        class NamedValue<T>(val name: String?, val value: T)

        // Unknown is temporarily to be grouped together with numbers title - see: SES-2287
        val numbersTitle = "#"
        val unknownTitle = numbersTitle

        return contacts
            // Remove ourself, we're shown above.
            .filter { it.address.address != publicKey }
            // Get the name that we will display and sort by, and uppercase it to
            // help with sorting and we need the char uppercased later.
            .map { NamedValue(it.displayName().uppercase(), it) }
            // Digits are all grouped under a #, the rest are grouped by their first character.uppercased()
            // If there is no name, they go under Unknown
            .groupBy { it.name?.run { first().takeUnless(Char::isDigit)?.toString() ?: numbersTitle } ?: unknownTitle }
            // place the # at the end, after all the names starting with alphabetic chars
            .toSortedMap(compareBy {
                when (it) {
                    unknownTitle -> Char.MAX_VALUE
                    numbersTitle -> Char.MAX_VALUE - 1
                    else -> it.first()
                }
            })
            // Flatten the map of char to lists into an actual List that can be displayed.
            .flatMap { (key, contacts) ->
                listOf(
                    GlobalSearchAdapter.Model.SubHeader(key)
                ) + contacts.sortedBy { it.name ?: it.value.address.address }
                    .map {
                        GlobalSearchAdapter.Model.Contact(
                            contact = it.value,
<<<<<<< HEAD
                            isSelf = it.value.address.address == publicKey,
                            showProBadge = it.value.proStatus.shouldShowProBadge
=======
                            isSelf = it.value.isSelf,
                            showProBadge = it.value.proStatus.shouldShowProBadge()
>>>>>>> 26622a2d
                        )
                    }
            }
    }

    private val GlobalSearchResult.contactAndGroupList: List<GlobalSearchAdapter.Model> get() =
        contacts.map { GlobalSearchAdapter.Model.Contact(
            contact = it,
            isSelf = it.isSelf,
            showProBadge = it.proStatus.shouldShowProBadge
        ) } +
<<<<<<< HEAD
            threads.map {
                GlobalSearchAdapter.Model.GroupConversation(it, showProBadge = recipientRepository.getRecipientSync(it.encodedId.toAddress()).proStatus.shouldShowProBadge)
=======
            threads.mapNotNull {
                if(it.address is Address.GroupLike) GlobalSearchAdapter.Model.GroupConversation(it)
                else null
>>>>>>> 26622a2d
            }

    private val GlobalSearchResult.messageResults: List<GlobalSearchAdapter.Model> get() {
        val unreadThreadMap = messages
            .map { it.threadId }.toSet()
            .associateWith { mmsSmsDatabase.getUnreadCount(it) }

        return messages.map {
            GlobalSearchAdapter.Model.Message(
                messageResult = it,
                unread = unreadThreadMap[it.threadId] ?: 0,
                isSelf = it.conversationRecipient.isLocalNumber,
                showProBadge = it.conversationRecipient.proStatus.shouldShowProBadge
            )
        }
    }

    private fun setSearchShown(isSearchShown: Boolean) {
        // Request focus immediately so the user can start typing
        if (isSearchShown) {
            binding.globalSearchInputLayout.requestFocus()
        }

        binding.searchToolbar.isVisible = isSearchShown
        binding.sessionToolbar.isVisible = !isSearchShown
        binding.seedReminderView.isVisible = !TextSecurePreferences.getHasViewedSeed(this) && !isSearchShown
        binding.globalSearchRecycler.isVisible = isSearchShown


        // Show a fade in animation for the conversation list upon re-appearing
        val shouldShowHomeAnimation = !isSearchShown && !binding.conversationListContainer.isVisible

        binding.conversationListContainer.isVisible = !isSearchShown
        if (shouldShowHomeAnimation) {
            binding.conversationListContainer.animate().cancel()
            binding.conversationListContainer.alpha = 0f
            binding.conversationListContainer.animate().alpha(1f).start()
        }

    }

    private fun updateLegacyConfigView() {
        binding.configOutdatedView.isVisible = textSecurePreferences.getHasLegacyConfig()
    }

    override fun onResume() {
        super.onResume()
        messageNotifier.setHomeScreenVisible(true)
        if (loginStateRepository.getLocalNumber() == null) { return; } // This can be the case after a secondary device is auto-cleared
        IdentityKeyUtil.checkUpdate(this)
        if (textSecurePreferences.getHasViewedSeed()) {
            binding.seedReminderView.isVisible = false
        }

        updateLegacyConfigView()
    }

    override fun onPause() {
        super.onPause()
        ApplicationContext.getInstance(this).messageNotifier.setHomeScreenVisible(false)
    }

    override fun onRequestPermissionsResult(requestCode: Int, permissions: Array<out String>, grantResults: IntArray) {
        super.onRequestPermissionsResult(requestCode, permissions, grantResults)
        Permissions.onRequestPermissionsResult(this, requestCode, permissions, grantResults)
    }
    // endregion

    // region Interaction
    @Deprecated("Deprecated in Java")
    override fun onBackPressed() {
        if (homeViewModel.isSearchOpen.value && binding.globalSearchInputLayout.handleBackPressed()) {
            return
        }

        if (!homeViewModel.onBackPressed()) {
            super.onBackPressed()
        }
    }

    override fun onConversationClick(thread: ThreadRecord) {
        push(ConversationActivityV2.createIntent(this, address = thread.recipient.address as Address.Conversable))
    }

    override fun onLongConversationClick(thread: ThreadRecord) {
        val bottomSheet = ConversationOptionsBottomSheet(this)
        bottomSheet.publicKey = publicKey
        bottomSheet.thread = thread
        val threadRecipient = thread.recipient
        bottomSheet.group = groupDatabase.getGroup(threadRecipient.address.toString()).orNull()
        bottomSheet.onViewDetailsTapped = {
            bottomSheet.dismiss()
            homeViewModel.showUserProfileModal(thread)
        }
        bottomSheet.onCopyConversationId = onCopyConversationId@{
            bottomSheet.dismiss()
            if (threadRecipient.address is Address.WithAccountId && !threadRecipient.isSelf) {
                val clip = ClipData.newPlainText("Account ID", threadRecipient.address.accountId.hexString)
                val manager = getSystemService(CLIPBOARD_SERVICE) as ClipboardManager
                manager.setPrimaryClip(clip)
                Toast.makeText(this, R.string.copied, Toast.LENGTH_SHORT).show()
            }
            else if (threadRecipient.data is RecipientData.Community) {
                val clip = ClipData.newPlainText("Community URL", threadRecipient.data.joinURL)
                val manager = getSystemService(CLIPBOARD_SERVICE) as ClipboardManager
                manager.setPrimaryClip(clip)
                Toast.makeText(this, R.string.copied, Toast.LENGTH_SHORT).show()
            }
        }
        bottomSheet.onBlockTapped = {
            bottomSheet.dismiss()
            if (!threadRecipient.blocked) {
                blockConversation(thread)
            }
        }
        bottomSheet.onUnblockTapped = {
            bottomSheet.dismiss()
            if (threadRecipient.blocked) {
                unblockConversation(thread)
            }
        }
        bottomSheet.onDeleteTapped = {
            bottomSheet.dismiss()
            deleteConversation(thread)
        }
        bottomSheet.onNotificationTapped = {
            bottomSheet.dismiss()
            // go to the notification settings
            val intent = Intent(this, NotificationSettingsActivity::class.java).apply {
                putExtra(NotificationSettingsActivity.ARG_ADDRESS, threadRecipient.address)
            }
            startActivity(intent)
        }
        bottomSheet.onPinTapped = {
            bottomSheet.dismiss()
            setConversationPinned(threadRecipient.address, true)
        }
        bottomSheet.onUnpinTapped = {
            bottomSheet.dismiss()
            setConversationPinned(threadRecipient.address, false)
        }
        bottomSheet.onMarkAllAsReadTapped = {
            bottomSheet.dismiss()
            markAllAsRead(thread)
        }
        bottomSheet.onMarkAsUnreadTapped = {
            bottomSheet.dismiss()
            markAsUnread(thread)
        }
        bottomSheet.onDeleteContactTapped = {
            bottomSheet.dismiss()
            confirmDeleteContact(thread)
        }
        bottomSheet.show(supportFragmentManager, bottomSheet.tag)
    }

    private fun blockConversation(thread: ThreadRecord) {
        showSessionDialog {
            title(R.string.block)
            text(Phrase.from(context, R.string.blockDescription)
                .put(NAME_KEY, thread.recipient.displayName())
                .format())
            dangerButton(R.string.block, R.string.AccessibilityId_blockConfirm) {
                lifecycleScope.launch(Dispatchers.Default) {
                    storage.setBlocked(listOf(thread.recipient.address), true)

                    withContext(Dispatchers.Main) {
                        binding.conversationsRecyclerView.adapter!!.notifyDataSetChanged()
                    }
                }
                // Block confirmation toast added as per SS-64
                val txt = Phrase.from(context, R.string.blockBlockedUser).put(NAME_KEY, thread.recipient.displayName()).format().toString()
                Toast.makeText(context, txt, Toast.LENGTH_LONG).show()
            }
            cancelButton()
        }
    }

    private fun unblockConversation(thread: ThreadRecord) {
        showSessionDialog {
            title(R.string.blockUnblock)
            text(Phrase.from(context, R.string.blockUnblockName).put(NAME_KEY, thread.recipient.displayName()).format())
            dangerButton(R.string.blockUnblock, R.string.AccessibilityId_unblockConfirm) {
                lifecycleScope.launch(Dispatchers.Default) {
                    storage.setBlocked(listOf(thread.recipient.address), false)
                    withContext(Dispatchers.Main) {
                        binding.conversationsRecyclerView.adapter!!.notifyDataSetChanged()
                    }
                }
            }
            cancelButton()
        }
    }

    private fun confirmDeleteContact(thread: ThreadRecord) {
        showSessionDialog {
            title(R.string.contactDelete)
            text(
                Phrase.from(context, R.string.deleteContactDescription)
                    .put(NAME_KEY, thread.recipient?.displayName().orEmpty())
                    .format()
            )
            dangerButton(R.string.delete, R.string.qa_conversation_settings_dialog_delete_contact_confirm) {
                homeViewModel.deleteContact(thread.recipient.address as Address.WithAccountId)
            }
            cancelButton()
        }
    }

    private fun setConversationPinned(address: Address, pinned: Boolean) {
        homeViewModel.setPinned(address, pinned)
    }

    private fun markAllAsRead(thread: ThreadRecord) {
        lifecycleScope.launch(Dispatchers.Default) {
            storage.markConversationAsRead(thread.threadId, clock.currentTimeMills())
        }
    }

    private fun markAsUnread(thread : ThreadRecord){
        lifecycleScope.launch(Dispatchers.Default) {
            storage.markConversationAsUnread(thread.threadId)
        }
    }

    private fun deleteConversation(thread: ThreadRecord) {
        val recipient = thread.recipient

        if (recipient.address is Address.Group) {
            confirmAndLeaveGroup(
                dialogData = groupManagerV2.getLeaveGroupConfirmationDialogData(recipient.address.accountId, recipient.displayName())
            ) {
                homeViewModel.leaveGroup(recipient.address.accountId)
            }

            return
        }

        val title: String
        val message: CharSequence
        var positiveButtonId: Int = R.string.delete
        val negativeButtonId: Int = R.string.cancel

        // default delete action
        val deleteAction: () -> Unit = {
            lifecycleScope.launch(Dispatchers.Main) {
                val context = this@HomeActivity

                // Delete the conversation
                when (recipient.address) {
                    is Address.Community -> {
                        openGroupManager.delete(recipient.address.serverUrl, recipient.address.room)
                    }

                    is Address.Standard -> {
                        configFactory.withMutableUserConfigs { configs ->
                            if (recipient.isSelf) {
                                configs.userProfile.setNtsPriority(PRIORITY_HIDDEN)
                            } else {
                                configs.contacts.updateContact(recipient.address) {
                                    priority = PRIORITY_HIDDEN
                                }
                            }
                        }
                    }

                    is Address.LegacyGroup -> {
                        configFactory.withMutableUserConfigs { configs ->
                            configs.userGroups.eraseLegacyGroup(recipient.address.groupPublicKeyHex)
                        }
                    }

                    is Address.CommunityBlindedId -> {
                        configFactory.withMutableUserConfigs { configs ->
                            configs.contacts.eraseBlinded(
                                communityServerUrl = recipient.address.serverUrl,
                                blindedId = recipient.address.blindedId.blindedId.hexString
                            )
                        }
                    }

                    is Address.Blinded,
                    is Address.Group,
                    is Address.Unknown -> {
                        error("Unexpected address to delete")
                    }
                }


                // Update the badge count
                messageNotifier.updateNotification(context)

                // Notify the user
                val toastMessage = if (recipient.isGroupOrCommunityRecipient) R.string.groupMemberYouLeft else R.string.conversationsDeleted
                Toast.makeText(context, toastMessage, Toast.LENGTH_LONG).show()
            }
        }

        if (recipient.isLegacyGroupRecipient || recipient.isCommunityRecipient) {
            positiveButtonId = R.string.leave

            // If you are an admin of this group you can delete it
            // we do not want admin related messaging once legacy groups are deprecated
            val isGroupAdmin = if(deprecationManager.isDeprecated){
                false
            } else { // prior to the deprecated state, calculate admin rights properly
                recipient.currentUserRole.canModerate
            }

            if (isGroupAdmin) {
                title = getString(R.string.groupLeave)
                message = Phrase.from(this, R.string.groupLeaveDescriptionAdmin)
                    .put(GROUP_NAME_KEY, recipient.displayName())
                    .format()
            } else {
                // Otherwise this is either a community, or it's a group you're not an admin of
                title = if (recipient.isCommunityRecipient) getString(R.string.communityLeave) else getString(R.string.groupLeave)
                message = Phrase.from(this.applicationContext, R.string.groupLeaveDescription)
                    .put(GROUP_NAME_KEY, recipient.displayName())
                    .format()
            }
        } else {
            // Note to self
            if (recipient.isLocalNumber) {
                title = getString(R.string.noteToSelfHide)
                message = getText(R.string.hideNoteToSelfDescription)
                positiveButtonId = R.string.hide
            }
            else { // If this is a 1-on-1 conversation
                title = getString(R.string.conversationsDelete)
                message = Phrase.from(this, R.string.deleteConversationDescription)
                    .put(NAME_KEY, recipient.displayName())
                    .format()
            }
        }

        showSessionDialog {
            title(title)
            text(message)
            dangerButton(positiveButtonId) {
                deleteAction()
            }
            button(negativeButtonId)
        }
    }

    private fun confirmAndLeaveGroup(
        dialogData: GroupManagerV2.ConfirmDialogData?,
        doLeave: suspend () -> Unit,
    ) {
        if (dialogData == null) return

        showSessionDialog {
            title(dialogData.title)
            text(dialogData.message)
            dangerButton(
                dialogData.positiveText,
                contentDescriptionRes = dialogData.positiveQaTag ?: dialogData.positiveText
            ) {
                GlobalScope.launch(Dispatchers.Default) {
                    doLeave()
                }

            }
            button(
                dialogData.negativeText,
                contentDescriptionRes = dialogData.negativeQaTag ?: dialogData.negativeText
            )
        }
    }

    private fun openSettings() {
        val intent = Intent(this, SettingsActivity::class.java)
        show(intent, isForResult = true)
    }

    private fun showMessageRequests() {
        val intent = Intent(this, MessageRequestsActivity::class.java)
        push(intent)
    }

    private fun hideMessageRequests() {
        showSessionDialog {
            text(getString(R.string.hide))
            button(R.string.yes) {
                textSecurePreferences.setHasHiddenMessageRequests(true)
                homeViewModel.tryReload()
            }
            button(R.string.no)
        }
    }

    private fun showStartConversation() {
        homeViewModel.onCommand(HomeViewModel.Commands.ShowStartConversationSheet)
    }

    private fun applyViewInsets() {
        binding.root.applySafeInsetsPaddings(
            applyBottom = false,
            consumeInsets = false,
            alsoApply = { insets ->
                binding.globalSearchRecycler.updatePadding(bottom = insets.bottom)
            }
        )

        binding.newConversationButton.applySafeInsetsMargins(
            typeMask = WindowInsetsCompat.Type.navigationBars(),
            additionalInsets = Insets.of(0,0,0, resources.getDimensionPixelSize(R.dimen.new_conversation_button_bottom_offset))
        )
    }
}

fun Context.startHomeActivity(isFromOnboarding: Boolean, isNewAccount: Boolean) {
    Intent(this, HomeActivity::class.java).apply {
        flags = Intent.FLAG_ACTIVITY_NEW_TASK or Intent.FLAG_ACTIVITY_CLEAR_TASK
        putExtra(NEW_ACCOUNT, isNewAccount)
        putExtra(FROM_ONBOARDING, isFromOnboarding)
    }.also(::startActivity)
}<|MERGE_RESOLUTION|>--- conflicted
+++ resolved
@@ -481,13 +481,8 @@
                     .map {
                         GlobalSearchAdapter.Model.Contact(
                             contact = it.value,
-<<<<<<< HEAD
-                            isSelf = it.value.address.address == publicKey,
+                            isSelf = it.value.isSelf,
                             showProBadge = it.value.proStatus.shouldShowProBadge
-=======
-                            isSelf = it.value.isSelf,
-                            showProBadge = it.value.proStatus.shouldShowProBadge()
->>>>>>> 26622a2d
                         )
                     }
             }
@@ -499,14 +494,10 @@
             isSelf = it.isSelf,
             showProBadge = it.proStatus.shouldShowProBadge
         ) } +
-<<<<<<< HEAD
-            threads.map {
-                GlobalSearchAdapter.Model.GroupConversation(it, showProBadge = recipientRepository.getRecipientSync(it.encodedId.toAddress()).proStatus.shouldShowProBadge)
-=======
             threads.mapNotNull {
-                if(it.address is Address.GroupLike) GlobalSearchAdapter.Model.GroupConversation(it)
+                if(it.address is Address.GroupLike)
+                    GlobalSearchAdapter.Model.GroupConversation(it, showProBadge = recipientRepository.getRecipientSync(it.encodedId.toAddress()).proStatus.shouldShowProBadge)
                 else null
->>>>>>> 26622a2d
             }
 
     private val GlobalSearchResult.messageResults: List<GlobalSearchAdapter.Model> get() {
