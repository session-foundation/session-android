package org.thoughtcrime.securesms.home

import android.app.AlertDialog
import android.content.BroadcastReceiver
import android.content.Context
import android.content.Intent
import android.content.IntentFilter
import android.database.Cursor
import android.os.Bundle
import android.text.Spannable
import android.text.SpannableString
import android.text.style.ForegroundColorSpan
import android.view.View
import android.widget.Toast
import androidx.core.os.bundleOf
import androidx.core.view.isVisible
import androidx.lifecycle.Lifecycle
import androidx.lifecycle.Observer
import androidx.lifecycle.lifecycleScope
import androidx.loader.app.LoaderManager
import androidx.loader.content.Loader
import androidx.localbroadcastmanager.content.LocalBroadcastManager
import androidx.recyclerview.widget.LinearLayoutManager
<<<<<<< HEAD
import com.google.android.material.bottomsheet.BottomSheetDialogFragment
=======
import dagger.hilt.android.AndroidEntryPoint
>>>>>>> f87fb2b9
import kotlinx.android.synthetic.main.activity_home.*
import kotlinx.android.synthetic.main.seed_reminder_stub.*
import kotlinx.android.synthetic.main.seed_reminder_stub.view.*
import kotlinx.coroutines.Dispatchers
import kotlinx.coroutines.flow.*
import kotlinx.coroutines.launch
import kotlinx.coroutines.withContext
import network.loki.messenger.R
import org.greenrobot.eventbus.EventBus
import org.greenrobot.eventbus.Subscribe
import org.greenrobot.eventbus.ThreadMode
import org.session.libsession.messaging.jobs.JobQueue
import org.session.libsession.messaging.sending_receiving.MessageSender
import org.session.libsession.messaging.utilities.WebRtcUtils
import org.session.libsession.utilities.*
import org.session.libsession.utilities.Util
import org.session.libsignal.protos.SignalServiceProtos.CallMessage.Type.*
import org.session.libsignal.utilities.ThreadUtils
import org.session.libsignal.utilities.toHexString
import org.thoughtcrime.securesms.ApplicationContext
import org.thoughtcrime.securesms.MuteDialog
import org.thoughtcrime.securesms.PassphraseRequiredActionBarActivity
import org.thoughtcrime.securesms.calls.WebRtcTestsActivity
import org.thoughtcrime.securesms.conversation.v2.ConversationActivityV2
import org.thoughtcrime.securesms.conversation.v2.utilities.NotificationUtils
import org.thoughtcrime.securesms.crypto.IdentityKeyUtil
import org.thoughtcrime.securesms.database.GroupDatabase
import org.thoughtcrime.securesms.database.RecipientDatabase
import org.thoughtcrime.securesms.database.ThreadDatabase
import org.thoughtcrime.securesms.database.model.ThreadRecord
import org.thoughtcrime.securesms.dependencies.DatabaseComponent
import org.thoughtcrime.securesms.dms.CreatePrivateChatActivity
import org.thoughtcrime.securesms.groups.CreateClosedGroupActivity
import org.thoughtcrime.securesms.groups.JoinPublicChatActivity
import org.thoughtcrime.securesms.groups.OpenGroupManager
import org.thoughtcrime.securesms.mms.GlideApp
import org.thoughtcrime.securesms.mms.GlideRequests
import org.thoughtcrime.securesms.onboarding.SeedActivity
import org.thoughtcrime.securesms.onboarding.SeedReminderViewDelegate
import org.thoughtcrime.securesms.preferences.SettingsActivity
import org.thoughtcrime.securesms.util.*
import org.thoughtcrime.securesms.webrtc.CallBottomSheet
import java.io.IOException
import java.util.*
import javax.inject.Inject

@AndroidEntryPoint
class HomeActivity : PassphraseRequiredActionBarActivity(), ConversationClickListener, SeedReminderViewDelegate, NewConversationButtonSetViewDelegate {
    private lateinit var glide: GlideRequests
    private var broadcastReceiver: BroadcastReceiver? = null

    @Inject lateinit var threadDb: ThreadDatabase
    @Inject lateinit var recipientDatabase: RecipientDatabase
    @Inject lateinit var groupDatabase: GroupDatabase

    private val publicKey: String
        get() = TextSecurePreferences.getLocalNumber(this)!!

    // region Lifecycle
    override fun onCreate(savedInstanceState: Bundle?, isReady: Boolean) {
        super.onCreate(savedInstanceState, isReady)
        // Set content view
        setContentView(R.layout.activity_home)
        // Set custom toolbar
        setSupportActionBar(toolbar)
        // Set up Glide
        glide = GlideApp.with(this)
        // Set up toolbar buttons
        profileButton.glide = glide
        profileButton.setOnClickListener { openSettings() }
        pathStatusViewContainer.disableClipping()
        pathStatusViewContainer.setOnClickListener { showPath() }
        // Set up seed reminder view
        val hasViewedSeed = TextSecurePreferences.getHasViewedSeed(this)
        if (!hasViewedSeed) {
            seedReminderStub.inflate().apply {
                val seedReminderView = this.seedReminderView
                val seedReminderViewTitle = SpannableString("You're almost finished! 80%") // Intentionally not yet translated
                seedReminderViewTitle.setSpan(ForegroundColorSpan(resources.getColorWithID(R.color.accent, theme)), 24, 27, Spannable.SPAN_EXCLUSIVE_EXCLUSIVE)
                seedReminderView.title = seedReminderViewTitle
                seedReminderView.subtitle = resources.getString(R.string.view_seed_reminder_subtitle_1)
                seedReminderView.setProgress(80, false)
                seedReminderView.delegate = this@HomeActivity
            }
        } else {
            seedReminderStub.isVisible = false
        }
        // Set up recycler view
        val cursor = threadDb.conversationList
        val homeAdapter = HomeAdapter(this, cursor)
        homeAdapter.setHasStableIds(true)
        homeAdapter.glide = glide
        homeAdapter.conversationClickListener = this
        recyclerView.adapter = homeAdapter
        recyclerView.layoutManager = LinearLayoutManager(this)
        // Set up empty state view
        createNewPrivateChatButton.setOnClickListener { createNewPrivateChat() }
        IP2Country.configureIfNeeded(this@HomeActivity)
        // This is a workaround for the fact that CursorRecyclerViewAdapter doesn't actually auto-update (even though it says it will)
        LoaderManager.getInstance(this).restartLoader(0, null, object : LoaderManager.LoaderCallbacks<Cursor> {

            override fun onCreateLoader(id: Int, bundle: Bundle?): Loader<Cursor> {
                return HomeLoader(this@HomeActivity)
            }

            override fun onLoadFinished(loader: Loader<Cursor>, cursor: Cursor?) {
                homeAdapter.changeCursor(cursor)
                updateEmptyState()
            }

            override fun onLoaderReset(cursor: Loader<Cursor>) {
                homeAdapter.changeCursor(null)
            }
        })
        // Set up new conversation button set
        newConversationButtonSet.delegate = this
        // Observe blocked contacts changed events
        val broadcastReceiver = object : BroadcastReceiver() {

            override fun onReceive(context: Context, intent: Intent) {
                recyclerView.adapter!!.notifyDataSetChanged()
            }
        }
        this.broadcastReceiver = broadcastReceiver
        LocalBroadcastManager.getInstance(this).registerReceiver(broadcastReceiver, IntentFilter("blockedContactsChanged"))
        lifecycleScope.launchWhenCreated {
            // web rtc channel handling
            for (message in WebRtcUtils.SIGNAL_QUEUE) {

                val sender = Address.fromSerialized(message.sender!!)
                synchronized(WebRtcUtils.callCache) {
                    val set = WebRtcUtils.callCache[sender] ?: mutableSetOf()
                    set += message
                    WebRtcUtils.callCache[sender] = set
                }
                when (message.type) {
                    OFFER -> {
                        // show bottom sheet
                        if (lifecycle.currentState.isAtLeast(Lifecycle.State.RESUMED)) {
                            CallBottomSheet().apply {
                                arguments = bundleOf(
                                    CallBottomSheet.ARGUMENT_ADDRESS to sender,
                                    CallBottomSheet.ARGUMENT_SDP to message.sdps.toTypedArray(),
                                    CallBottomSheet.ARGUMENT_TYPE to message.type!!.number
                                )
                                show(this@HomeActivity.supportFragmentManager,"call-sheet")
                            }
                        }
                    }
                    END_CALL -> {
                        // dismiss the call sheet
                        supportFragmentManager.findFragmentByTag("call-sheet")?.let { callSheet ->
                            if (callSheet is BottomSheetDialogFragment) {
                                callSheet.dismiss()
                            }
                        }
                        // clear the callCache for this sender
                        synchronized(WebRtcUtils.callCache) {
                            WebRtcUtils.callCache[sender] = mutableSetOf()
                        }
                        sendBroadcast(Intent(WebRtcTestsActivity.ACTION_END))
                    }
                    else -> { /* do nothing */ }
                }
            }
        }
        lifecycleScope.launchWhenStarted {
            launch(Dispatchers.IO) {
                // Double check that the long poller is up
                (applicationContext as ApplicationContext).startPollingIfNeeded()
                // update things based on TextSecurePrefs (profile info etc)
                // Set up typing observer
                withContext(Dispatchers.Main) {
                    ApplicationContext.getInstance(this@HomeActivity).typingStatusRepository.typingThreads.observe(this@HomeActivity, Observer<Set<Long>> { threadIDs ->
                        val adapter = recyclerView.adapter as HomeAdapter
                        adapter.typingThreadIDs = threadIDs ?: setOf()
                    })
                    updateProfileButton()
                    TextSecurePreferences.events.filter { it == TextSecurePreferences.PROFILE_NAME_PREF }.collect {
                        updateProfileButton()
                    }
                }
                // Set up remaining components if needed
                val application = ApplicationContext.getInstance(this@HomeActivity)
                application.registerForFCMIfNeeded(false)
                val userPublicKey = TextSecurePreferences.getLocalNumber(this@HomeActivity)
                if (userPublicKey != null) {
                    OpenGroupManager.startPolling()
                    JobQueue.shared.resumePendingJobs()
                }
            }
        }
        EventBus.getDefault().register(this@HomeActivity)
    }

    override fun onResume() {
        super.onResume()
        ApplicationContext.getInstance(this).messageNotifier.setHomeScreenVisible(true)
        if (TextSecurePreferences.getLocalNumber(this) == null) { return; } // This can be the case after a secondary device is auto-cleared
        IdentityKeyUtil.checkUpdate(this)
        profileButton.recycle() // clear cached image before update tje profilePictureView
        profileButton.update()
        val hasViewedSeed = TextSecurePreferences.getHasViewedSeed(this)
        if (hasViewedSeed) {
            seedReminderView?.isVisible = false
        }
        if (TextSecurePreferences.getConfigurationMessageSynced(this)) {
            lifecycleScope.launch(Dispatchers.IO) {
                ConfigurationMessageUtilities.syncConfigurationIfNeeded(this@HomeActivity)
            }
        }
    }

    override fun onPause() {
        super.onPause()
        ApplicationContext.getInstance(this).messageNotifier.setHomeScreenVisible(false)
    }

    override fun onActivityResult(requestCode: Int, resultCode: Int, data: Intent?) {
        super.onActivityResult(requestCode, resultCode, data)
        if (resultCode == CreateClosedGroupActivity.closedGroupCreatedResultCode) {
            createNewPrivateChat()
        }
    }

    override fun onDestroy() {
        val broadcastReceiver = this.broadcastReceiver
        if (broadcastReceiver != null) {
            LocalBroadcastManager.getInstance(this).unregisterReceiver(broadcastReceiver)
        }
        super.onDestroy()
        EventBus.getDefault().unregister(this)
    }
    // endregion

    // region Updating
    private fun updateEmptyState() {
        val threadCount = (recyclerView.adapter as HomeAdapter).itemCount
        emptyStateContainer.visibility = if (threadCount == 0) View.VISIBLE else View.GONE
    }

    @Subscribe(threadMode = ThreadMode.MAIN)
    fun onUpdateProfileEvent(event: ProfilePictureModifiedEvent) {
        if (event.recipient.isLocalNumber) {
            updateProfileButton()
        }
    }

    private fun updateProfileButton() {
        profileButton.publicKey = publicKey
        profileButton.displayName = TextSecurePreferences.getProfileName(this)
        profileButton.recycle()
        profileButton.update()
    }
    // endregion

    // region Interaction
    override fun handleSeedReminderViewContinueButtonTapped() {
        val intent = Intent(this, SeedActivity::class.java)
        show(intent)
    }

    override fun onConversationClick(view: ConversationView) {
        val thread = view.thread ?: return
        openConversation(thread)
    }

    override fun onLongConversationClick(view: ConversationView) {
        val thread = view.thread ?: return
        val bottomSheet = ConversationOptionsBottomSheet()
        bottomSheet.recipient = thread.recipient
        bottomSheet.onViewDetailsTapped = {
            bottomSheet.dismiss()
            val userDetailsBottomSheet = UserDetailsBottomSheet()
            val bundle = Bundle()
            bundle.putString("publicKey", thread.recipient.address.toString())
            userDetailsBottomSheet.arguments = bundle
            userDetailsBottomSheet.show(supportFragmentManager, userDetailsBottomSheet.tag)
        }
        bottomSheet.onBlockTapped = {
            bottomSheet.dismiss()
            if (!thread.recipient.isBlocked) {
                blockConversation(thread)
            }
        }
        bottomSheet.onUnblockTapped = {
            bottomSheet.dismiss()
            if (thread.recipient.isBlocked) {
                unblockConversation(thread)
            }
        }
        bottomSheet.onDeleteTapped = {
            bottomSheet.dismiss()
            deleteConversation(thread)
        }
        bottomSheet.onSetMuteTapped = { muted ->
            bottomSheet.dismiss()
            setConversationMuted(thread, muted)
        }
        bottomSheet.onNotificationTapped = {
            bottomSheet.dismiss()
            NotificationUtils.showNotifyDialog(this, thread.recipient) { notifyType ->
                setNotifyType(thread, notifyType)
            }
        }
        bottomSheet.show(supportFragmentManager, bottomSheet.tag)
    }

    private fun blockConversation(thread: ThreadRecord) {
        AlertDialog.Builder(this)
                .setTitle(R.string.RecipientPreferenceActivity_block_this_contact_question)
                .setMessage(R.string.RecipientPreferenceActivity_you_will_no_longer_receive_messages_and_calls_from_this_contact)
                .setNegativeButton(android.R.string.cancel, null)
                .setPositiveButton(R.string.RecipientPreferenceActivity_block) { dialog, _ ->
                    ThreadUtils.queue {
                        recipientDatabase.setBlocked(thread.recipient, true)
                        Util.runOnMain {
                            recyclerView.adapter!!.notifyDataSetChanged()
                            dialog.dismiss()
                        }
                    }
                }.show()
    }

    private fun unblockConversation(thread: ThreadRecord) {
        AlertDialog.Builder(this)
                .setTitle(R.string.RecipientPreferenceActivity_unblock_this_contact_question)
                .setMessage(R.string.RecipientPreferenceActivity_you_will_once_again_be_able_to_receive_messages_and_calls_from_this_contact)
                .setNegativeButton(android.R.string.cancel, null)
                .setPositiveButton(R.string.RecipientPreferenceActivity_unblock) { dialog, _ ->
                    ThreadUtils.queue {
                        recipientDatabase.setBlocked(thread.recipient, false)
                        Util.runOnMain {
                            recyclerView.adapter!!.notifyDataSetChanged()
                            dialog.dismiss()
                        }
                    }
                }.show()
    }

    private fun setConversationMuted(thread: ThreadRecord, isMuted: Boolean) {
        if (!isMuted) {
            ThreadUtils.queue {
                recipientDatabase.setMuted(thread.recipient, 0)
                Util.runOnMain {
                    recyclerView.adapter!!.notifyDataSetChanged()
                }
            }
        } else {
            MuteDialog.show(this) { until: Long ->
                ThreadUtils.queue {
                    recipientDatabase.setMuted(thread.recipient, until)
                    Util.runOnMain {
                        recyclerView.adapter!!.notifyDataSetChanged()
                    }
                }
            }
        }
    }

    private fun setNotifyType(thread: ThreadRecord, newNotifyType: Int) {
        ThreadUtils.queue {
            recipientDatabase.setNotifyType(thread.recipient, newNotifyType)
            Util.runOnMain {
                recyclerView.adapter!!.notifyDataSetChanged()
            }
        }
    }

    private fun deleteConversation(thread: ThreadRecord) {
        val threadID = thread.threadId
        val recipient = thread.recipient
        val message: String
        if (recipient.isGroupRecipient) {
            val group = groupDatabase.getGroup(recipient.address.toString()).orNull()
            if (group != null && group.admins.map { it.toString() }.contains(TextSecurePreferences.getLocalNumber(this))) {
                message = "Because you are the creator of this group it will be deleted for everyone. This cannot be undone."
            } else {
                message = resources.getString(R.string.activity_home_leave_group_dialog_message)
            }
        } else {
            message = resources.getString(R.string.activity_home_delete_conversation_dialog_message)
        }
        val dialog = AlertDialog.Builder(this)
        dialog.setMessage(message)
        dialog.setPositiveButton(R.string.yes) { _, _ ->
            lifecycleScope.launch(Dispatchers.Main) {
                val context = this@HomeActivity as Context
                // Cancel any outstanding jobs
                DatabaseComponent.get(context).sessionJobDatabase().cancelPendingMessageSendJobs(threadID)
                // Send a leave group message if this is an active closed group
                if (recipient.address.isClosedGroup && DatabaseComponent.get(context).groupDatabase().isActive(recipient.address.toGroupString())) {
                    var isClosedGroup: Boolean
                    var groupPublicKey: String?
                    try {
                        groupPublicKey = GroupUtil.doubleDecodeGroupID(recipient.address.toString()).toHexString()
                        isClosedGroup = DatabaseComponent.get(context).lokiAPIDatabase().isClosedGroup(groupPublicKey)
                    } catch (e: IOException) {
                        groupPublicKey = null
                        isClosedGroup = false
                    }
                    if (isClosedGroup) {
                        MessageSender.explicitLeave(groupPublicKey!!, false)
                    }
                }
                // Delete the conversation
                val v2OpenGroup = DatabaseComponent.get(this@HomeActivity).lokiThreadDatabase().getOpenGroupChat(threadID)
                if (v2OpenGroup != null) {
                    OpenGroupManager.delete(v2OpenGroup.server, v2OpenGroup.room, this@HomeActivity)
                } else {
                    ThreadUtils.queue {
                        threadDb.deleteConversation(threadID)
                    }
                }
                // Update the badge count
                ApplicationContext.getInstance(context).messageNotifier.updateNotification(context)
                // Notify the user
                val toastMessage = if (recipient.isGroupRecipient) R.string.MessageRecord_left_group else R.string.activity_home_conversation_deleted_message
                Toast.makeText(context, toastMessage, Toast.LENGTH_LONG).show()
            }
        }
        dialog.setNegativeButton(R.string.no) { _, _ ->
            // Do nothing
        }
        dialog.create().show()
    }

    private fun openConversation(thread: ThreadRecord) {
        val intent = Intent(this, ConversationActivityV2::class.java)
        intent.putExtra(ConversationActivityV2.THREAD_ID, thread.threadId)
        push(intent)
    }

    private fun openSettings() {
        val intent = Intent(this, SettingsActivity::class.java)
        show(intent, isForResult = false)
    }

    private fun showPath() {
        val intent = Intent(this, PathActivity::class.java)
        show(intent)
    }

    override fun createNewPrivateChat() {
        val intent = Intent(this, CreatePrivateChatActivity::class.java)
        show(intent)
    }

    override fun createNewClosedGroup() {
        val intent = Intent(this, CreateClosedGroupActivity::class.java)
        show(intent, true)
    }

    override fun joinOpenGroup() {
        val intent = Intent(this, JoinPublicChatActivity::class.java)
        show(intent)
    }
    // endregion
}<|MERGE_RESOLUTION|>--- conflicted
+++ resolved
@@ -12,20 +12,14 @@
 import android.text.style.ForegroundColorSpan
 import android.view.View
 import android.widget.Toast
-import androidx.core.os.bundleOf
 import androidx.core.view.isVisible
-import androidx.lifecycle.Lifecycle
 import androidx.lifecycle.Observer
 import androidx.lifecycle.lifecycleScope
 import androidx.loader.app.LoaderManager
 import androidx.loader.content.Loader
 import androidx.localbroadcastmanager.content.LocalBroadcastManager
 import androidx.recyclerview.widget.LinearLayoutManager
-<<<<<<< HEAD
-import com.google.android.material.bottomsheet.BottomSheetDialogFragment
-=======
 import dagger.hilt.android.AndroidEntryPoint
->>>>>>> f87fb2b9
 import kotlinx.android.synthetic.main.activity_home.*
 import kotlinx.android.synthetic.main.seed_reminder_stub.*
 import kotlinx.android.synthetic.main.seed_reminder_stub.view.*
@@ -39,16 +33,13 @@
 import org.greenrobot.eventbus.ThreadMode
 import org.session.libsession.messaging.jobs.JobQueue
 import org.session.libsession.messaging.sending_receiving.MessageSender
-import org.session.libsession.messaging.utilities.WebRtcUtils
 import org.session.libsession.utilities.*
 import org.session.libsession.utilities.Util
-import org.session.libsignal.protos.SignalServiceProtos.CallMessage.Type.*
 import org.session.libsignal.utilities.ThreadUtils
 import org.session.libsignal.utilities.toHexString
 import org.thoughtcrime.securesms.ApplicationContext
 import org.thoughtcrime.securesms.MuteDialog
 import org.thoughtcrime.securesms.PassphraseRequiredActionBarActivity
-import org.thoughtcrime.securesms.calls.WebRtcTestsActivity
 import org.thoughtcrime.securesms.conversation.v2.ConversationActivityV2
 import org.thoughtcrime.securesms.conversation.v2.utilities.NotificationUtils
 import org.thoughtcrime.securesms.crypto.IdentityKeyUtil
@@ -67,7 +58,6 @@
 import org.thoughtcrime.securesms.onboarding.SeedReminderViewDelegate
 import org.thoughtcrime.securesms.preferences.SettingsActivity
 import org.thoughtcrime.securesms.util.*
-import org.thoughtcrime.securesms.webrtc.CallBottomSheet
 import java.io.IOException
 import java.util.*
 import javax.inject.Inject
@@ -151,47 +141,6 @@
         }
         this.broadcastReceiver = broadcastReceiver
         LocalBroadcastManager.getInstance(this).registerReceiver(broadcastReceiver, IntentFilter("blockedContactsChanged"))
-        lifecycleScope.launchWhenCreated {
-            // web rtc channel handling
-            for (message in WebRtcUtils.SIGNAL_QUEUE) {
-
-                val sender = Address.fromSerialized(message.sender!!)
-                synchronized(WebRtcUtils.callCache) {
-                    val set = WebRtcUtils.callCache[sender] ?: mutableSetOf()
-                    set += message
-                    WebRtcUtils.callCache[sender] = set
-                }
-                when (message.type) {
-                    OFFER -> {
-                        // show bottom sheet
-                        if (lifecycle.currentState.isAtLeast(Lifecycle.State.RESUMED)) {
-                            CallBottomSheet().apply {
-                                arguments = bundleOf(
-                                    CallBottomSheet.ARGUMENT_ADDRESS to sender,
-                                    CallBottomSheet.ARGUMENT_SDP to message.sdps.toTypedArray(),
-                                    CallBottomSheet.ARGUMENT_TYPE to message.type!!.number
-                                )
-                                show(this@HomeActivity.supportFragmentManager,"call-sheet")
-                            }
-                        }
-                    }
-                    END_CALL -> {
-                        // dismiss the call sheet
-                        supportFragmentManager.findFragmentByTag("call-sheet")?.let { callSheet ->
-                            if (callSheet is BottomSheetDialogFragment) {
-                                callSheet.dismiss()
-                            }
-                        }
-                        // clear the callCache for this sender
-                        synchronized(WebRtcUtils.callCache) {
-                            WebRtcUtils.callCache[sender] = mutableSetOf()
-                        }
-                        sendBroadcast(Intent(WebRtcTestsActivity.ACTION_END))
-                    }
-                    else -> { /* do nothing */ }
-                }
-            }
-        }
         lifecycleScope.launchWhenStarted {
             launch(Dispatchers.IO) {
                 // Double check that the long poller is up
@@ -461,7 +410,7 @@
 
     private fun openSettings() {
         val intent = Intent(this, SettingsActivity::class.java)
-        show(intent, isForResult = false)
+        show(intent, isForResult = true)
     }
 
     private fun showPath() {
