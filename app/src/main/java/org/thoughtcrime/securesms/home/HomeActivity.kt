--- conflicted
+++ resolved
@@ -133,10 +133,15 @@
                         putExtra(ConversationActivityV2.SCROLL_MESSAGE_AUTHOR, messageRecipient.address)
                     }
                 }
-<<<<<<< HEAD
                 is GlobalSearchAdapter.Model.SavedMessages -> push<ConversationActivityV2> {
                     putExtra(ConversationActivityV2.ADDRESS, Address.fromSerialized(model.currentUserPublicKey))
-=======
+                }
+                is GlobalSearchAdapter.Model.Contact -> push<ConversationActivityV2> {
+                    putExtra(
+                        ConversationActivityV2.ADDRESS,
+                        model.contact.accountID.let(Address::fromSerialized)
+                    )
+                }
             }
             is GlobalSearchAdapter.Model.SavedMessages -> push<ConversationActivityV2> {
                 putExtra(ConversationActivityV2.ADDRESS, Address.fromSerialized(model.currentUserPublicKey))
@@ -154,24 +159,8 @@
                 .takeIf { it >= 0 }
                 ?.let {
                     push<ConversationActivityV2> { putExtra(ConversationActivityV2.THREAD_ID, it) }
->>>>>>> dea57ae3
-                }
-                is GlobalSearchAdapter.Model.Contact -> push<ConversationActivityV2> {
-                    putExtra(
-                        ConversationActivityV2.ADDRESS,
-                        model.contact.accountID.let(Address::fromSerialized)
-                    )
-                }
-
-                is GlobalSearchAdapter.Model.GroupConversation -> model.groupRecord.encodedId
-                    .let { Recipient.from(this, Address.fromSerialized(it), false) }
-                    .let(threadDb::getThreadIdIfExistsFor)
-                    .takeIf { it >= 0 }
-                    ?.let {
-                        push<ConversationActivityV2> { putExtra(ConversationActivityV2.THREAD_ID, it) }
-                    }
-                else -> Log.d("Loki", "callback with model: $model")
-            }
+                }
+            else -> Log.d("Loki", "callback with model: $model")
         }
     }
 
@@ -405,12 +394,7 @@
 
         binding.searchToolbar.isVisible = isShown
         binding.sessionToolbar.isVisible = !isShown
-<<<<<<< HEAD
         binding.searchContactsRecyclerView.isVisible = !isShown
-        binding.emptyStateContainer.isVisible = (binding.searchContactsRecyclerView.adapter as HomeAdapter).itemCount == 0 && binding.searchContactsRecyclerView.isVisible
-=======
-        binding.recyclerView.isVisible = !isShown
->>>>>>> dea57ae3
         binding.seedReminderView.isVisible = !TextSecurePreferences.getHasViewedSeed(this) && !isShown
         binding.globalSearchRecycler.isInvisible = !isShown
         binding.conversationListContainer.isInvisible = isShown
