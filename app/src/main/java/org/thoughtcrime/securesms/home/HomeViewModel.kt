package org.thoughtcrime.securesms.home

import android.content.ContentResolver
import androidx.annotation.AttrRes
import androidx.lifecycle.ViewModel
import androidx.lifecycle.asFlow
import androidx.lifecycle.viewModelScope
import dagger.hilt.android.lifecycle.HiltViewModel
import kotlinx.coroutines.Dispatchers
import kotlinx.coroutines.FlowPreview
import kotlinx.coroutines.channels.BufferOverflow
import kotlinx.coroutines.flow.Flow
import kotlinx.coroutines.flow.MutableSharedFlow
import kotlinx.coroutines.flow.SharingStarted
import kotlinx.coroutines.flow.StateFlow
import kotlinx.coroutines.flow.combine
import kotlinx.coroutines.flow.debounce
import kotlinx.coroutines.flow.distinctUntilChanged
import kotlinx.coroutines.flow.filter
import kotlinx.coroutines.flow.filterIsInstance
import kotlinx.coroutines.flow.flowOn
import kotlinx.coroutines.flow.map
import kotlinx.coroutines.flow.mapLatest
import kotlinx.coroutines.flow.merge
import kotlinx.coroutines.flow.onStart
import kotlinx.coroutines.flow.stateIn
import network.loki.messenger.libsession_util.ConfigBase.Companion.PRIORITY_HIDDEN
import org.session.libsession.utilities.ConfigUpdateNotification
import org.session.libsession.utilities.TextSecurePreferences
import org.session.libsession.utilities.UsernameUtils
import org.thoughtcrime.securesms.database.DatabaseContentProviders
import org.thoughtcrime.securesms.database.ThreadDatabase
import org.thoughtcrime.securesms.database.model.ThreadRecord
import org.thoughtcrime.securesms.dependencies.ConfigFactory
import org.thoughtcrime.securesms.sskenvironment.TypingStatusRepository
import org.thoughtcrime.securesms.util.observeChanges
import org.thoughtcrime.securesms.webrtc.CallManager
import org.thoughtcrime.securesms.webrtc.data.State
import javax.inject.Inject

@HiltViewModel
class HomeViewModel @Inject constructor(
    private val threadDb: ThreadDatabase,
    private val contentResolver: ContentResolver,
    private val prefs: TextSecurePreferences,
    private val typingStatusRepository: TypingStatusRepository,
    private val configFactory: ConfigFactory,
<<<<<<< HEAD
    private val callManager: CallManager
=======
    private val usernameUtils: UsernameUtils
>>>>>>> 9f414aa5
) : ViewModel() {
    // SharedFlow that emits whenever the user asks us to reload  the conversation
    private val manualReloadTrigger = MutableSharedFlow<Unit>(
            extraBufferCapacity = 1,
            onBufferOverflow = BufferOverflow.DROP_OLDEST
    )

    val callInProgress: StateFlow<Boolean> = callManager.currentConnectionStateFlow.map {
        it !is State.Idle && it !is State.Disconnected // a call is in progress if it isn't idle nor disconnected
    }.stateIn(viewModelScope, SharingStarted.WhileSubscribed(), initialValue = false)

    /**
     * A [StateFlow] that emits the list of threads and the typing status of each thread.
     *
     * This flow will emit whenever the user asks us to reload the conversation list or
     * whenever the conversation list changes.
     */
    val data: StateFlow<Data?> = combine(
        observeConversationList(),
        observeTypingStatus(),
        messageRequests(),
        hasHiddenNoteToSelf()
    ) { threads, typingStatus, messageRequests, hideNoteToSelf ->
        Data(
            items = buildList {
                messageRequests?.let { add(it) }

                threads.mapNotNullTo(this) { thread ->
                    // if the note to self is marked as hidden, do not add it
                    if (thread.recipient.isLocalNumber && hideNoteToSelf) {
                        return@mapNotNullTo null
                    }

                    Item.Thread(
                        thread = thread,
                        isTyping = typingStatus.contains(thread.threadId),
                    )
                }
            }
        )
    }
        .stateIn(viewModelScope, SharingStarted.Eagerly, null)

    private fun hasHiddenMessageRequests() = TextSecurePreferences.events
        .filter { it == TextSecurePreferences.HAS_HIDDEN_MESSAGE_REQUESTS }
        .map { prefs.hasHiddenMessageRequests() }
        .onStart { emit(prefs.hasHiddenMessageRequests()) }

    private fun hasHiddenNoteToSelf() = TextSecurePreferences.events
        .filter { it == TextSecurePreferences.HAS_HIDDEN_NOTE_TO_SELF }
        .map { prefs.hasHiddenNoteToSelf() }
        .onStart { emit(prefs.hasHiddenNoteToSelf()) }

    private fun observeTypingStatus(): Flow<Set<Long>> = typingStatusRepository
                    .typingThreads
                    .asFlow()
                    .onStart { emit(emptySet()) }
                    .distinctUntilChanged()

    private fun messageRequests() = combine(
        unapprovedConversationCount(),
        hasHiddenMessageRequests(),
        ::createMessageRequests
    ).flowOn(Dispatchers.Default)

    private fun unapprovedConversationCount() = reloadTriggersAndContentChanges()
        .map { threadDb.unapprovedConversationList.use { cursor -> cursor.count } }

    @Suppress("OPT_IN_USAGE")
    private fun observeConversationList(): Flow<List<ThreadRecord>> = reloadTriggersAndContentChanges()
        .mapLatest { _ ->
            threadDb.approvedConversationList.use { openCursor ->
                threadDb.readerFor(openCursor).run { generateSequence { next }.toList() }
            }
        }
        .flowOn(Dispatchers.IO)

    @OptIn(FlowPreview::class)
    private fun reloadTriggersAndContentChanges(): Flow<*> = merge(
        manualReloadTrigger,
        contentResolver.observeChanges(DatabaseContentProviders.ConversationList.CONTENT_URI),
        configFactory.configUpdateNotifications.filterIsInstance<ConfigUpdateNotification.GroupConfigsUpdated>()
    )
        .debounce(CHANGE_NOTIFICATION_DEBOUNCE_MILLS)
        .onStart { emit(Unit) }

    fun tryReload() = manualReloadTrigger.tryEmit(Unit)

    data class Data(
        val items: List<Item>,
    )

    data class MessageSnippetOverride(
        val text: CharSequence,
        @AttrRes val colorAttr: Int,
    )

    sealed interface Item {
        data class Thread(
            val thread: ThreadRecord,
            val isTyping: Boolean,
        ) : Item

        data class MessageRequests(val count: Int) : Item
    }

    private fun createMessageRequests(
        count: Int,
        hidden: Boolean,
    ) = if (count > 0 && !hidden) Item.MessageRequests(count) else null


    fun hideNoteToSelf() {
        prefs.setHasHiddenNoteToSelf(true)
        configFactory.withMutableUserConfigs {
            it.userProfile.setNtsPriority(PRIORITY_HIDDEN)
        }
    }

    fun getCurrentUsername() = usernameUtils.getCurrentUsernameWithAccountIdFallback()

    companion object {
        private const val CHANGE_NOTIFICATION_DEBOUNCE_MILLS = 100L
    }
}<|MERGE_RESOLUTION|>--- conflicted
+++ resolved
@@ -45,11 +45,8 @@
     private val prefs: TextSecurePreferences,
     private val typingStatusRepository: TypingStatusRepository,
     private val configFactory: ConfigFactory,
-<<<<<<< HEAD
-    private val callManager: CallManager
-=======
+    private val callManager: CallManager,
     private val usernameUtils: UsernameUtils
->>>>>>> 9f414aa5
 ) : ViewModel() {
     // SharedFlow that emits whenever the user asks us to reload  the conversation
     private val manualReloadTrigger = MutableSharedFlow<Unit>(
