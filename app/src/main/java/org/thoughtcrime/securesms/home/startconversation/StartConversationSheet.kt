package org.thoughtcrime.securesms.home.startconversation

import android.annotation.SuppressLint
import androidx.activity.compose.LocalActivity
import androidx.compose.animation.ExperimentalSharedTransitionApi
import androidx.compose.animation.SharedTransitionLayout
import androidx.compose.foundation.layout.Box
import androidx.compose.foundation.layout.BoxWithConstraints
import androidx.compose.foundation.layout.WindowInsets
import androidx.compose.foundation.layout.asPaddingValues
import androidx.compose.foundation.layout.height
import androidx.compose.foundation.layout.safeDrawing
import androidx.compose.material3.ExperimentalMaterial3Api
import androidx.compose.material3.rememberModalBottomSheetState
import androidx.compose.runtime.Composable
import androidx.compose.runtime.LaunchedEffect
import androidx.compose.runtime.collectAsState
import androidx.compose.runtime.getValue
import androidx.compose.runtime.mutableStateOf
import androidx.compose.runtime.remember
import androidx.compose.runtime.rememberCoroutineScope
import androidx.compose.runtime.setValue
import androidx.compose.ui.Alignment
import androidx.compose.ui.Modifier
import androidx.compose.ui.platform.LocalContext
import androidx.compose.ui.tooling.preview.Preview
import androidx.hilt.lifecycle.viewmodel.compose.hiltViewModel
import androidx.navigation.compose.NavHost
import androidx.navigation.compose.rememberNavController
import kotlinx.coroutines.launch
import kotlinx.serialization.Serializable
import org.thoughtcrime.securesms.conversation.v2.ConversationActivityV2
import org.thoughtcrime.securesms.home.startconversation.community.JoinCommunityScreen
import org.thoughtcrime.securesms.home.startconversation.community.JoinCommunityViewModel
import org.thoughtcrime.securesms.home.startconversation.group.CreateGroupScreen
import org.thoughtcrime.securesms.home.startconversation.home.StartConversationScreen
import org.thoughtcrime.securesms.home.startconversation.invitefriend.InviteFriend
import org.thoughtcrime.securesms.home.startconversation.newmessage.NewMessage
import org.thoughtcrime.securesms.home.startconversation.newmessage.NewMessageViewModel
import org.thoughtcrime.securesms.home.startconversation.newmessage.State
import org.thoughtcrime.securesms.openUrl
import org.thoughtcrime.securesms.ui.NavigationAction
import org.thoughtcrime.securesms.ui.ObserveAsEvents
import org.thoughtcrime.securesms.ui.OpenURLAlertDialog
import org.thoughtcrime.securesms.ui.UINavigator
import org.thoughtcrime.securesms.ui.components.BaseBottomSheet
import org.thoughtcrime.securesms.ui.horizontalSlideComposable
import org.thoughtcrime.securesms.ui.theme.PreviewTheme

@OptIn(ExperimentalMaterial3Api::class)
@Composable
fun StartConversationSheet(
    modifier: Modifier = Modifier,
    accountId: String,
    onDismissRequest: () -> Unit,
){
    val sheetState = rememberModalBottomSheetState(
        skipPartiallyExpanded = true
    )
    val scope = rememberCoroutineScope()

    BaseBottomSheet(
        modifier = modifier,
        sheetState = sheetState,
        dragHandle = null,
        onDismissRequest = onDismissRequest
    ){
        BoxWithConstraints(modifier = modifier) {
            val topInset = WindowInsets.safeDrawing.asPaddingValues().calculateTopPadding()
            val targetHeight = (this.maxHeight - topInset) * 0.94f // sheet should take up 94% of the height, without the staatus bar
            Box(
                modifier = Modifier.height(targetHeight),
                contentAlignment = Alignment.TopCenter
            ) {
                StartConversationNavHost(
                    accountId = accountId,
                    onClose = {
                        scope.launch {
                            sheetState.hide()
                            onDismissRequest()
                        }
                    }
                )
            }
        }
    }
}

// Destinations
sealed interface StartConversationDestination {
    @Serializable
    data object Home: StartConversationDestination

    @Serializable
    data object NewMessage: StartConversationDestination

    @Serializable
    data object CreateGroup: StartConversationDestination

    @Serializable
    data object JoinCommunity: StartConversationDestination

    @Serializable
    data object InviteFriend: StartConversationDestination
}

@SuppressLint("RestrictedApi")
@OptIn(ExperimentalSharedTransitionApi::class, ExperimentalMaterial3Api::class)
@Composable
fun StartConversationNavHost(
    accountId: String,
    onClose: () -> Unit
){
    val navController = rememberNavController()
    val navigator: UINavigator<StartConversationDestination> =
        remember { UINavigator() }

    ObserveAsEvents(flow = navigator.navigationActions) { action ->
        when (action) {
            is NavigationAction.Navigate -> navController.navigate(
                action.destination
            ) {
                action.navOptions(this)
            }

            NavigationAction.NavigateUp -> navController.navigateUp()

            is NavigationAction.NavigateToIntent -> {
                navController.context.startActivity(action.intent)
            }

            else -> {}
        }
    }

    val scope = rememberCoroutineScope()
    val activity = LocalActivity.current
    val context = LocalContext.current

    NavHost(navController = navController, startDestination = StartConversationDestination.Home) {
        // Home
        horizontalSlideComposable<StartConversationDestination.Home> {
            StartConversationScreen (
                accountId = accountId,
                onClose = onClose,
                navigateTo = {
                    scope.launch { navigator.navigate(it) }
                }
            )
        }

        // New Message
        horizontalSlideComposable<StartConversationDestination.NewMessage> {
            val viewModel = hiltViewModel<NewMessageViewModel>()
            val uiState by viewModel.state.collectAsState(State())

            val helpUrl = "https://getsession.org/account-ids"

<<<<<<< HEAD
            // New Message
            horizontalSlideComposable<StartConversationDestination.NewMessage> {
                val viewModel = hiltViewModel<NewMessageViewModel>()
                val uiState by viewModel.state.collectAsState(State())

                LaunchedEffect(Unit) {
                    scope.launch {
                        viewModel.success.collect {
                            context.startActivity(
                                ConversationActivityV2.createIntent(
                                    context,
                                    address = it.address
                                )
=======
            LaunchedEffect(Unit) {
                scope.launch {
                    viewModel.success.collect {
                        context.startActivity(
                            ConversationActivityV2.createIntent(
                                context,
                                address = it.address
>>>>>>> 4a71bbed
                            )
                        )

                        onClose()
                    }
                }
<<<<<<< HEAD

                NewMessage(
                    uiState,
                    viewModel.qrErrors,
                    viewModel,
                    onBack = { scope.launch { navigator.navigateUp() } },
                    onClose = onClose,
                    onHelp = { viewModel.onCommand(NewMessageViewModel.Commands.ShowUrlDialog) }
                )
                if (uiState.showUrlDialog) {
                    OpenURLAlertDialog(
                        url = uiState.helpUrl,
                        onDismissRequest = { viewModel.onCommand(NewMessageViewModel.Commands.DismissUrlDialog) }
                    )
                }
=======
>>>>>>> 4a71bbed
            }

            NewMessage(
                uiState,
                viewModel.qrErrors,
                viewModel,
                onBack = { scope.launch { navigator.navigateUp() } },
                onClose = onClose,
                onHelp = { viewModel.onCommand(NewMessageViewModel.Commands.ShowUrlDialog) }
            )
            if (uiState.showUrlDialog) {
                OpenURLAlertDialog(
                    url = helpUrl,
                    onDismissRequest = { viewModel.onCommand(NewMessageViewModel.Commands.DismissUrlDialog) }
                )
            }
        }

        // Create Group
        horizontalSlideComposable<StartConversationDestination.CreateGroup> {
            CreateGroupScreen(
                onNavigateToConversationScreen = { address ->
                    activity?.startActivity(
                        ConversationActivityV2.createIntent(activity, address)
                    )
                },
                onBack = { scope.launch { navigator.navigateUp() }},
                onClose = onClose,
                fromLegacyGroupId = null,
            )
        }

        // Join Community
        horizontalSlideComposable<StartConversationDestination.JoinCommunity> {
            val viewModel = hiltViewModel<JoinCommunityViewModel>()
            val state by viewModel.state.collectAsState()

            LaunchedEffect(Unit){
                scope.launch {
                    viewModel.uiEvents.collect {
                        when(it){
                            is JoinCommunityViewModel.UiEvent.NavigateToConversation -> {
                                onClose()
                                activity?.startActivity(ConversationActivityV2.createIntent(activity, it.address))
                            }
                        }
                    }
                }
            }

            JoinCommunityScreen(
                state = state,
                sendCommand = { viewModel.onCommand(it) },
                onBack = { scope.launch { navigator.navigateUp() }},
                onClose = onClose
            )
        }

        // Invite Friend
        horizontalSlideComposable<StartConversationDestination.InviteFriend> {
            InviteFriend(
                accountId = accountId,
                onBack = { scope.launch { navigator.navigateUp() }},
                onClose = onClose
            )
        }

    }
}

@Preview
@Composable
fun PreviewStartConversationSheet(){
    PreviewTheme {
        StartConversationSheet(
            accountId = "",
            onDismissRequest = {},
        )
    }
}<|MERGE_RESOLUTION|>--- conflicted
+++ resolved
@@ -154,14 +154,6 @@
             val viewModel = hiltViewModel<NewMessageViewModel>()
             val uiState by viewModel.state.collectAsState(State())
 
-            val helpUrl = "https://getsession.org/account-ids"
-
-<<<<<<< HEAD
-            // New Message
-            horizontalSlideComposable<StartConversationDestination.NewMessage> {
-                val viewModel = hiltViewModel<NewMessageViewModel>()
-                val uiState by viewModel.state.collectAsState(State())
-
                 LaunchedEffect(Unit) {
                     scope.launch {
                         viewModel.success.collect {
@@ -170,22 +162,12 @@
                                     context,
                                     address = it.address
                                 )
-=======
-            LaunchedEffect(Unit) {
-                scope.launch {
-                    viewModel.success.collect {
-                        context.startActivity(
-                            ConversationActivityV2.createIntent(
-                                context,
-                                address = it.address
->>>>>>> 4a71bbed
                             )
-                        )
-
-                        onClose()
+
+                            onClose()
+                        }
                     }
                 }
-<<<<<<< HEAD
 
                 NewMessage(
                     uiState,
@@ -201,25 +183,7 @@
                         onDismissRequest = { viewModel.onCommand(NewMessageViewModel.Commands.DismissUrlDialog) }
                     )
                 }
-=======
->>>>>>> 4a71bbed
-            }
-
-            NewMessage(
-                uiState,
-                viewModel.qrErrors,
-                viewModel,
-                onBack = { scope.launch { navigator.navigateUp() } },
-                onClose = onClose,
-                onHelp = { viewModel.onCommand(NewMessageViewModel.Commands.ShowUrlDialog) }
-            )
-            if (uiState.showUrlDialog) {
-                OpenURLAlertDialog(
-                    url = helpUrl,
-                    onDismissRequest = { viewModel.onCommand(NewMessageViewModel.Commands.DismissUrlDialog) }
-                )
-            }
-        }
+            }
 
         // Create Group
         horizontalSlideComposable<StartConversationDestination.CreateGroup> {
