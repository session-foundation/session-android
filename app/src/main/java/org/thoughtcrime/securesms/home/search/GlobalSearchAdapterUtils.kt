--- conflicted
+++ resolved
@@ -73,14 +73,10 @@
             ))
             binding.searchResultSubtitle.text = textSpannable
             binding.searchResultSubtitle.isVisible = true
-<<<<<<< HEAD
-            binding.searchResultTitle.text = model.messageResult.conversationRecipient.searchName
-=======
             binding.resultTitle.setupTitleWithBadge(
-                title =  model.messageResult.conversationRecipient.getSearchName(),
+                title =  model.messageResult.conversationRecipient.searchName,
                 showProBadge = model.showProBadge
             )
->>>>>>> e4f803bd
         }
         is GroupConversation -> {
             binding.resultTitle.setupTitleWithBadge(
@@ -178,18 +174,13 @@
             model.messageResult.bodySnippet
     ))
     searchResultSubtitle.text = textSpannable
-<<<<<<< HEAD
-    searchResultTitle.text = if (model.isSelf) root.context.getString(R.string.noteToSelf)
+    val title = if (model.isSelf) root.context.getString(R.string.noteToSelf)
         else model.messageResult.conversationRecipient.searchName
-=======
-    val title = if (model.isSelf) root.context.getString(R.string.noteToSelf)
-        else model.messageResult.conversationRecipient.getSearchName()
 
     binding.resultTitle.setupTitleWithBadge(
         title =  title,
         showProBadge = model.showProBadge
     )
->>>>>>> e4f803bd
     searchResultSubtitle.isVisible = true
 }
 
