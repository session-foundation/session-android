--- conflicted
+++ resolved
@@ -340,14 +340,11 @@
                     binding.localRenderer.removeAllViews()
                     if (isEnabled) {
                         viewModel.localRenderer?.let { surfaceView ->
-<<<<<<< HEAD
-=======
                             surfaceView.setZOrderOnTop(true)
 
                             // Mirror the video preview of the person making the call to prevent disorienting them
                             surfaceView.setMirror(true)
 
->>>>>>> 34eedc0f
                             binding.localRenderer.addView(surfaceView)
                         }
                         viewModel.localFloatingRenderer?.let { surfaceView ->
