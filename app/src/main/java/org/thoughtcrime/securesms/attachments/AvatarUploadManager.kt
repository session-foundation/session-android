package org.thoughtcrime.securesms.attachments

import android.app.Application
import kotlinx.coroutines.Dispatchers
import kotlinx.coroutines.flow.collectLatest
import kotlinx.coroutines.flow.filter
import kotlinx.coroutines.flow.onStart
import kotlinx.coroutines.withContext
import network.loki.messenger.libsession_util.encrypt.Attachments
import network.loki.messenger.libsession_util.util.Bytes
import org.session.libsession.messaging.file_server.FileServerApi
import org.session.libsession.utilities.AESGCM
import org.session.libsession.utilities.ConfigFactoryProtocol
import org.session.libsession.utilities.TextSecurePreferences
import org.session.libsession.utilities.Util
import org.session.libsession.utilities.recipients.RemoteFile
import org.session.libsession.utilities.recipients.RemoteFile.Companion.toRemoteFile
import org.session.libsignal.utilities.Log
import org.thoughtcrime.securesms.auth.AuthAwareComponent
import org.thoughtcrime.securesms.auth.LoggedInState
import org.thoughtcrime.securesms.debugmenu.DebugLogGroup
<<<<<<< HEAD
import org.thoughtcrime.securesms.dependencies.ManagerScope
import org.thoughtcrime.securesms.dependencies.OnAppStartupComponent
import org.thoughtcrime.securesms.util.AnimatedImageUtils
=======
>>>>>>> a791fcef
import org.thoughtcrime.securesms.util.castAwayType
import javax.inject.Inject
import javax.inject.Singleton
import kotlin.time.Duration
import kotlin.time.Duration.Companion.seconds


/**
 * This class handles user avatar uploads and re-uploads.
 */
@Singleton
class AvatarUploadManager @Inject constructor(
    private val application: Application,
    private val configFactory: ConfigFactoryProtocol,
    private val prefs: TextSecurePreferences,
    private val localEncryptedFileOutputStreamFactory: LocalEncryptedFileOutputStream.Factory,
    private val fileServerApi: FileServerApi,
    private val attachmentProcessor: AttachmentProcessor,
) : AuthAwareComponent {
    override suspend fun doWhileLoggedIn(loggedInState: LoggedInState) {
        TextSecurePreferences._events.filter { it == TextSecurePreferences.DEBUG_AVATAR_REUPLOAD }
            .castAwayType()
            .onStart { emit(Unit) }
            .collectLatest {
                AvatarReuploadWorker.schedule(application, prefs)
            }
    }

    override fun onLoggedOut() {
        AvatarReuploadWorker.cancel(application)
    }

    /**
     * Uploads the given avatar image data to the file server, updates the user profile to point to
     * the new avatar, and deletes any old avatar from local storage.
     *
     * @param pictureData The raw image data of the avatar to upload. Should be unencrypted real image data.
     * @param isReupload Whether this is a re-upload of an existing avatar.
     */
    suspend fun uploadAvatar(
        pictureData: ByteArray,
        isReupload: Boolean, // Whether this is a re-upload of an existing avatar
    ) = withContext(Dispatchers.IO) {
        check(pictureData.isNotEmpty()) {
            "Should not upload an empty avatar"
        }

        val usesDeterministicEncryption = prefs.forcesDeterministicAttachmentEncryption
        val result = if (usesDeterministicEncryption) {
            attachmentProcessor.encryptDeterministically(
                plaintext = pictureData,
                domain = Attachments.Domain.ProfilePic
            )
        } else {
            val key = Util.getSecretBytes(PROFILE_KEY_LENGTH)
            val ciphertext = AESGCM.encrypt(pictureData, key)
            AttachmentProcessor.EncryptResult(ciphertext = ciphertext, key = key)
        }

        val uploadResult = fileServerApi.upload(
            file = result.ciphertext,
            fileServer = prefs.alternativeFileServer ?: FileServerApi.DEFAULT_FILE_SERVER,
            usedDeterministicEncryption = usesDeterministicEncryption,
            customExpiresDuration = DEBUG_AVATAR_TTL.takeIf { prefs.forcedShortTTL() }
        )

        Log.d(DebugLogGroup.AVATAR.label, "Avatar upload finished with $uploadResult")

        val remoteFile = RemoteFile.Encrypted(url = uploadResult.fileUrl, key = Bytes(result.key))

        // To save us from downloading this avatar again, we store the data as it would be downloaded
        localEncryptedFileOutputStreamFactory.create(
            file = AvatarDownloadManager.computeFileName(application, remoteFile),
            meta = FileMetadata(expiryTime = uploadResult.expires?.toInstant())
        ).use {
            it.write(pictureData)
        }

        val isAnimated = AnimatedImageUtils.isAnimated(pictureData)

        Log.d(DebugLogGroup.AVATAR.label, "Avatar file written to local storage")

        // Now that we have the file both locally and remotely, we can update the user profile
        val oldPic = configFactory.withMutableUserConfigs { configs ->
            val result = configs.userProfile.getPic()
            val userPic = remoteFile.toUserPic()
            if (isReupload) {
<<<<<<< HEAD
                configs.userProfile.setReuploadedPic(userPic)
=======
                it.userProfile.setReuploadedPic(userPic)
>>>>>>> a791fcef
            } else {
                configs.userProfile.setPic(userPic)
            }

            configs.userProfile.setAnimatedAvatar(isAnimated)
            result.toRemoteFile()
        }

        if (oldPic != null) {
            // If we had an old avatar, delete it from local storage
            val oldFile = AvatarDownloadManager.computeFileName(application, oldPic)
            if (oldFile.exists()) {
                Log.d(DebugLogGroup.AVATAR.label, "Deleting old avatar file: $oldFile")
                oldFile.delete()
            }
        }
    }

    companion object {
        private const val TAG = "AvatarUploadManager"

        private const val PROFILE_KEY_LENGTH = 32

        private val DEBUG_AVATAR_TTL: Duration = 30.seconds
    }
}<|MERGE_RESOLUTION|>--- conflicted
+++ resolved
@@ -19,12 +19,7 @@
 import org.thoughtcrime.securesms.auth.AuthAwareComponent
 import org.thoughtcrime.securesms.auth.LoggedInState
 import org.thoughtcrime.securesms.debugmenu.DebugLogGroup
-<<<<<<< HEAD
-import org.thoughtcrime.securesms.dependencies.ManagerScope
-import org.thoughtcrime.securesms.dependencies.OnAppStartupComponent
 import org.thoughtcrime.securesms.util.AnimatedImageUtils
-=======
->>>>>>> a791fcef
 import org.thoughtcrime.securesms.util.castAwayType
 import javax.inject.Inject
 import javax.inject.Singleton
@@ -112,11 +107,7 @@
             val result = configs.userProfile.getPic()
             val userPic = remoteFile.toUserPic()
             if (isReupload) {
-<<<<<<< HEAD
                 configs.userProfile.setReuploadedPic(userPic)
-=======
-                it.userProfile.setReuploadedPic(userPic)
->>>>>>> a791fcef
             } else {
                 configs.userProfile.setPic(userPic)
             }
