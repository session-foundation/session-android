package org.thoughtcrime.securesms.attachments

import android.content.Context
import android.text.TextUtils
import androidx.compose.ui.unit.IntSize
import com.google.protobuf.ByteString
import dagger.hilt.android.qualifiers.ApplicationContext
import okio.buffer
import okio.source
import org.session.libsession.database.MessageDataProvider
import org.session.libsession.messaging.messages.MarkAsDeletedMessage
import org.session.libsession.messaging.sending_receiving.attachments.Attachment
import org.session.libsession.messaging.sending_receiving.attachments.AttachmentId
import org.session.libsession.messaging.sending_receiving.attachments.AttachmentState
import org.session.libsession.messaging.sending_receiving.attachments.DatabaseAttachment
import org.session.libsession.messaging.sending_receiving.attachments.DatabaseAttachmentAudioExtras
import org.session.libsession.messaging.sending_receiving.attachments.PointerAttachment
import org.session.libsession.messaging.sending_receiving.attachments.SessionServiceAttachmentPointer
import org.session.libsession.messaging.sending_receiving.attachments.SessionServiceAttachmentStream
import org.session.libsession.utilities.Address
import org.session.libsession.utilities.UploadResult
import org.session.libsession.utilities.Util
import org.session.libsignal.messages.SignalServiceAttachment
import org.session.libsignal.messages.SignalServiceAttachmentPointer
import org.session.libsignal.messages.SignalServiceAttachmentStream
import org.session.libsignal.utilities.Base64
import org.session.libsignal.utilities.Log
import org.session.libsignal.utilities.guava.Optional
import org.thoughtcrime.securesms.database.AttachmentDatabase
import org.thoughtcrime.securesms.database.Database
import org.thoughtcrime.securesms.database.LokiMessageDatabase
import org.thoughtcrime.securesms.database.MessagingDatabase
import org.thoughtcrime.securesms.database.MmsDatabase
import org.thoughtcrime.securesms.database.MmsSmsDatabase
import org.thoughtcrime.securesms.database.SmsDatabase
import org.thoughtcrime.securesms.database.helpers.SQLCipherOpenHelper
import org.thoughtcrime.securesms.database.model.MessageId
import org.thoughtcrime.securesms.mms.MediaConstraints
import org.thoughtcrime.securesms.mms.MediaStream
import org.thoughtcrime.securesms.mms.PartAuthority
import org.thoughtcrime.securesms.util.MediaUtil
import java.io.ByteArrayInputStream
import java.io.IOException
import java.io.InputStream
import javax.inject.Inject
import javax.inject.Provider
import javax.inject.Singleton

@Singleton
class DatabaseAttachmentProvider @Inject constructor(
    @ApplicationContext context: Context,
    helper: Provider<SQLCipherOpenHelper>,
    private val attachmentDatabase: AttachmentDatabase,
    private val mmsDatabase: MmsDatabase,
    private val smsDatabase: SmsDatabase,
    private val mmsSmsDatabase: MmsSmsDatabase,
    private val lokiMessageDatabase: LokiMessageDatabase,
    private val attachmentProcessor: AttachmentProcessor,
) : Database(context, helper), MessageDataProvider {

    override fun getAttachmentStream(attachmentId: Long): SessionServiceAttachmentStream? {
        val databaseAttachment = attachmentDatabase.getAttachment(AttachmentId(attachmentId, 0)) ?: return null
        return databaseAttachment.toAttachmentStream(context)
    }

    override fun getAttachmentPointer(attachmentId: Long): SessionServiceAttachmentPointer? {
        val databaseAttachment = attachmentDatabase.getAttachment(AttachmentId(attachmentId, 0)) ?: return null
        return databaseAttachment.toAttachmentPointer()
    }

    override fun getSignalAttachmentStream(attachmentId: Long): SignalServiceAttachmentStream? {
        val databaseAttachment = attachmentDatabase.getAttachment(AttachmentId(attachmentId, 0)) ?: return null
        return databaseAttachment.toSignalAttachmentStream(context)
    }

    override suspend fun getScaledSignalAttachmentStream(attachmentId: Long): SignalServiceAttachmentStream? {
        val id = AttachmentId(attachmentId, 0)
        val databaseAttachment = attachmentDatabase.getAttachment(id) ?: return null
        val mediaConstraints = MediaConstraints.getPushMediaConstraints()
        val scaledAttachment = processAttachment(attachmentDatabase, mediaConstraints, databaseAttachment) ?: databaseAttachment
        return getAttachmentFor(scaledAttachment)
    }

    override fun getSignalAttachmentPointer(attachmentId: Long): SignalServiceAttachmentPointer? {
        val databaseAttachment = attachmentDatabase.getAttachment(AttachmentId(attachmentId, 0)) ?: return null
        return databaseAttachment.toSignalAttachmentPointer()
    }

    override fun setAttachmentState(attachmentState: AttachmentState, attachmentId: AttachmentId, messageID: Long) {
        attachmentDatabase.setTransferState(attachmentId, attachmentState.value)
    }

    override fun getMessageForQuote(threadId: Long, timestamp: Long, author: Address): Triple<Long, Boolean, String>? {
<<<<<<< HEAD
        val messagingDatabase = DatabaseComponent.get(context).mmsSmsDatabase()
        val message = messagingDatabase.getMessageFor(threadId, timestamp, author)
=======
        val message = mmsSmsDatabase.getMessageFor(threadId, timestamp, author)
>>>>>>> 7d036375
        return if (message != null) Triple(message.id, message.isMms, message.body) else null
    }

    override fun getAttachmentsAndLinkPreviewFor(mmsId: Long): List<Attachment> {
<<<<<<< HEAD
        return DatabaseComponent.get(context).attachmentDatabase().getAttachmentsForMessage(mmsId)
=======
        return attachmentDatabase.getAttachmentsForMessage(mmsId)
>>>>>>> 7d036375
    }

    override fun getAttachmentIDsFor(mmsMessageId: Long): List<Long> {
        return attachmentDatabase
            .getAttachmentsForMessage(mmsMessageId).mapNotNull {
            if (it.isQuote) return@mapNotNull null
            it.attachmentId.rowId
        }
    }

    override fun getLinkPreviewAttachmentIDFor(mmsMessageId: Long): Long? {
        val message = mmsDatabase.getOutgoingMessage(mmsMessageId)
        return message.linkPreviews.firstOrNull()?.attachmentId?.rowId
    }

    override fun insertAttachment(messageId: Long, attachmentId: AttachmentId, stream: InputStream) {
        attachmentDatabase.insertAttachmentsForPlaceholder(messageId, attachmentId, stream)
    }

    override fun updateAudioAttachmentDuration(
        attachmentId: AttachmentId,
        durationMs: Long,
        threadId: Long
    ) {
        attachmentDatabase.setAttachmentAudioExtras(
            DatabaseAttachmentAudioExtras(
                attachmentId = attachmentId,
                visualSamples = byteArrayOf(),
                durationMs = durationMs
            )
        )
    }

    override fun isOutgoingMessage(id: MessageId): Boolean {
        return if (id.mms) {
            mmsDatabase.isOutgoingMessage(id.id)
        } else {
            smsDatabase.isOutgoingMessage(id.id)
        }
    }

    override fun isDeletedMessage(id: MessageId): Boolean {
        return if (id.mms) {
            mmsDatabase.isDeletedMessage(id.id)
        } else {
            smsDatabase.isDeletedMessage(id.id)
        }
    }

    override fun handleSuccessfulAttachmentUpload(attachmentId: Long, attachmentStream: SignalServiceAttachmentStream, attachmentKey: ByteArray, uploadResult: UploadResult) {
        val databaseAttachment = getDatabaseAttachment(attachmentId) ?: return
        val attachmentPointer = SignalServiceAttachmentPointer(
            // The ID will be non-numeric in the future so we will do our best to convert it to a long,
            // as some old clients still use this value (we should use the url instead).
            uploadResult.id.toLongOrNull() ?: 0L,
            attachmentStream.contentType,
            attachmentKey,
            Optional.of(Util.toIntExact(attachmentStream.length)),
            attachmentStream.preview,
            attachmentStream.width, attachmentStream.height,
            Optional.fromNullable(uploadResult.digest),
            attachmentStream.filename,
            attachmentStream.voiceNote,
            attachmentStream.caption,
            uploadResult.url);
        val attachment = PointerAttachment.forPointer(Optional.of(attachmentPointer), databaseAttachment.fastPreflightId).get()
        attachmentDatabase.updateAttachmentAfterUploadSucceeded(databaseAttachment.attachmentId, attachment)
    }

    override fun handleFailedAttachmentUpload(attachmentId: Long) {
        val databaseAttachment = getDatabaseAttachment(attachmentId) ?: return
        attachmentDatabase.handleFailedAttachmentUpload(databaseAttachment.attachmentId)
    }

    override fun getMessageID(serverId: Long, threadId: Long): MessageId? {
        return lokiMessageDatabase.getMessageID(serverId, threadId)
    }

    override fun getMessageIDs(serverIds: List<Long>, threadId: Long): Pair<List<Long>, List<Long>> {
        return lokiMessageDatabase.getMessageIDs(serverIds, threadId)
    }

    override fun getUserMessageHashes(threadId: Long, userPubKey: String): List<String> {
        val messages = mmsSmsDatabase.getUserMessages(threadId, userPubKey)
        return messages.mapNotNull {
            lokiMessageDatabase.getMessageServerHash(it.messageId)
        }
    }

    override fun deleteMessage(messageId: MessageId) {
        if (messageId.mms) {
            mmsDatabase.deleteMessage(messageId.id)
        } else {
            smsDatabase.deleteMessage(messageId.id)
        }

        lokiMessageDatabase.deleteMessage(messageId)
        lokiMessageDatabase.deleteMessageServerHash(messageId)
    }

    override fun deleteMessages(messageIDs: List<Long>, isSms: Boolean) {
        val messagingDatabase: MessagingDatabase = if (isSms)  smsDatabase
                                                   else mmsDatabase

        messagingDatabase.deleteMessages(messageIDs)
        lokiMessageDatabase.deleteMessages(messageIDs, isSms = isSms)
        lokiMessageDatabase.deleteMessageServerHashes(messageIDs, mms = !isSms)
    }

    override fun markMessageAsDeleted(messageId: MessageId, displayedMessage: String) {
        val message = mmsSmsDatabase.getMessageById(messageId) ?: return Log.w("", "Failed to find message to mark as deleted")

        markMessagesAsDeleted(
            messages = listOf(MarkAsDeletedMessage(
                messageId = message.messageId,
                isOutgoing = message.isOutgoing
            )),
            displayedMessage = displayedMessage
        )
    }

    override fun markMessagesAsDeleted(
        messages: List<MarkAsDeletedMessage>,
        displayedMessage: String
    ) {
        messages.forEach { message ->
            if (message.messageId.mms) {
                mmsDatabase.markAsDeleted(message.messageId.id, message.isOutgoing, displayedMessage)
            } else {
                smsDatabase.markAsDeleted(message.messageId.id, message.isOutgoing, displayedMessage)
            }
        }
    }

    override fun markMessagesAsDeleted(
        threadId: Long,
        serverHashes: List<String>,
        displayedMessage: String
    ) {
        val markAsDeleteMessages = lokiMessageDatabase
            .getSendersForHashes(threadId, serverHashes.toSet())
            .map { MarkAsDeletedMessage(messageId = it.messageId, isOutgoing = it.isOutgoing) }

        markMessagesAsDeleted(markAsDeleteMessages, displayedMessage)
    }

    override fun markUserMessagesAsDeleted(
        threadId: Long,
        until: Long,
        sender: String,
        displayedMessage: String
    ) {
        val toDelete = mmsSmsDatabase.getUserMessages(threadId, sender)
            .asSequence()
            .filter { it.timestamp <= until }
            .map { record ->
                MarkAsDeletedMessage(messageId = record.messageId, isOutgoing = record.isOutgoing)
            }
            .toList()

        markMessagesAsDeleted(toDelete, displayedMessage)
    }

    override fun getServerHashForMessage(messageID: MessageId): String? =
        lokiMessageDatabase.getMessageServerHash(messageID)

    override fun getDatabaseAttachment(attachmentId: Long): DatabaseAttachment? =
        attachmentDatabase
            .getAttachment(AttachmentId(attachmentId, 0))

    private suspend fun processAttachment(
        attachmentDatabase: AttachmentDatabase,
        constraints: MediaConstraints,
        attachment: Attachment,
    ): Attachment? {
        return try {
            val result = PartAuthority.getAttachmentStream(context, attachment.dataUri!!).source().buffer().use { data ->
                attachmentProcessor.process(
                    data = data,
                    maxImageResolution = IntSize(constraints.getImageMaxWidth(context), constraints.getImageMaxHeight(context)),
                    compressImage = false,
                )
            }  ?: return null

            attachmentDatabase.updateAttachmentData(
                attachment,
                MediaStream(ByteArrayInputStream(result.data), result.mimeType, result.imageSize.width, result.imageSize.height)
            )
        } catch (e: Exception) {
            Log.e(TAG, "Error processing attachment", e)
            throw e
        }
    }

    private fun getAttachmentFor(attachment: Attachment): SignalServiceAttachmentStream? {
        try {
            if (attachment.dataUri == null || attachment.size == 0L) throw IOException("Assertion failed, outgoing attachment has no data!")
            val `is` = PartAuthority.getAttachmentStream(context, attachment.dataUri!!)
            return SignalServiceAttachment.newStreamBuilder()
                    .withStream(`is`)
                    .withContentType(attachment.contentType)
                    .withLength(attachment.size)
                    .withFileName(attachment.filename)
                    .withVoiceNote(attachment.isVoiceNote)
                    .withWidth(attachment.width)
                    .withHeight(attachment.height)
                    .withCaption(attachment.caption)
                    .build()
        } catch (ioe: IOException) {
            Log.w("Loki", "Couldn't open attachment", ioe)
        }
        return null
    }


}

private const val TAG = "DatabaseAttachmentProvider"

fun DatabaseAttachment.toAttachmentPointer(): SessionServiceAttachmentPointer {
    return SessionServiceAttachmentPointer(attachmentId.rowId, contentType, key?.toByteArray(), Optional.fromNullable(size.toInt()), Optional.absent(), width, height, Optional.fromNullable(digest), filename, isVoiceNote, Optional.fromNullable(caption), url)
}

fun DatabaseAttachment.toAttachmentStream(context: Context): SessionServiceAttachmentStream {
    val stream = PartAuthority.getAttachmentStream(context, this.dataUri!!)

    var attachmentStream = SessionServiceAttachmentStream(stream, this.contentType, this.size, this.filename, this.isVoiceNote, Optional.absent(), this.width, this.height, Optional.fromNullable(this.caption))
    attachmentStream.attachmentId = this.attachmentId.rowId
    attachmentStream.isAudio = MediaUtil.isAudio(this)
    attachmentStream.isGif = MediaUtil.isGif(this)
    attachmentStream.isVideo = MediaUtil.isVideo(this)
    attachmentStream.isImage = MediaUtil.isImage(this)

    attachmentStream.key = ByteString.copyFrom(this.key?.toByteArray())
    attachmentStream.digest = Optional.fromNullable(this.digest)

    attachmentStream.url = this.url

    return attachmentStream
}

fun DatabaseAttachment.toSignalAttachmentPointer(): SignalServiceAttachmentPointer? {
    if (TextUtils.isEmpty(location)) { return null }
    // `key` can be empty in an open group context (no encryption means no encryption key)
    return try {
        val id = location?.toLongOrNull() ?: 0L
        val key = Base64.decode(key!!)
        SignalServiceAttachmentPointer(
            id,
            contentType,
            key,
            Optional.of(Util.toIntExact(size)),
            Optional.absent(),
            width,
            height,
            Optional.fromNullable(digest),
            filename,
            isVoiceNote,
            Optional.fromNullable(caption),
            url
        )
    } catch (e: Exception) {
        null
    }
}

fun DatabaseAttachment.toSignalAttachmentStream(context: Context): SignalServiceAttachmentStream {
    val stream = PartAuthority.getAttachmentStream(context, this.dataUri!!)

    return SignalServiceAttachmentStream(stream, this.contentType, this.size, this.filename, this.isVoiceNote, Optional.absent(), this.width, this.height, Optional.fromNullable(this.caption))
}
<|MERGE_RESOLUTION|>--- conflicted
+++ resolved
@@ -91,21 +91,12 @@
     }
 
     override fun getMessageForQuote(threadId: Long, timestamp: Long, author: Address): Triple<Long, Boolean, String>? {
-<<<<<<< HEAD
-        val messagingDatabase = DatabaseComponent.get(context).mmsSmsDatabase()
-        val message = messagingDatabase.getMessageFor(threadId, timestamp, author)
-=======
         val message = mmsSmsDatabase.getMessageFor(threadId, timestamp, author)
->>>>>>> 7d036375
         return if (message != null) Triple(message.id, message.isMms, message.body) else null
     }
 
     override fun getAttachmentsAndLinkPreviewFor(mmsId: Long): List<Attachment> {
-<<<<<<< HEAD
-        return DatabaseComponent.get(context).attachmentDatabase().getAttachmentsForMessage(mmsId)
-=======
         return attachmentDatabase.getAttachmentsForMessage(mmsId)
->>>>>>> 7d036375
     }
 
     override fun getAttachmentIDsFor(mmsMessageId: Long): List<Long> {
