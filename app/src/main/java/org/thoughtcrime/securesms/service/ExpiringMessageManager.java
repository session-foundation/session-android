package org.thoughtcrime.securesms.service;

import android.content.Context;

import org.jetbrains.annotations.NotNull;
import org.jetbrains.annotations.Nullable;
import org.session.libsession.messaging.messages.control.ExpirationTimerUpdate;
import org.session.libsession.messaging.messages.signal.OutgoingMediaMessage;
import org.session.libsession.messaging.threads.Address;
import org.session.libsession.messaging.threads.DistributionTypes;
import org.session.libsession.messaging.threads.recipients.Recipient;
import org.session.libsession.utilities.GroupUtil;
import org.session.libsession.utilities.SSKEnvironment;
import org.session.libsession.utilities.TextSecurePreferences;
import org.session.libsignal.libsignal.util.guava.Optional;
import org.session.libsignal.service.api.messages.SignalServiceGroup;
import org.session.libsignal.service.internal.push.SignalServiceProtos;
import org.session.libsignal.service.internal.push.SignalServiceProtos.GroupContext;
import org.session.libsignal.utilities.logging.Log;

import org.thoughtcrime.securesms.database.DatabaseFactory;
import org.thoughtcrime.securesms.database.MmsDatabase;
import org.thoughtcrime.securesms.database.SmsDatabase;
import org.thoughtcrime.securesms.database.model.MessageRecord;
import org.session.libsession.messaging.messages.signal.IncomingMediaMessage;
import org.thoughtcrime.securesms.mms.MmsException;

import java.io.IOException;
import java.util.Collections;
import java.util.Comparator;
import java.util.TreeSet;
import java.util.concurrent.Executor;
import java.util.concurrent.Executors;

public class ExpiringMessageManager implements SSKEnvironment.MessageExpirationManagerProtocol {

  private static final String TAG = ExpiringMessageManager.class.getSimpleName();

  private final TreeSet<ExpiringMessageReference> expiringMessageReferences = new TreeSet<>(new ExpiringMessageComparator());
  private final Executor                          executor                  = Executors.newSingleThreadExecutor();

  private final SmsDatabase smsDatabase;
  private final MmsDatabase mmsDatabase;
  private final Context     context;

  public ExpiringMessageManager(Context context) {
    this.context     = context.getApplicationContext();
    this.smsDatabase = DatabaseFactory.getSmsDatabase(context);
    this.mmsDatabase = DatabaseFactory.getMmsDatabase(context);

    executor.execute(new LoadTask());
    executor.execute(new ProcessTask());
  }

  public void scheduleDeletion(long id, boolean mms, long expiresInMillis) {
    scheduleDeletion(id, mms, System.currentTimeMillis(), expiresInMillis);
  }

  public void scheduleDeletion(long id, boolean mms, long startedAtTimestamp, long expiresInMillis) {
    long expiresAtMillis = startedAtTimestamp + expiresInMillis;

    synchronized (expiringMessageReferences) {
      expiringMessageReferences.add(new ExpiringMessageReference(id, mms, expiresAtMillis));
      expiringMessageReferences.notifyAll();
    }
  }

  public void checkSchedule() {
    synchronized (expiringMessageReferences) {
      expiringMessageReferences.notifyAll();
    }
  }

  @Override
  public void setExpirationTimer(@NotNull ExpirationTimerUpdate message) {
    MmsDatabase database = DatabaseFactory.getMmsDatabase(context);

    String userPublicKey = TextSecurePreferences.getLocalNumber(context);
    String senderPublicKey = message.getSender();
    int duration = message.getDuration();
    String groupPK = message.getGroupPublicKey();
    Long sentTimestamp = message.getSentTimestamp();

    Optional<SignalServiceGroup> groupInfo = Optional.absent();
    Address address;

    try {
      if (groupPK != null) {
        String groupID = GroupUtil.doubleEncodeGroupID(groupPK);
        groupInfo = Optional.of(new SignalServiceGroup(GroupUtil.getDecodedGroupIDAsData(groupID), SignalServiceGroup.GroupType.SIGNAL));
        address      = Address.fromSerialized(groupID);
      } else {
        address      = Address.fromSerialized((message.getSyncTarget() != null && !message.getSyncTarget().isEmpty()) ? message.getSyncTarget() : senderPublicKey);
      }
      Recipient            recipient    = Recipient.from(context, address, false);

      if (recipient.isBlocked()) return;

      // Notify the user
      if (userPublicKey.equals(senderPublicKey)) {
        // sender is a linked device
        OutgoingMediaMessage mediaMessage = new OutgoingMediaMessage(recipient,
                null,
                Collections.emptyList(),
                message.getSentTimestamp(),
                -1,
                duration * 1000L,
                true,
                DistributionTypes.DEFAULT,
                null,
                Collections.emptyList(),
                Collections.emptyList(),
                Collections.emptyList(),
                Collections.emptyList());
        database.insertSecureDecryptedMessageOutbox(mediaMessage, -1, sentTimestamp);
      } else {
        IncomingMediaMessage mediaMessage = new IncomingMediaMessage(address, sentTimestamp, -1,
                duration * 1000L, true,
                false,
                Optional.absent(),
                groupInfo,
                Optional.absent(),
                Optional.absent(),
                Optional.absent(),
                Optional.absent());
        //insert the timer update message
        database.insertSecureDecryptedMessageInbox(mediaMessage, -1);
      }
<<<<<<< HEAD
      IncomingMediaMessage mediaMessage = new IncomingMediaMessage(address, content.getDataMessage().getTimestamp(), -1,
              duration * 1000L, true,
              false,
              Optional.absent(),
              groupInfo,
              Optional.absent(),
              Optional.absent(),
              Optional.absent(),
              Optional.absent(),
              Optional.absent());

      database.insertSecureDecryptedMessageInbox(mediaMessage, -1);
=======
>>>>>>> 5debd8f7

      //set the timer to the conversation
      DatabaseFactory.getRecipientDatabase(context).setExpireMessages(recipient, duration);

      if (message.getId() != null) {
        DatabaseFactory.getSmsDatabase(context).deleteMessage(message.getId());
      }
    } catch (MmsException e) {
      Log.e("Loki", "Failed to insert expiration update message.");
    } catch (IOException ioe) {
      Log.e("Loki", "Failed to insert expiration update message.");
    }
  }

  @Override
  public void disableExpirationTimer(@NotNull ExpirationTimerUpdate message) {
    setExpirationTimer(message);
  }

  @Override
  public void startAnyExpiration(long timestamp, @NotNull String author) {
    MessageRecord messageRecord = DatabaseFactory.getMmsSmsDatabase(context).getMessageFor(timestamp, author);
    if (messageRecord != null) {
      boolean mms = messageRecord.isMms();
      Recipient recipient = messageRecord.getRecipient();
      if (recipient.getExpireMessages() <= 0) return;
      if (mms) {
        mmsDatabase.markExpireStarted(messageRecord.getId());
      } else {
        smsDatabase.markExpireStarted(messageRecord.getId());
      }
      scheduleDeletion(messageRecord.getId(), mms, recipient.getExpireMessages() * 1000);
    }
  }

  private class LoadTask implements Runnable {
    public void run() {
      SmsDatabase.Reader smsReader = smsDatabase.readerFor(smsDatabase.getExpirationStartedMessages());
      MmsDatabase.Reader mmsReader = mmsDatabase.getExpireStartedMessages();

      MessageRecord messageRecord;

      while ((messageRecord = smsReader.getNext()) != null) {
        expiringMessageReferences.add(new ExpiringMessageReference(messageRecord.getId(),
                                                                   messageRecord.isMms(),
                                                                   messageRecord.getExpireStarted() + messageRecord.getExpiresIn()));
      }

      while ((messageRecord = mmsReader.getNext()) != null) {
        expiringMessageReferences.add(new ExpiringMessageReference(messageRecord.getId(),
                                                                   messageRecord.isMms(),
                                                                   messageRecord.getExpireStarted() + messageRecord.getExpiresIn()));
      }

      smsReader.close();
      mmsReader.close();
    }
  }

  @SuppressWarnings("InfiniteLoopStatement")
  private class ProcessTask implements Runnable {
    public void run() {
      while (true) {
        ExpiringMessageReference expiredMessage = null;

        synchronized (expiringMessageReferences) {
          try {
            while (expiringMessageReferences.isEmpty()) expiringMessageReferences.wait();

            ExpiringMessageReference nextReference = expiringMessageReferences.first();
            long                     waitTime      = nextReference.expiresAtMillis - System.currentTimeMillis();

            if (waitTime > 0) {
              ExpirationListener.setAlarm(context, waitTime);
              expiringMessageReferences.wait(waitTime);
            } else {
              expiredMessage = nextReference;
              expiringMessageReferences.remove(nextReference);
            }

          } catch (InterruptedException e) {
            Log.w(TAG, e);
          }
        }

        if (expiredMessage != null) {
          if (expiredMessage.mms) mmsDatabase.delete(expiredMessage.id);
          else                    smsDatabase.deleteMessage(expiredMessage.id);
        }
      }
    }
  }

  private static class ExpiringMessageReference {
    private final long    id;
    private final boolean mms;
    private final long    expiresAtMillis;

    private ExpiringMessageReference(long id, boolean mms, long expiresAtMillis) {
      this.id = id;
      this.mms = mms;
      this.expiresAtMillis = expiresAtMillis;
    }

    @Override
    public boolean equals(Object other) {
      if (other == null) return false;
      if (!(other instanceof ExpiringMessageReference)) return false;

      ExpiringMessageReference that = (ExpiringMessageReference)other;
      return this.id == that.id && this.mms == that.mms && this.expiresAtMillis == that.expiresAtMillis;
    }

    @Override
    public int hashCode() {
      return (int)this.id ^ (mms ? 1 : 0) ^ (int)expiresAtMillis;
    }
  }

  private static class ExpiringMessageComparator implements Comparator<ExpiringMessageReference> {
    @Override
    public int compare(ExpiringMessageReference lhs, ExpiringMessageReference rhs) {
      if      (lhs.expiresAtMillis < rhs.expiresAtMillis) return -1;
      else if (lhs.expiresAtMillis > rhs.expiresAtMillis) return 1;
      else if (lhs.id < rhs.id)                           return -1;
      else if (lhs.id > rhs.id)                           return 1;
      else if (!lhs.mms && rhs.mms)                       return -1;
      else if (lhs.mms && !rhs.mms)                       return 1;
      else                                                return 0;
    }
  }

}<|MERGE_RESOLUTION|>--- conflicted
+++ resolved
@@ -122,25 +122,11 @@
                 Optional.absent(),
                 Optional.absent(),
                 Optional.absent(),
+                Optional.absent(),
                 Optional.absent());
         //insert the timer update message
         database.insertSecureDecryptedMessageInbox(mediaMessage, -1);
       }
-<<<<<<< HEAD
-      IncomingMediaMessage mediaMessage = new IncomingMediaMessage(address, content.getDataMessage().getTimestamp(), -1,
-              duration * 1000L, true,
-              false,
-              Optional.absent(),
-              groupInfo,
-              Optional.absent(),
-              Optional.absent(),
-              Optional.absent(),
-              Optional.absent(),
-              Optional.absent());
-
-      database.insertSecureDecryptedMessageInbox(mediaMessage, -1);
-=======
->>>>>>> 5debd8f7
 
       //set the timer to the conversation
       DatabaseFactory.getRecipientDatabase(context).setExpireMessages(recipient, duration);
