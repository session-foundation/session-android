package org.thoughtcrime.securesms.mediasend;

import android.content.ContentUris;
import android.content.Context;
import android.database.Cursor;
import android.net.Uri;
import android.os.AsyncTask;
import android.provider.MediaStore.Images;
import android.provider.MediaStore.Video;
import android.provider.OpenableColumns;
import android.util.Pair;
import androidx.annotation.NonNull;
import androidx.annotation.Nullable;
import androidx.annotation.WorkerThread;
import com.annimon.stream.Stream;
import org.session.libsignal.utilities.guava.Optional;
import org.thoughtcrime.securesms.mms.PartAuthority;
import org.thoughtcrime.securesms.util.MediaUtil;
import java.io.IOException;
import java.util.ArrayList;
import java.util.Collections;
import java.util.HashMap;
import java.util.LinkedList;
import java.util.List;
import java.util.Map;
import network.loki.messenger.R;
<<<<<<< HEAD
import org.session.libsession.utilities.Util;
import org.session.libsignal.utilities.guava.Optional;
import org.thoughtcrime.securesms.mms.PartAuthority;
import org.thoughtcrime.securesms.util.MediaUtil;
=======
>>>>>>> d67484e8

/**
 * Handles the retrieval of media present on the user's device.
 */
class MediaRepository {

    /**
     * Retrieves a list of folders that contain media.
     */
    void getFolders(@NonNull Context context, @NonNull Callback<List<MediaFolder>> callback) {
        AsyncTask.THREAD_POOL_EXECUTOR.execute(() -> callback.onComplete(getFolders(context)));
    }

    /**
     * Retrieves a list of media items (images and videos) that are present int he specified bucket.
     */
    void getMediaInBucket(@NonNull Context context, @NonNull String bucketId, @NonNull Callback<List<Media>> callback) {
        AsyncTask.THREAD_POOL_EXECUTOR.execute(() -> callback.onComplete(getMediaInBucket(context, bucketId)));
    }

    /**
     * Given an existing list of {@link Media}, this will ensure that the media is populate with as
     * much data as we have, like width/height.
     */
    void getPopulatedMedia(@NonNull Context context, @NonNull List<Media> media, @NonNull Callback<List<Media>> callback) {
        if (Stream.of(media).allMatch(this::isPopulated)) {
            callback.onComplete(media);
            return;
        }

        AsyncTask.THREAD_POOL_EXECUTOR.execute(() -> callback.onComplete(getPopulatedMedia(context, media)));
    }

    @WorkerThread
    private @NonNull List<MediaFolder> getFolders(@NonNull Context context) {
        FolderResult imageFolders = getFolders(context, Images.Media.EXTERNAL_CONTENT_URI);
        FolderResult videoFolders = getFolders(context, Video.Media.EXTERNAL_CONTENT_URI);

        // Merge image and video folder data
        Map<String, FolderData> mergedFolders = new HashMap<>(imageFolders.getFolderData());
        for (Map.Entry<String, FolderData> entry : videoFolders.getFolderData().entrySet()) {
            if (mergedFolders.containsKey(entry.getKey())) {
                mergedFolders.get(entry.getKey()).incrementCount(entry.getValue().getCount());
                // Also update timestamp if the video has a more recent timestamp.
                mergedFolders.get(entry.getKey()).updateTimestamp(entry.getValue().getLatestTimestamp());
            } else {
                mergedFolders.put(entry.getKey(), entry.getValue());
            }
        }

        // Create a list from merged folder data
        List<FolderData> folderDataList = new ArrayList<>(mergedFolders.values());
        // Sort folders by their latestTimestamp (most recent first)
        Collections.sort(folderDataList, (fd1, fd2) -> Long.compare(fd2.getLatestTimestamp(), fd1.getLatestTimestamp()));

        List<MediaFolder> mediaFolders = new ArrayList<>();
        for (FolderData fd : folderDataList) {
            if (fd.getTitle() != null) {
                mediaFolders.add(new MediaFolder(fd.getThumbnail(), fd.getTitle(), fd.getCount(), fd.getBucketId()));
            }
        }

        // Determine the global thumbnail from the most recent media across image and video queries
        Uri allMediaThumbnail = imageFolders.getThumbnailTimestamp() > videoFolders.getThumbnailTimestamp()
                ? imageFolders.getThumbnail() : videoFolders.getThumbnail();

        if (allMediaThumbnail != null) {
            int allMediaCount = 0;
            for (MediaFolder folder : mediaFolders) {
                allMediaCount += folder.getItemCount();
            }
            // Prepend an "All Media" folder
            mediaFolders.add(0, new MediaFolder(allMediaThumbnail, context.getString(R.string.conversationsSettingsAllMedia), allMediaCount, Media.ALL_MEDIA_BUCKET_ID));
        }

        return mediaFolders;
    }


    @WorkerThread
    private @NonNull FolderResult getFolders(@NonNull Context context, @NonNull Uri contentUri) {
        Uri globalThumbnail = null;
        long thumbnailTimestamp = 0;
        Map<String, FolderData> folders = new HashMap<>();

        String[] projection = new String[] {
                Images.Media._ID,
                Images.Media.BUCKET_ID,
                Images.Media.BUCKET_DISPLAY_NAME,
                Images.Media.DATE_MODIFIED
        };
        
        String selection = null;
        String sortBy = Images.Media.BUCKET_DISPLAY_NAME + " COLLATE NOCASE ASC, " +
                Images.Media.DATE_MODIFIED + " DESC";

        try (Cursor cursor = context.getContentResolver().query(contentUri, projection, selection, null, sortBy)) {
            if (cursor != null) {
                int idIndex = cursor.getColumnIndexOrThrow(Images.Media._ID);
                int bucketIdIndex = cursor.getColumnIndexOrThrow(Images.Media.BUCKET_ID);
                int bucketDisplayNameIndex = cursor.getColumnIndexOrThrow(Images.Media.BUCKET_DISPLAY_NAME);
                int dateIndex = cursor.getColumnIndexOrThrow(Images.Media.DATE_MODIFIED);

                while (cursor.moveToNext()) {
                    long rowId = cursor.getLong(idIndex);
                    Uri thumbnail = ContentUris.withAppendedId(contentUri, rowId);
                    String bucketId = cursor.getString(bucketIdIndex);
                    String title = cursor.getString(bucketDisplayNameIndex);
                    long timestamp = cursor.getLong(dateIndex);

                    FolderData folder = folders.get(bucketId);
                    if (folder == null) {
                        folder = new FolderData(thumbnail, title, bucketId);
                        folders.put(bucketId, folder);
                    }
                    folder.incrementCount();
                    folder.updateTimestamp(timestamp);

                    if (timestamp > thumbnailTimestamp) {
                        globalThumbnail = thumbnail;
                        thumbnailTimestamp = timestamp;
                    }
                }
            }
        }

        return new FolderResult(globalThumbnail, thumbnailTimestamp, folders);
    }

    @WorkerThread
    private @NonNull List<Media> getMediaInBucket(@NonNull Context context, @NonNull String bucketId) {
        List<Media> images = getMediaInBucket(context, bucketId, Images.Media.EXTERNAL_CONTENT_URI, true);
        List<Media> videos = getMediaInBucket(context, bucketId, Video.Media.EXTERNAL_CONTENT_URI, false);
        List<Media> media  = new ArrayList<>(images.size() + videos.size());

        media.addAll(images);
        media.addAll(videos);
        Collections.sort(media, (o1, o2) -> Long.compare(o2.getDate(), o1.getDate()));

        return media;
    }

    @WorkerThread
    private @NonNull List<Media> getMediaInBucket(@NonNull Context context, @NonNull String bucketId, @NonNull Uri contentUri, boolean isImage) {
        List<Media> media         = new LinkedList<>();
        String      selection     = Images.Media.BUCKET_ID + " = ?";
        String[]    selectionArgs = new String[] { bucketId};
        String      sortBy        = Images.Media.DATE_MODIFIED + " DESC";

        String[] projection;

        if (isImage) {
            projection = new String[]{Images.Media._ID, Images.Media.MIME_TYPE, Images.Media.DATE_MODIFIED, Images.Media.ORIENTATION, Images.Media.WIDTH, Images.Media.HEIGHT, Images.Media.SIZE, Images.Media.DISPLAY_NAME};
        } else {
            projection = new String[]{Images.Media._ID, Images.Media.MIME_TYPE, Images.Media.DATE_MODIFIED, Images.Media.WIDTH, Images.Media.HEIGHT, Images.Media.SIZE, Images.Media.DISPLAY_NAME};
        }

        if (Media.ALL_MEDIA_BUCKET_ID.equals(bucketId)) {
            selection     = null;
            selectionArgs = null;
        }

        try (Cursor cursor = context.getContentResolver().query(contentUri, projection, selection, selectionArgs, sortBy)) {
            while (cursor != null && cursor.moveToNext()) {
                long   rowId       = cursor.getLong(cursor.getColumnIndexOrThrow(projection[0]));
                Uri    uri         = ContentUris.withAppendedId(contentUri, rowId);
                String mimetype    = cursor.getString(cursor.getColumnIndexOrThrow(Images.Media.MIME_TYPE));
                long   date        = cursor.getLong(cursor.getColumnIndexOrThrow(Images.Media.DATE_MODIFIED));
                int    orientation = isImage ? cursor.getInt(cursor.getColumnIndexOrThrow(Images.Media.ORIENTATION)) : 0;
                int    width       = cursor.getInt(cursor.getColumnIndexOrThrow(getWidthColumn(orientation)));
                int    height      = cursor.getInt(cursor.getColumnIndexOrThrow(getHeightColumn(orientation)));
                long   size        = cursor.getLong(cursor.getColumnIndexOrThrow(Images.Media.SIZE));
                String filename    = cursor.getString(cursor.getColumnIndexOrThrow(Images.Media.DISPLAY_NAME));

                media.add(new Media(uri, filename, mimetype, date, width, height, size, Optional.of(bucketId), Optional.absent()));
            }
        }

        return media;
    }

    @WorkerThread
    private List<Media> getPopulatedMedia(@NonNull Context context, @NonNull List<Media> media) {
        return Stream.of(media).map(m -> {
            try {
                if (isPopulated(m)) {
                    return m;
                } else if (PartAuthority.isLocalUri(m.getUri())) {
                    return getLocallyPopulatedMedia(context, m);
                } else {
                    return getContentResolverPopulatedMedia(context, m);
                }
            } catch (IOException e) {
                return m;
            }
        }).toList();
    }

    @SuppressWarnings("SuspiciousNameCombination")
    private String getWidthColumn(int orientation) {
        if (orientation == 0 || orientation == 180) return Images.Media.WIDTH;
        else                                        return Images.Media.HEIGHT;
    }

    @SuppressWarnings("SuspiciousNameCombination")
    private String getHeightColumn(int orientation) {
        if (orientation == 0 || orientation == 180) return Images.Media.HEIGHT;
        else                                        return Images.Media.WIDTH;
    }

    private boolean isPopulated(@NonNull Media media) {
        return media.getWidth() > 0 && media.getHeight() > 0 && media.getSize() > 0;
    }

    private Media getLocallyPopulatedMedia(@NonNull Context context, @NonNull Media media) throws IOException {
        int  width  = media.getWidth();
        int  height = media.getHeight();
        long size   = media.getSize();

        if (size <= 0) {
            Optional<Long> optionalSize = Optional.fromNullable(PartAuthority.getAttachmentSize(context, media.getUri()));
            size = optionalSize.isPresent() ? optionalSize.get() : 0;
        }

        if (size <= 0) {
            size = MediaUtil.getMediaSize(context, media.getUri());
        }

        if (width == 0 || height == 0) {
            Pair<Integer, Integer> dimens = MediaUtil.getDimensions(context, media.getMimeType(), media.getUri());
            width  = dimens.first;
            height = dimens.second;
        }

        return new Media(media.getUri(), media.getFilename(), media.getMimeType(), media.getDate(), width, height, size, media.getBucketId(), media.getCaption());
    }

    private Media getContentResolverPopulatedMedia(@NonNull Context context, @NonNull Media media) throws IOException {
        int  width  = media.getWidth();
        int  height = media.getHeight();
        long size   = media.getSize();

        if (size <= 0) {
            try (Cursor cursor = context.getContentResolver().query(media.getUri(), null, null, null, null)) {
                if (cursor != null && cursor.moveToFirst() && cursor.getColumnIndex(OpenableColumns.SIZE) >= 0) {
                    size = cursor.getLong(cursor.getColumnIndexOrThrow(OpenableColumns.SIZE));
                }
            }
        }

        if (size <= 0) {
            size = MediaUtil.getMediaSize(context, media.getUri());
        }

        if (width == 0 || height == 0) {
            Pair<Integer, Integer> dimens = MediaUtil.getDimensions(context, media.getMimeType(), media.getUri());
            width  = dimens.first;
            height = dimens.second;
        }

        return new Media(media.getUri(), media.getFilename(), media.getMimeType(), media.getDate(), width, height, size, media.getBucketId(), media.getCaption());
    }

    private static class FolderResult {
        private final Uri                     thumbnail;
        private final long                    thumbnailTimestamp;
        private final Map<String, FolderData> folderData;

        private FolderResult(@Nullable Uri thumbnail,
                             long thumbnailTimestamp,
                             @NonNull Map<String, FolderData> folderData)
        {
            this.thumbnail          = thumbnail;
            this.thumbnailTimestamp = thumbnailTimestamp;
            this.folderData         = folderData;
        }

        @Nullable Uri getThumbnail() {
            return thumbnail;
        }

        long getThumbnailTimestamp() {
            return thumbnailTimestamp;
        }

        @NonNull Map<String, FolderData> getFolderData() {
            return folderData;
        }
    }

    private static class FolderData {
        private final Uri thumbnail;
        private final String title;
        private final String bucketId;
        private int count;
        private long latestTimestamp; // New field

        private FolderData(@NonNull Uri thumbnail, @NonNull String title, @NonNull String bucketId) {
            this.thumbnail = thumbnail;
            this.title = title;
            this.bucketId = bucketId;
            this.count = 0;
            this.latestTimestamp = 0;
        }

        Uri getThumbnail() {
            return thumbnail;
        }

        String getTitle() {
            return title;
        }

        String getBucketId() {
            return bucketId;
        }

        int getCount() {
            return count;
        }

        void incrementCount() {
            incrementCount(1);
        }

        void incrementCount(int amount) {
            count += amount;
        }

        void updateTimestamp(long ts) {
            if (ts > latestTimestamp) {
                latestTimestamp = ts;
            }
        }

        long getLatestTimestamp() {
            return latestTimestamp;
        }
    }


    interface Callback<E> {
        void onComplete(@NonNull E result);
    }
}<|MERGE_RESOLUTION|>--- conflicted
+++ resolved
@@ -24,13 +24,6 @@
 import java.util.List;
 import java.util.Map;
 import network.loki.messenger.R;
-<<<<<<< HEAD
-import org.session.libsession.utilities.Util;
-import org.session.libsignal.utilities.guava.Optional;
-import org.thoughtcrime.securesms.mms.PartAuthority;
-import org.thoughtcrime.securesms.util.MediaUtil;
-=======
->>>>>>> d67484e8
 
 /**
  * Handles the retrieval of media present on the user's device.
@@ -108,8 +101,6 @@
 
         return mediaFolders;
     }
-
-
     @WorkerThread
     private @NonNull FolderResult getFolders(@NonNull Context context, @NonNull Uri contentUri) {
         Uri globalThumbnail = null;
@@ -159,7 +150,6 @@
 
         return new FolderResult(globalThumbnail, thumbnailTimestamp, folders);
     }
-
     @WorkerThread
     private @NonNull List<Media> getMediaInBucket(@NonNull Context context, @NonNull String bucketId) {
         List<Media> images = getMediaInBucket(context, bucketId, Images.Media.EXTERNAL_CONTENT_URI, true);
@@ -172,7 +162,6 @@
 
         return media;
     }
-
     @WorkerThread
     private @NonNull List<Media> getMediaInBucket(@NonNull Context context, @NonNull String bucketId, @NonNull Uri contentUri, boolean isImage) {
         List<Media> media         = new LinkedList<>();
@@ -211,7 +200,6 @@
 
         return media;
     }
-
     @WorkerThread
     private List<Media> getPopulatedMedia(@NonNull Context context, @NonNull List<Media> media) {
         return Stream.of(media).map(m -> {
@@ -267,7 +255,6 @@
 
         return new Media(media.getUri(), media.getFilename(), media.getMimeType(), media.getDate(), width, height, size, media.getBucketId(), media.getCaption());
     }
-
     private Media getContentResolverPopulatedMedia(@NonNull Context context, @NonNull Media media) throws IOException {
         int  width  = media.getWidth();
         int  height = media.getHeight();
@@ -371,7 +358,6 @@
         }
     }
 
-
     interface Callback<E> {
         void onComplete(@NonNull E result);
     }
