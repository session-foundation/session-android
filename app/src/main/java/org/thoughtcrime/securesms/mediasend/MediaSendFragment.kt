package org.thoughtcrime.securesms.mediasend

import android.content.Context
import android.graphics.Bitmap
import android.net.Uri
import android.os.Bundle
import android.view.LayoutInflater
import android.view.MotionEvent
import android.view.View
import android.view.ViewGroup
import android.view.ViewGroup.LayoutParams
import android.widget.TextView
import androidx.compose.runtime.collectAsState
import androidx.compose.runtime.getValue
import androidx.compose.ui.platform.ViewCompositionStrategy
import androidx.core.view.ViewCompat
import androidx.core.view.WindowInsetsCompat
import androidx.core.view.isVisible
import androidx.core.view.updateLayoutParams
import androidx.fragment.app.Fragment
import androidx.fragment.app.viewModels
import androidx.lifecycle.Lifecycle
import androidx.lifecycle.ViewModelProvider
import androidx.lifecycle.lifecycleScope
import androidx.lifecycle.repeatOnLifecycle
import androidx.recyclerview.widget.LinearLayoutManager
import androidx.viewpager.widget.ViewPager.SimpleOnPageChangeListener
import com.bumptech.glide.Glide
import dagger.hilt.android.AndroidEntryPoint
import kotlinx.coroutines.Dispatchers
import kotlinx.coroutines.async
import kotlinx.coroutines.delay
import kotlinx.coroutines.flow.filterNotNull
import kotlinx.coroutines.future.await
import kotlinx.coroutines.launch
import kotlinx.coroutines.supervisorScope
import kotlinx.coroutines.withContext
import network.loki.messenger.databinding.MediasendFragmentBinding
import org.session.libsession.utilities.Address
import org.session.libsession.utilities.MediaTypes
<<<<<<< HEAD
import org.session.libsession.utilities.TextSecurePreferences.Companion.isEnterSendsEnabled
=======
import org.session.libsession.utilities.recipients.Recipient
>>>>>>> dfc750d6
import org.session.libsignal.utilities.Log
import org.thoughtcrime.securesms.InputBarDialogs
import org.thoughtcrime.securesms.conversation.v2.ConversationV2Dialogs
import org.thoughtcrime.securesms.conversation.v2.input_bar.InputBarDelegate
import org.thoughtcrime.securesms.conversation.v2.mention.MentionViewModel
import org.thoughtcrime.securesms.conversation.v2.utilities.MentionUtilities
import org.thoughtcrime.securesms.mediapreview.MediaRailAdapter
import org.thoughtcrime.securesms.mediapreview.MediaRailAdapter.RailItemListener
import org.thoughtcrime.securesms.providers.BlobUtils
import org.thoughtcrime.securesms.scribbles.ImageEditorFragment
import org.thoughtcrime.securesms.ui.setThemedContent
import org.thoughtcrime.securesms.util.applySafeInsetsPaddings
import org.thoughtcrime.securesms.util.hideKeyboard
import java.io.File
import java.io.FileInputStream
import java.io.FileOutputStream
import javax.inject.Inject

/**
 * Allows the user to edit and caption a set of media items before choosing to send them.
 */
@AndroidEntryPoint
class MediaSendFragment : Fragment(), RailItemListener, InputBarDelegate {
    private var binding: MediasendFragmentBinding? = null

    private var fragmentPagerAdapter: MediaSendFragmentPagerAdapter? = null
    private var mediaRailAdapter: MediaRailAdapter? = null

    private var viewModel: MediaSendViewModel? = null

    private val controller: Controller
        get() = (parentFragment as? Controller) ?: requireActivity() as Controller

    // Mentions
    private val threadId: Long
        get() = arguments?.getLong(KEY_THREADID) ?: -1L

    @Inject lateinit var mentionViewModelFactory: MentionViewModel.AssistedFactory
    private val mentionViewModel: MentionViewModel by viewModels {
        mentionViewModelFactory.create(threadId)
    }

    override fun onAttach(context: Context) {
        super.onAttach(context)

        viewModel = ViewModelProvider(requireActivity()).get(
            MediaSendViewModel::class.java
        )
    }

    override fun onCreateView(
        inflater: LayoutInflater,
        container: ViewGroup?,
        savedInstanceState: Bundle?
    ): View {
        return MediasendFragmentBinding.inflate(inflater, container, false).root
    }

    override fun onCreate(savedInstanceState: Bundle?) {
        super.onCreate(savedInstanceState)
        initViewModel()
    }

    override fun onViewCreated(view: View, savedInstanceState: Bundle?) {
        val binding = MediasendFragmentBinding.bind(view).also {
            this.binding = it
        }

        binding.mediasendSafeArea.applySafeInsetsPaddings(
            applyBottom = false,
            alsoApply = {
                binding.bottomSpacer.updateLayoutParams<LayoutParams> {
                    height = it.bottom
                }
            }
        )

        binding.inputBar.delegate = this
        binding.inputBar.setInputBarEditableFactory(mentionViewModel.editableFactory)

        viewLifecycleOwner.lifecycleScope.launch {
            val pretty = mentionViewModel.reconstructMentions(viewModel?.body?.toString().orEmpty())
            binding.inputBar.setText(pretty, TextView.BufferType.EDITABLE)
        }

        lifecycleScope.launch {
            repeatOnLifecycle(Lifecycle.State.STARTED) {
                viewModel?.inputBarState?.collect { state ->
                    binding.inputBar.setState(state)
                }
            }
        }

        fragmentPagerAdapter = MediaSendFragmentPagerAdapter(childFragmentManager)
        binding.mediasendPager.setAdapter(fragmentPagerAdapter)

        val pageChangeListener = FragmentPageChangeListener()
        binding.mediasendPager.addOnPageChangeListener(pageChangeListener)
        binding.mediasendPager.post { pageChangeListener.onPageSelected(binding.mediasendPager.currentItem) }

        mediaRailAdapter = MediaRailAdapter(Glide.with(this), this, true)
        binding.mediasendMediaRail.setLayoutManager(
            LinearLayoutManager(
                requireContext(),
                LinearLayoutManager.HORIZONTAL,
                false
            )
        )
        binding.mediasendMediaRail.setAdapter(mediaRailAdapter)

        binding.mediasendCloseButton.setOnClickListener {
            binding.inputBar.clearFocus()
            binding.root.hideKeyboard()
            requireActivity().finish()
        }

        // set the compose dialog content
        binding.dialogs.apply {
            setViewCompositionStrategy(ViewCompositionStrategy.DisposeOnViewTreeLifecycleDestroyed)
            setThemedContent {
                if(viewModel == null) return@setThemedContent
                val dialogsState by viewModel!!.inputBarStateDialogsState.collectAsState()
                InputBarDialogs (
                    inputBarDialogsState = dialogsState,
                    sendCommand = {
                        viewModel?.onInputBarCommand(it)
                    }
                )
            }
        }
    }

    override fun onDestroyView() {
        super.onDestroyView()

        binding = null
    }

    override fun onStart() {
        super.onStart()

        val viewModel = viewModel
        val adapter = fragmentPagerAdapter

        if (viewModel != null && adapter != null) {
            adapter.restoreState(viewModel.drawState)
            viewModel.onImageEditorStarted()
        }
    }

    override fun onStop() {
        super.onStop()

        val viewModel = viewModel
        val adapter = fragmentPagerAdapter

        if (viewModel != null && adapter != null) {
            adapter.saveAllState()
            viewModel.saveDrawState(adapter.savedState)
        }
    }


    override fun onRailItemClicked(distanceFromActive: Int) {
        val currentItem = binding?.mediasendPager?.currentItem ?: return
        viewModel?.onPageChanged(currentItem + distanceFromActive)
    }

    override fun onRailItemDeleteClicked(distanceFromActive: Int) {
        val currentItem = binding?.mediasendPager?.currentItem ?: return

        viewModel?.onMediaItemRemoved(
            requireContext(),
            currentItem + distanceFromActive
        )
    }

    fun onTouchEventsNeeded(needed: Boolean) {
        binding?.mediasendPager?.isEnabled = !needed
    }

    private fun initViewModel() {
        val viewModel = requireNotNull(viewModel) {
            "ViewModel is not initialized"
        }

        viewModel.getSelectedMedia().observe(
            this
        ) { media: List<Media?>? ->
            if (media.isNullOrEmpty()) {
                controller.onNoMediaAvailable()
                return@observe
            }

            fragmentPagerAdapter?.setMedia(media)

            binding?.mediasendMediaRail?.visibility = View.VISIBLE
            mediaRailAdapter?.setMedia(media)
        }

        viewModel.getPosition().observe(this) { position: Int? ->
            if (position == null || position < 0) return@observe
            binding?.mediasendPager?.setCurrentItem(position, true)
            mediaRailAdapter?.setActivePosition(position)
            binding?.mediasendMediaRail?.smoothScrollToPosition(position)
        }

        viewModel.getBucketId().observe(this) { bucketId: String? ->
            if (bucketId == null) return@observe
            mediaRailAdapter!!.setAddButtonListener { controller.onAddMediaClicked(bucketId) }
        }
    }

    private fun processMedia(mediaList: List<Media>, savedState: Map<Uri, Any>) {
        val binding = binding ?: return // If the view is destroyed, this process should not continue

        val context = requireContext().applicationContext

        lifecycleScope.launch {
            val delayedShowLoader = launch {
                delay(250)
                binding.loader.isVisible = true
            }

            val updatedMedia = supervisorScope {
                // For each media, render the image in the background if necessary
                val renderingTasks = mediaList
                    .asSequence()
                    .map { media ->
                        media to (savedState[media.uri] as? ImageEditorFragment.Data)
                            ?.readModel()
                            ?.takeIf { it.isChanged }
                    }
                    .associate { (media, model) ->
                        media.uri to async {
                            runCatching {
                                if (model != null) {
                                    // While we render the bitmap in the background, make sure
                                    // we limit the number of parallel tasks to avoid overwhelming the memory,
                                    // as bitmaps are memory intensive.
                                    withContext(Dispatchers.Default.limitedParallelism(2)) {
                                        val bitmap = model.render(context)
                                        try {
                                            // Compress the bitmap to JPEG
                                            val jpegOut = requireNotNull(
                                                File.createTempFile(
                                                    "media_preview",
                                                    ".jpg",
                                                    context.cacheDir
                                                )
                                            ) {
                                                "Unable to create temporary file"
                                            }

                                            val (jpegSize, uri) = try {
                                                FileOutputStream(jpegOut).use { out ->
                                                    bitmap.compress(
                                                        Bitmap.CompressFormat.JPEG,
                                                        80,
                                                        out
                                                    )
                                                }

                                                // Once we have the JPEG file, save it as our blob
                                                val jpegSize = jpegOut.length()
                                                jpegSize to BlobUtils.getInstance()
                                                    .forData(FileInputStream(jpegOut), jpegSize)
                                                    .withMimeType(MediaTypes.IMAGE_JPEG)
                                                    .withFileName(media.filename)
                                                    .createForSingleSessionOnDisk(context, null)
                                                    .await()
                                            } finally {
                                                // Clean up the temporary file
                                                jpegOut.delete()
                                            }

                                            media.copy(
                                                uri = uri,
                                                mimeType = MediaTypes.IMAGE_JPEG,
                                                width = bitmap.width,
                                                height = bitmap.height,
                                                size = jpegSize,
                                            )
                                        } finally {
                                            bitmap.recycle()
                                        }
                                    }
                                } else {
                                    // No changes to the original media, copy and return as is
                                    val newUri = BlobUtils.getInstance()
                                        .forData(requireNotNull(context.contentResolver.openInputStream(media.uri)) {
                                            "Invalid URI"
                                        }, media.size)
                                        .withMimeType(media.mimeType)
                                        .withFileName(media.filename)
                                        .createForSingleSessionOnDisk(context, null)
                                        .await()

                                    media.copy(uri = newUri)
                                }
                            }
                        }
                    }

                // For each media, if there's a rendered version, use that or keep the original
                mediaList.map { media ->
                    renderingTasks[media.uri]?.await()?.let { rendered ->
                        if (rendered.isFailure) {
                            Log.w(TAG, "Error rendering image", rendered.exceptionOrNull())
                            media
                        } else {
                            rendered.getOrThrow()
                        }
                    } ?: media
                }
            }

            controller.onSendClicked(updatedMedia, mentionViewModel.normalizeMessageBody())
            delayedShowLoader.cancel()
            binding.loader.isVisible = false
            binding.inputBar.clearFocus()
            binding.root.hideKeyboard()
        }
    }

    fun onRequestFullScreen(fullScreen: Boolean) {
        binding?.mediasendCaptionAndRail?.visibility =
            if (fullScreen) View.GONE else View.VISIBLE
    }

    override fun inputBarEditTextContentChanged(newContent: CharSequence) {
        // use the normalised version of the text's body to get the characters amount with the
        // mentions as their account id
        viewModel?.onTextChanged(mentionViewModel.deconstructMessageMentions())
    }

    override fun sendMessage() {
        // validate message length before sending
        if(viewModel == null || viewModel?.validateMessageLength() == false) return

        fragmentPagerAdapter?.let { processMedia(it.allMedia, it.savedState) }
    }

    override fun onCharLimitTapped() {
        viewModel?.onCharLimitTapped()
    }

    // Unused callbacks
    override fun commitInputContent(contentUri: Uri) {}
    override fun toggleAttachmentOptions() {}
    override fun showVoiceMessageUI() {}
    override fun startRecordingVoiceMessage() {}
    override fun onMicrophoneButtonMove(event: MotionEvent) {}
    override fun onMicrophoneButtonCancel(event: MotionEvent) {}
    override fun onMicrophoneButtonUp(event: MotionEvent) {}

    private inner class FragmentPageChangeListener : SimpleOnPageChangeListener() {
        override fun onPageSelected(position: Int) {
            viewModel!!.onPageChanged(position)
        }
    }

    interface Controller {
        fun onAddMediaClicked(bucketId: String)
        fun onSendClicked(media: List<Media>, body: String)
        fun onNoMediaAvailable()
    }

    companion object {
        private val TAG: String = MediaSendFragment::class.java.simpleName

        private const val KEY_ADDRESS = "address"
        private const val KEY_THREADID = "threadid"

<<<<<<< HEAD
        fun newInstance(address: Address): MediaSendFragment {
            val args = Bundle()
            args.putParcelable(KEY_ADDRESS, address)
=======
        fun newInstance(recipient: Recipient, threadId: Long): MediaSendFragment {
            val args = Bundle()
            args.putParcelable(KEY_ADDRESS, recipient.address)
            args.putLong(KEY_THREADID, threadId)
>>>>>>> dfc750d6

            val fragment = MediaSendFragment()
            fragment.arguments = args
            return fragment
        }
    }
}<|MERGE_RESOLUTION|>--- conflicted
+++ resolved
@@ -38,11 +38,8 @@
 import network.loki.messenger.databinding.MediasendFragmentBinding
 import org.session.libsession.utilities.Address
 import org.session.libsession.utilities.MediaTypes
-<<<<<<< HEAD
 import org.session.libsession.utilities.TextSecurePreferences.Companion.isEnterSendsEnabled
-=======
 import org.session.libsession.utilities.recipients.Recipient
->>>>>>> dfc750d6
 import org.session.libsignal.utilities.Log
 import org.thoughtcrime.securesms.InputBarDialogs
 import org.thoughtcrime.securesms.conversation.v2.ConversationV2Dialogs
@@ -417,16 +414,10 @@
         private const val KEY_ADDRESS = "address"
         private const val KEY_THREADID = "threadid"
 
-<<<<<<< HEAD
-        fun newInstance(address: Address): MediaSendFragment {
+        fun newInstance(address: Address, threadId: Long): MediaSendFragment {
             val args = Bundle()
             args.putParcelable(KEY_ADDRESS, address)
-=======
-        fun newInstance(recipient: Recipient, threadId: Long): MediaSendFragment {
-            val args = Bundle()
-            args.putParcelable(KEY_ADDRESS, recipient.address)
             args.putLong(KEY_THREADID, threadId)
->>>>>>> dfc750d6
 
             val fragment = MediaSendFragment()
             fragment.arguments = args
