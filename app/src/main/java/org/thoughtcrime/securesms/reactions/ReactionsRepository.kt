package org.thoughtcrime.securesms.reactions

import io.reactivex.Observable
import io.reactivex.ObservableEmitter
import io.reactivex.schedulers.Schedulers
import org.session.libsession.messaging.MessagingModuleConfiguration
import org.session.libsession.utilities.Address
import org.session.libsession.utilities.recipients.Recipient
<<<<<<< HEAD
=======
import org.thoughtcrime.securesms.components.emoji.EmojiUtil
import org.thoughtcrime.securesms.database.RecipientRepository
>>>>>>> 8b1fde81
import org.thoughtcrime.securesms.database.model.MessageId
import org.thoughtcrime.securesms.database.model.ReactionRecord
import org.thoughtcrime.securesms.dependencies.DatabaseComponent
import javax.inject.Inject
import javax.inject.Singleton

@Singleton
class ReactionsRepository @Inject constructor(
    private val recipientRepository: RecipientRepository,
) {

    fun getReactions(messageId: MessageId): Observable<List<ReactionDetails>> {
        return Observable.create { emitter: ObservableEmitter<List<ReactionDetails>> ->
            emitter.onNext(fetchReactionDetails(messageId))
        }.subscribeOn(Schedulers.io())
    }

    private fun fetchReactionDetails(messageId: MessageId): List<ReactionDetails> {
        val context = MessagingModuleConfiguration.shared.context
        val reactions: List<ReactionRecord> = DatabaseComponent.get(context).reactionDatabase().getReactions(messageId)

        return reactions.map { reaction ->
            val authorAddress = Address.fromSerialized(reaction.author)
            ReactionDetails(
<<<<<<< HEAD
                sender = Recipient.from(context, Address.fromSerialized(reaction.author), false),
                baseEmoji = reaction.emoji,
=======
                sender = recipientRepository.getRecipientSync(authorAddress),
                baseEmoji = EmojiUtil.getCanonicalRepresentation(reaction.emoji),
>>>>>>> 8b1fde81
                displayEmoji = reaction.emoji,
                timestamp = reaction.dateReceived,
                serverId = reaction.serverId,
                localId = reaction.messageId,
                count = reaction.count.toInt()
            )
        }
    }
}<|MERGE_RESOLUTION|>--- conflicted
+++ resolved
@@ -6,11 +6,7 @@
 import org.session.libsession.messaging.MessagingModuleConfiguration
 import org.session.libsession.utilities.Address
 import org.session.libsession.utilities.recipients.Recipient
-<<<<<<< HEAD
-=======
-import org.thoughtcrime.securesms.components.emoji.EmojiUtil
 import org.thoughtcrime.securesms.database.RecipientRepository
->>>>>>> 8b1fde81
 import org.thoughtcrime.securesms.database.model.MessageId
 import org.thoughtcrime.securesms.database.model.ReactionRecord
 import org.thoughtcrime.securesms.dependencies.DatabaseComponent
@@ -35,13 +31,8 @@
         return reactions.map { reaction ->
             val authorAddress = Address.fromSerialized(reaction.author)
             ReactionDetails(
-<<<<<<< HEAD
-                sender = Recipient.from(context, Address.fromSerialized(reaction.author), false),
+                sender = recipientRepository.getRecipientSync(authorAddress),
                 baseEmoji = reaction.emoji,
-=======
-                sender = recipientRepository.getRecipientSync(authorAddress),
-                baseEmoji = EmojiUtil.getCanonicalRepresentation(reaction.emoji),
->>>>>>> 8b1fde81
                 displayEmoji = reaction.emoji,
                 timestamp = reaction.dateReceived,
                 serverId = reaction.serverId,
