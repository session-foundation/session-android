/* Copyright (C) 2013 Open Whisper Systems
 *
 * This program is free software: you can redistribute it and/or modify
 * it under the terms of the GNU General Public License as published by
 * the Free Software Foundation, either version 3 of the License, or
 * (at your option) any later version.
 *
 * This program is distributed in the hope that it will be useful,
 * but WITHOUT ANY WARRANTY; without even the implied warranty of
 * MERCHANTABILITY or FITNESS FOR A PARTICULAR PURPOSE.  See the
 * GNU General Public License for more details.
 *
 * You should have received a copy of the GNU General Public License
 * along with this program.  If not, see <http://www.gnu.org/licenses/>.
 */
package org.thoughtcrime.securesms;

import static nl.komponents.kovenant.android.KovenantAndroid.startKovenant;
import static nl.komponents.kovenant.android.KovenantAndroid.stopKovenant;

import android.app.Application;
import android.content.Context;
import android.content.Intent;
import android.os.AsyncTask;
import android.os.Build;
import android.os.Handler;
import android.os.HandlerThread;

import androidx.annotation.NonNull;
import androidx.lifecycle.DefaultLifecycleObserver;
import androidx.lifecycle.LifecycleOwner;
import androidx.lifecycle.ProcessLifecycleOwner;

import org.conscrypt.Conscrypt;
import org.session.libsession.avatars.AvatarHelper;
import org.session.libsession.database.MessageDataProvider;
import org.session.libsession.messaging.MessagingModuleConfiguration;
import org.session.libsession.messaging.sending_receiving.notifications.MessageNotifier;
import org.session.libsession.messaging.sending_receiving.pollers.ClosedGroupPollerV2;
import org.session.libsession.messaging.sending_receiving.pollers.Poller;
import org.session.libsession.snode.SnodeModule;
import org.session.libsession.utilities.Address;
import org.session.libsession.utilities.ConfigFactoryUpdateListener;
import org.session.libsession.utilities.ProfilePictureUtilities;
import org.session.libsession.utilities.SSKEnvironment;
import org.session.libsession.utilities.TextSecurePreferences;
import org.session.libsession.utilities.Util;
import org.session.libsession.utilities.WindowDebouncer;
import org.session.libsession.utilities.dynamiclanguage.DynamicLanguageContextWrapper;
import org.session.libsession.utilities.dynamiclanguage.LocaleParser;
import org.session.libsignal.utilities.HTTP;
import org.session.libsignal.utilities.JsonUtil;
import org.session.libsignal.utilities.Log;
import org.session.libsignal.utilities.ThreadUtils;
import org.signal.aesgcmprovider.AesGcmProvider;
import org.thoughtcrime.securesms.components.TypingStatusSender;
import org.thoughtcrime.securesms.crypto.KeyPairUtilities;
import org.thoughtcrime.securesms.database.EmojiSearchDatabase;
import org.thoughtcrime.securesms.database.LokiAPIDatabase;
import org.thoughtcrime.securesms.database.Storage;
import org.thoughtcrime.securesms.database.helpers.SQLCipherOpenHelper;
import org.thoughtcrime.securesms.database.model.EmojiSearchData;
import org.thoughtcrime.securesms.dependencies.AppComponent;
import org.thoughtcrime.securesms.dependencies.ConfigFactory;
import org.thoughtcrime.securesms.dependencies.DatabaseComponent;
import org.thoughtcrime.securesms.dependencies.DatabaseModule;
import org.thoughtcrime.securesms.emoji.EmojiSource;
import org.thoughtcrime.securesms.groups.OpenGroupManager;
import org.thoughtcrime.securesms.home.HomeActivity;
import org.thoughtcrime.securesms.jobmanager.impl.NetworkConstraint;
import org.thoughtcrime.securesms.logging.AndroidLogger;
import org.thoughtcrime.securesms.logging.PersistentLogger;
import org.thoughtcrime.securesms.logging.UncaughtExceptionLogger;
import org.thoughtcrime.securesms.notifications.BackgroundPollWorker;
import org.thoughtcrime.securesms.notifications.DefaultMessageNotifier;
import org.thoughtcrime.securesms.notifications.NotificationChannels;
import org.thoughtcrime.securesms.notifications.OptimizedMessageNotifier;
import org.thoughtcrime.securesms.notifications.PushManager;
import org.thoughtcrime.securesms.providers.BlobProvider;
import org.thoughtcrime.securesms.service.ExpiringMessageManager;
import org.thoughtcrime.securesms.service.KeyCachingService;
import org.thoughtcrime.securesms.sskenvironment.ProfileManager;
import org.thoughtcrime.securesms.sskenvironment.ReadReceiptManager;
import org.thoughtcrime.securesms.sskenvironment.TypingStatusRepository;
import org.thoughtcrime.securesms.util.Broadcaster;
import org.thoughtcrime.securesms.util.dynamiclanguage.LocaleParseHelper;
import org.thoughtcrime.securesms.webrtc.CallMessageProcessor;
import org.webrtc.PeerConnectionFactory;
import org.webrtc.PeerConnectionFactory.InitializationOptions;
import org.webrtc.voiceengine.WebRtcAudioManager;
import org.webrtc.voiceengine.WebRtcAudioUtils;

import java.io.ByteArrayOutputStream;
import java.io.IOException;
import java.io.InputStream;
import java.security.Security;
import java.util.Arrays;
import java.util.Date;
import java.util.HashSet;
import java.util.List;
import java.util.Set;
import java.util.Timer;
import java.util.concurrent.Executors;

import javax.inject.Inject;

import dagger.hilt.EntryPoints;
import dagger.hilt.android.HiltAndroidApp;
import kotlin.Unit;
import kotlinx.coroutines.Job;
import network.loki.messenger.libsession_util.ConfigBase;
import network.loki.messenger.libsession_util.UserProfile;

/**
 * Will be called once when the TextSecure process is created.
 * <p>
 * We're using this as an insertion point to patch up the Android PRNG disaster,
 * to initialize the job manager, and to check for GCM registration freshness.
 *
 * @author Moxie Marlinspike
 */
@HiltAndroidApp
public class ApplicationContext extends Application implements DefaultLifecycleObserver, ConfigFactoryUpdateListener {

    public static final String PREFERENCES_NAME = "SecureSMS-Preferences";

    private static final String TAG = ApplicationContext.class.getSimpleName();

    private ExpiringMessageManager expiringMessageManager;
    private TypingStatusRepository typingStatusRepository;
    private TypingStatusSender typingStatusSender;
    private ReadReceiptManager readReceiptManager;
    private ProfileManager profileManager;
    public MessageNotifier messageNotifier = null;
    public Poller poller = null;
    public Broadcaster broadcaster = null;
    private Job firebaseInstanceIdJob;
    private WindowDebouncer conversationListDebouncer;
    private HandlerThread conversationListHandlerThread;
    private Handler conversationListHandler;
    private PersistentLogger persistentLogger;

    @Inject LokiAPIDatabase lokiAPIDatabase;
    @Inject public Storage storage;
    @Inject MessageDataProvider messageDataProvider;
    @Inject TextSecurePreferences textSecurePreferences;
<<<<<<< HEAD
    @Inject PushManager pushManager;
=======
    @Inject ConfigFactory configFactory;
>>>>>>> d39cf275
    CallMessageProcessor callMessageProcessor;
    MessagingModuleConfiguration messagingModuleConfiguration;

    private volatile boolean isAppVisible;

    @Override
    public Object getSystemService(String name) {
        if (MessagingModuleConfiguration.MESSAGING_MODULE_SERVICE.equals(name)) {
            return messagingModuleConfiguration;
        }
        return super.getSystemService(name);
    }

    public static ApplicationContext getInstance(Context context) {
        return (ApplicationContext) context.getApplicationContext();
    }

    public TextSecurePreferences getPrefs() {
        return EntryPoints.get(getApplicationContext(), AppComponent.class).getPrefs();
    }

    public DatabaseComponent getDatabaseComponent() {
        return EntryPoints.get(getApplicationContext(), DatabaseComponent.class);
    }

    public Handler getConversationListNotificationHandler() {
        if (this.conversationListHandlerThread == null) {
            conversationListHandlerThread = new HandlerThread("ConversationListHandler");
            conversationListHandlerThread.start();
        }
        if (this.conversationListHandler == null) {
            conversationListHandler = new Handler(conversationListHandlerThread.getLooper());
        }
        return conversationListHandler;
    }

    public WindowDebouncer getConversationListDebouncer() {
        if (conversationListDebouncer == null) {
            conversationListDebouncer = new WindowDebouncer(1000, new Timer());
        }
        return conversationListDebouncer;
    }

    public PersistentLogger getPersistentLogger() {
        return this.persistentLogger;
    }

    @Override
    public void notifyUpdates(@NonNull ConfigBase forConfigObject) {
        // forward to the config factory / storage ig
        if (forConfigObject instanceof UserProfile && !textSecurePreferences.getConfigurationMessageSynced()) {
            textSecurePreferences.setConfigurationMessageSynced(true);
        }
        storage.notifyConfigUpdates(forConfigObject);
    }

    @Override
    public void onCreate() {
        DatabaseModule.init(this);
        MessagingModuleConfiguration.configure(this);
        super.onCreate();
        messagingModuleConfiguration = new MessagingModuleConfiguration(this,
                storage,
                messageDataProvider,
                ()-> KeyPairUtilities.INSTANCE.getUserED25519KeyPair(this),
                configFactory
                );
        callMessageProcessor = new CallMessageProcessor(this, textSecurePreferences, ProcessLifecycleOwner.get().getLifecycle(), storage);
        Log.i(TAG, "onCreate()");
        startKovenant();
        initializeSecurityProvider();
        initializeLogging();
        initializeCrashHandling();
        NotificationChannels.create(this);
        ProcessLifecycleOwner.get().getLifecycle().addObserver(this);
        AppContext.INSTANCE.configureKovenant();
        messageNotifier = new OptimizedMessageNotifier(new DefaultMessageNotifier());
        broadcaster = new Broadcaster(this);
        LokiAPIDatabase apiDB = getDatabaseComponent().lokiAPIDatabase();
        SnodeModule.Companion.configure(apiDB, broadcaster);
        initializeExpiringMessageManager();
        initializeTypingStatusRepository();
        initializeTypingStatusSender();
        initializeReadReceiptManager();
        initializeProfileManager();
        initializePeriodicTasks();
        SSKEnvironment.Companion.configure(getTypingStatusRepository(), getReadReceiptManager(), getProfileManager(), messageNotifier, getExpiringMessageManager());
        initializeWebRtc();
        initializeBlobProvider();
        resubmitProfilePictureIfNeeded();
        loadEmojiSearchIndexIfNeeded();
        EmojiSource.refresh();

        NetworkConstraint networkConstraint = new NetworkConstraint.Factory(this).create();
        HTTP.INSTANCE.setConnectedToNetwork(networkConstraint::isMet);
    }

    @Override
    public void onStart(@NonNull LifecycleOwner owner) {
        isAppVisible = true;
        Log.i(TAG, "App is now visible.");
        KeyCachingService.onAppForegrounded(this);

        // If the user account hasn't been created or onboarding wasn't finished then don't start
        // the pollers
        if (TextSecurePreferences.getLocalNumber(this) == null || !TextSecurePreferences.hasSeenWelcomeScreen(this)) {
            return;
        }

        ThreadUtils.queue(()->{
            if (poller != null) {
                poller.setCaughtUp(false);
            }

            startPollingIfNeeded();

            OpenGroupManager.INSTANCE.startPolling();
        });
    }

    @Override
    public void onStop(@NonNull LifecycleOwner owner) {
        isAppVisible = false;
        Log.i(TAG, "App is no longer visible.");
        KeyCachingService.onAppBackgrounded(this);
        messageNotifier.setVisibleThread(-1);
        if (poller != null) {
            poller.stopIfNeeded();
        }
        ClosedGroupPollerV2.getShared().stopAll();
    }

    @Override
    public void onTerminate() {
        stopKovenant(); // Loki
        OpenGroupManager.INSTANCE.stopPolling();
        super.onTerminate();
    }

    public void initializeLocaleParser() {
        LocaleParser.Companion.configure(new LocaleParseHelper());
    }

    public ExpiringMessageManager getExpiringMessageManager() {
        return expiringMessageManager;
    }

    public TypingStatusRepository getTypingStatusRepository() {
        return typingStatusRepository;
    }

    public TypingStatusSender getTypingStatusSender() {
        return typingStatusSender;
    }

    public ReadReceiptManager getReadReceiptManager() {
        return readReceiptManager;
    }

    public ProfileManager getProfileManager() {
        return profileManager;
    }

    public boolean isAppVisible() {
        return isAppVisible;
    }

    // Loki

    private void initializeSecurityProvider() {
        try {
            Class.forName("org.signal.aesgcmprovider.AesGcmCipher");
        } catch (ClassNotFoundException e) {
            Log.e(TAG, "Failed to find AesGcmCipher class");
            throw new ProviderInitializationException();
        }

        int aesPosition = Security.insertProviderAt(new AesGcmProvider(), 1);
        Log.i(TAG, "Installed AesGcmProvider: " + aesPosition);

        if (aesPosition < 0) {
            Log.e(TAG, "Failed to install AesGcmProvider()");
            throw new ProviderInitializationException();
        }

        int conscryptPosition = Security.insertProviderAt(Conscrypt.newProvider(), 2);
        Log.i(TAG, "Installed Conscrypt provider: " + conscryptPosition);

        if (conscryptPosition < 0) {
            Log.w(TAG, "Did not install Conscrypt provider. May already be present.");
        }
    }

    private void initializeLogging() {
        if (persistentLogger == null) {
            persistentLogger = new PersistentLogger(this);
        }
        Log.initialize(new AndroidLogger(), persistentLogger);
    }

    private void initializeCrashHandling() {
        final Thread.UncaughtExceptionHandler originalHandler = Thread.getDefaultUncaughtExceptionHandler();
        Thread.setDefaultUncaughtExceptionHandler(new UncaughtExceptionLogger(originalHandler));
    }

    private void initializeExpiringMessageManager() {
        this.expiringMessageManager = new ExpiringMessageManager(this);
    }

    private void initializeTypingStatusRepository() {
        this.typingStatusRepository = new TypingStatusRepository();
    }

    private void initializeReadReceiptManager() {
        this.readReceiptManager = new ReadReceiptManager();
    }

    private void initializeProfileManager() {
        this.profileManager = new ProfileManager(this, configFactory);
    }

    private void initializeTypingStatusSender() {
        this.typingStatusSender = new TypingStatusSender(this);
    }

    private void initializePeriodicTasks() {
        BackgroundPollWorker.schedulePeriodic(this);
    }

    private void initializeWebRtc() {
        try {
            Set<String> HARDWARE_AEC_BLACKLIST = new HashSet<String>() {{
                add("Pixel");
                add("Pixel XL");
                add("Moto G5");
                add("Moto G (5S) Plus");
                add("Moto G4");
                add("TA-1053");
                add("Mi A1");
                add("E5823"); // Sony z5 compact
                add("Redmi Note 5");
                add("FP2"); // Fairphone FP2
                add("MI 5");
            }};

            Set<String> OPEN_SL_ES_WHITELIST = new HashSet<String>() {{
                add("Pixel");
                add("Pixel XL");
            }};

            if (HARDWARE_AEC_BLACKLIST.contains(Build.MODEL)) {
                WebRtcAudioUtils.setWebRtcBasedAcousticEchoCanceler(true);
            }

            if (!OPEN_SL_ES_WHITELIST.contains(Build.MODEL)) {
                WebRtcAudioManager.setBlacklistDeviceForOpenSLESUsage(true);
            }

            PeerConnectionFactory.initialize(InitializationOptions.builder(this).createInitializationOptions());
        } catch (UnsatisfiedLinkError e) {
            Log.w(TAG, e);
        }
    }

    private void initializeBlobProvider() {
        AsyncTask.THREAD_POOL_EXECUTOR.execute(() -> {
            BlobProvider.getInstance().onSessionStart(this);
        });
    }

    @Override
    protected void attachBaseContext(Context base) {
        initializeLocaleParser();
        super.attachBaseContext(DynamicLanguageContextWrapper.updateContext(base, TextSecurePreferences.getLanguage(base)));
    }

    private static class ProviderInitializationException extends RuntimeException { }

    public void registerForPnIfNeeded(final Boolean force) {
        pushManager.refresh(force);
    }

    private void setUpPollingIfNeeded() {
        String userPublicKey = TextSecurePreferences.getLocalNumber(this);
        if (userPublicKey == null) return;
        if (poller != null) {
            poller.setUserPublicKey(userPublicKey);
            return;
        }
        poller = new Poller(configFactory, new Timer());
    }

    public void startPollingIfNeeded() {
        setUpPollingIfNeeded();
        if (poller != null) {
            poller.startIfNeeded();
        }
        ClosedGroupPollerV2.getShared().start();
    }

    private void resubmitProfilePictureIfNeeded() {
        // Files expire on the file server after a while, so we simply re-upload the user's profile picture
        // at a certain interval to ensure it's always available.
        String userPublicKey = TextSecurePreferences.getLocalNumber(this);
        if (userPublicKey == null) return;
        long now = new Date().getTime();
        long lastProfilePictureUpload = TextSecurePreferences.getLastProfilePictureUpload(this);
        if (now - lastProfilePictureUpload <= 14 * 24 * 60 * 60 * 1000) return;
        ThreadUtils.queue(() -> {
            // Don't generate a new profile key here; we do that when the user changes their profile picture
            Log.d("Loki-Avatar", "Uploading Avatar Started");
            String encodedProfileKey = TextSecurePreferences.getProfileKey(ApplicationContext.this);
            try {
                // Read the file into a byte array
                InputStream inputStream = AvatarHelper.getInputStreamFor(ApplicationContext.this, Address.fromSerialized(userPublicKey));
                ByteArrayOutputStream baos = new ByteArrayOutputStream();
                int count;
                byte[] buffer = new byte[1024];
                while ((count = inputStream.read(buffer, 0, buffer.length)) != -1) {
                    baos.write(buffer, 0, count);
                }
                baos.flush();
                byte[] profilePicture = baos.toByteArray();
                // Re-upload it
                ProfilePictureUtilities.INSTANCE.upload(profilePicture, encodedProfileKey, ApplicationContext.this).success(unit -> {
                    // Update the last profile picture upload date
                    TextSecurePreferences.setLastProfilePictureUpload(ApplicationContext.this, new Date().getTime());
                    Log.d("Loki-Avatar", "Uploading Avatar Finished");
                    return Unit.INSTANCE;
                });
            } catch (Exception exception) {
                // Do nothing
                Log.e("Loki-Avatar", "Uploading avatar failed", exception);
            }
        });
    }

    private void loadEmojiSearchIndexIfNeeded() {
        Executors.newSingleThreadExecutor().execute(() -> {
            EmojiSearchDatabase emojiSearchDb = getDatabaseComponent().emojiSearchDatabase();
            if (emojiSearchDb.query("face", 1).isEmpty()) {
                try (InputStream inputStream = getAssets().open("emoji/emoji_search_index.json")) {
                    List<EmojiSearchData> searchIndex = Arrays.asList(JsonUtil.fromJson(inputStream, EmojiSearchData[].class));
                    emojiSearchDb.setSearchIndex(searchIndex);
                } catch (IOException e) {
                    Log.e("Loki", "Failed to load emoji search index");
                }
            }
        });
    }

    public void clearAllData(boolean isMigratingToV2KeyPair) {
        if (firebaseInstanceIdJob != null && firebaseInstanceIdJob.isActive()) {
            firebaseInstanceIdJob.cancel(null);
        }
        String displayName = TextSecurePreferences.getProfileName(this);
        boolean isUsingFCM = TextSecurePreferences.isUsingFCM(this);
        TextSecurePreferences.clearAll(this);
        if (isMigratingToV2KeyPair) {
            TextSecurePreferences.setIsUsingFCM(this, isUsingFCM);
            TextSecurePreferences.setProfileName(this, displayName);
        }
        getSharedPreferences(PREFERENCES_NAME, 0).edit().clear().commit();
        if (!deleteDatabase(SQLCipherOpenHelper.DATABASE_NAME)) {
            Log.d("Loki", "Failed to delete database.");
        }
        configFactory.keyPairChanged();
        Util.runOnMain(() -> new Handler().postDelayed(ApplicationContext.this::restartApplication, 200));
    }

    public void restartApplication() {
        Intent intent = new Intent(this, HomeActivity.class);
        startActivity(Intent.makeRestartActivityTask(intent.getComponent()));
        Runtime.getRuntime().exit(0);
    }

    // endregion
}<|MERGE_RESOLUTION|>--- conflicted
+++ resolved
@@ -144,11 +144,8 @@
     @Inject public Storage storage;
     @Inject MessageDataProvider messageDataProvider;
     @Inject TextSecurePreferences textSecurePreferences;
-<<<<<<< HEAD
     @Inject PushManager pushManager;
-=======
     @Inject ConfigFactory configFactory;
->>>>>>> d39cf275
     CallMessageProcessor callMessageProcessor;
     MessagingModuleConfiguration messagingModuleConfiguration;
 
