--- conflicted
+++ resolved
@@ -32,14 +32,10 @@
 import org.conscrypt.Conscrypt;
 import org.session.libsession.messaging.MessagingConfiguration;
 import org.session.libsession.messaging.avatars.AvatarHelper;
-<<<<<<< HEAD
 import org.session.libsession.snode.SnodeConfiguration;
 import org.session.libsession.utilities.SSKEnvironment;
-=======
->>>>>>> f5d483d7
 import org.session.libsession.messaging.sending_receiving.notifications.MessageNotifier;
 import org.session.libsession.messaging.threads.Address;
-import org.session.libsession.utilities.SSKEnvironment;
 import org.session.libsession.utilities.TextSecurePreferences;
 import org.session.libsession.utilities.Util;
 import org.session.libsession.utilities.dynamiclanguage.DynamicLanguageContextWrapper;
@@ -128,93 +124,6 @@
  */
 public class ApplicationContext extends MultiDexApplication implements DependencyInjector, DefaultLifecycleObserver {
 
-<<<<<<< HEAD
-  public static final String PREFERENCES_NAME = "SecureSMS-Preferences";
-
-  private static final String TAG = ApplicationContext.class.getSimpleName();
-
-  private ExpiringMessageManager  expiringMessageManager;
-  private TypingStatusRepository  typingStatusRepository;
-  private TypingStatusSender      typingStatusSender;
-  private JobManager              jobManager;
-  private ReadReceiptManager      readReceiptManager;
-  private ProfileManager          profileManager;
-  private ObjectGraph             objectGraph;
-  private PersistentLogger        persistentLogger;
-
-  // Loki
-  public MessageNotifier messageNotifier = null;
-  public Poller poller = null;
-  public ClosedGroupPoller closedGroupPoller = null;
-  public PublicChatManager publicChatManager = null;
-  private PublicChatAPI publicChatAPI = null;
-  public Broadcaster broadcaster = null;
-  public SignalCommunicationModule communicationModule;
-
-  private volatile boolean isAppVisible;
-
-  public static ApplicationContext getInstance(Context context) {
-    return (ApplicationContext)context.getApplicationContext();
-  }
-
-  @Override
-  public void onCreate() {
-    super.onCreate();
-    Log.i(TAG, "onCreate()");
-    startKovenant();
-    initializeSecurityProvider();
-    initializeLogging();
-    initializeCrashHandling();
-    initializeDependencyInjection();
-    NotificationChannels.create(this);
-    ProcessLifecycleOwner.get().getLifecycle().addObserver(this);
-    // Loki
-    // ========
-    messageNotifier = new OptimizedMessageNotifier(new DefaultMessageNotifier());
-    broadcaster = new Broadcaster(this);
-    LokiAPIDatabase apiDB = DatabaseFactory.getLokiAPIDatabase(this);
-    LokiThreadDatabase threadDB = DatabaseFactory.getLokiThreadDatabase(this);
-    LokiUserDatabase userDB = DatabaseFactory.getLokiUserDatabase(this);
-    String userPublicKey = TextSecurePreferences.getLocalNumber(this);
-    MessagingConfiguration.Companion.configure(this,
-                                                DatabaseFactory.getStorage(this),
-                                                DatabaseFactory.getAttachmentProvider(this),
-                                                new SessionProtocolImpl(this));
-    SnodeConfiguration.Companion.configure(apiDB, broadcaster);
-    if (userPublicKey != null) {
-      SwarmAPI.Companion.configureIfNeeded(apiDB);
-      SnodeAPI.Companion.configureIfNeeded(userPublicKey, apiDB, broadcaster);
-      MentionsManager.Companion.configureIfNeeded(userPublicKey, threadDB, userDB);
-    }
-    PushNotificationAPI.Companion.configureIfNeeded(BuildConfig.DEBUG);
-    setUpStorageAPIIfNeeded();
-    resubmitProfilePictureIfNeeded();
-    publicChatManager = new PublicChatManager(this);
-    updateOpenGroupProfilePicturesIfNeeded();
-    if (userPublicKey != null) {
-      registerForFCMIfNeeded(false);
-    }
-    // Set application UI mode (day/night theme) to the user selected one.
-    UiModeUtilities.setupUiModeToUserSelected(this);
-    // ========
-    initializeJobManager();
-    initializeExpiringMessageManager();
-    initializeTypingStatusRepository();
-    initializeTypingStatusSender();
-    initializeReadReceiptManager();
-    initializeProfileManager();
-    initializePeriodicTasks();
-    initializeWebRtc();
-    initializeBlobProvider();
-    SSKEnvironment.Companion.configure(getTypingStatusRepository(), getReadReceiptManager(), getProfileManager(), messageNotifier, getExpiringMessageManager());
-  }
-
-  @Override
-  public void onStart(@NonNull LifecycleOwner owner) {
-    isAppVisible = true;
-    Log.i(TAG, "App is now visible.");
-    KeyCachingService.onAppForegrounded(this);
-=======
     public static final String PREFERENCES_NAME = "SecureSMS-Preferences";
 
     private static final String TAG = ApplicationContext.class.getSimpleName();
@@ -228,7 +137,6 @@
     private ObjectGraph objectGraph;
     private PersistentLogger persistentLogger;
 
->>>>>>> f5d483d7
     // Loki
     public MessageNotifier messageNotifier = null;
     public Poller poller = null;
@@ -268,6 +176,7 @@
                 DatabaseFactory.getStorage(this),
                 DatabaseFactory.getAttachmentProvider(this),
                 new SessionProtocolImpl(this));
+        SnodeConfiguration.Companion.configure(apiDB, broadcaster);
         if (userPublicKey != null) {
             SwarmAPI.Companion.configureIfNeeded(apiDB);
             SnodeAPI.Companion.configureIfNeeded(userPublicKey, apiDB, broadcaster);
@@ -378,280 +287,6 @@
     }
 
     // Loki
-<<<<<<< HEAD
-    if (poller != null) { poller.stopIfNeeded(); }
-    if (closedGroupPoller != null) { closedGroupPoller.stopIfNeeded(); }
-    if (publicChatManager != null) { publicChatManager.stopPollers(); }
-  }
-
-  @Override
-  public void onTerminate() {
-    stopKovenant(); // Loki
-    super.onTerminate();
-  }
-
-  @Override
-  public void injectDependencies(Object object) {
-    if (object instanceof InjectableType) {
-      objectGraph.inject(object);
-    }
-  }
-
-  public void initializeLocaleParser() {
-    LocaleParser.Companion.configure(new LocaleParseHelper());
-  }
-
-  public JobManager getJobManager() {
-    return jobManager;
-  }
-
-  public ExpiringMessageManager getExpiringMessageManager() {
-    return expiringMessageManager;
-  }
-
-  public TypingStatusRepository getTypingStatusRepository() {
-    return typingStatusRepository;
-  }
-
-  public TypingStatusSender getTypingStatusSender() {
-    return typingStatusSender;
-  }
-
-  public ReadReceiptManager getReadReceiptManager() { return readReceiptManager; }
-
-  public ProfileManager getProfileManager() { return profileManager; }
-
-  public boolean isAppVisible() {
-    return isAppVisible;
-  }
-
-  public PersistentLogger getPersistentLogger() {
-    return persistentLogger;
-  }
-
-  // Loki
-  public @Nullable PublicChatAPI getPublicChatAPI() {
-    if (publicChatAPI != null || !IdentityKeyUtil.hasIdentityKey(this)) { return publicChatAPI; }
-    String userPublicKey = TextSecurePreferences.getLocalNumber(this);
-    if (userPublicKey== null) { return publicChatAPI; }
-    byte[] userPrivateKey = IdentityKeyUtil.getIdentityKeyPair(this).getPrivateKey().serialize();
-    LokiAPIDatabase apiDB = DatabaseFactory.getLokiAPIDatabase(this);
-    LokiUserDatabase userDB = DatabaseFactory.getLokiUserDatabase(this);
-    GroupDatabase groupDB = DatabaseFactory.getGroupDatabase(this);
-    publicChatAPI = new PublicChatAPI(userPublicKey, userPrivateKey, apiDB, userDB, groupDB);
-    return publicChatAPI;
-  }
-
-  private void initializeSecurityProvider() {
-    try {
-      Class.forName("org.signal.aesgcmprovider.AesGcmCipher");
-    } catch (ClassNotFoundException e) {
-      Log.e(TAG, "Failed to find AesGcmCipher class");
-      throw new ProviderInitializationException();
-    }
-
-    int aesPosition = Security.insertProviderAt(new AesGcmProvider(), 1);
-    Log.i(TAG, "Installed AesGcmProvider: " + aesPosition);
-
-    if (aesPosition < 0) {
-      Log.e(TAG, "Failed to install AesGcmProvider()");
-      throw new ProviderInitializationException();
-    }
-
-    int conscryptPosition = Security.insertProviderAt(Conscrypt.newProvider(), 2);
-    Log.i(TAG, "Installed Conscrypt provider: " + conscryptPosition);
-
-    if (conscryptPosition < 0) {
-      Log.w(TAG, "Did not install Conscrypt provider. May already be present.");
-    }
-  }
-
-  private void initializeLogging() {
-    persistentLogger = new PersistentLogger(this);
-    Log.initialize(new AndroidLogger(), persistentLogger);
-  }
-
-  private void initializeCrashHandling() {
-    final Thread.UncaughtExceptionHandler originalHandler = Thread.getDefaultUncaughtExceptionHandler();
-    Thread.setDefaultUncaughtExceptionHandler(new UncaughtExceptionLogger(originalHandler));
-  }
-
-  private void initializeJobManager() {
-    this.jobManager = new JobManager(this, new JobManager.Configuration.Builder()
-                                                                       .setDataSerializer(new JsonDataSerializer())
-                                                                       .setJobFactories(JobManagerFactories.getJobFactories(this))
-                                                                       .setConstraintFactories(JobManagerFactories.getConstraintFactories(this))
-                                                                       .setConstraintObservers(JobManagerFactories.getConstraintObservers(this))
-                                                                       .setJobStorage(new FastJobStorage(DatabaseFactory.getJobDatabase(this)))
-                                                                       .setDependencyInjector(this)
-                                                                       .build());
-  }
-
-  private void initializeDependencyInjection() {
-    communicationModule = new SignalCommunicationModule(this);
-    this.objectGraph = ObjectGraph.create(communicationModule);
-  }
-
-
-  private void initializeExpiringMessageManager() {
-    this.expiringMessageManager = new ExpiringMessageManager(this);
-  }
-
-  private void initializeTypingStatusRepository() {
-    this.typingStatusRepository = new TypingStatusRepository();
-  }
-
-  private void initializeReadReceiptManager() {
-    this.readReceiptManager = new ReadReceiptManager();
-  }
-
-  private void initializeProfileManager() {
-    this.profileManager = new ProfileManager();
-  }
-
-  private void initializeTypingStatusSender() {
-    this.typingStatusSender = new TypingStatusSender(this);
-  }
-
-  private void initializePeriodicTasks() {
-    LocalBackupListener.schedule(this);
-    BackgroundPollWorker.schedulePeriodic(this); // Loki
-
-    if (BuildConfig.PLAY_STORE_DISABLED) {
-      UpdateApkRefreshListener.schedule(this);
-    }
-  }
-
-  private void initializeWebRtc() {
-    try {
-      Set<String> HARDWARE_AEC_BLACKLIST = new HashSet<String>() {{
-        add("Pixel");
-        add("Pixel XL");
-        add("Moto G5");
-        add("Moto G (5S) Plus");
-        add("Moto G4");
-        add("TA-1053");
-        add("Mi A1");
-        add("E5823"); // Sony z5 compact
-        add("Redmi Note 5");
-        add("FP2"); // Fairphone FP2
-        add("MI 5");
-      }};
-
-      Set<String> OPEN_SL_ES_WHITELIST = new HashSet<String>() {{
-        add("Pixel");
-        add("Pixel XL");
-      }};
-
-      if (HARDWARE_AEC_BLACKLIST.contains(Build.MODEL)) {
-        WebRtcAudioUtils.setWebRtcBasedAcousticEchoCanceler(true);
-      }
-
-      if (!OPEN_SL_ES_WHITELIST.contains(Build.MODEL)) {
-        WebRtcAudioManager.setBlacklistDeviceForOpenSLESUsage(true);
-      }
-
-      PeerConnectionFactory.initialize(InitializationOptions.builder(this).createInitializationOptions());
-    } catch (UnsatisfiedLinkError e) {
-      Log.w(TAG, e);
-    }
-  }
-
-  private void initializeBlobProvider() {
-    AsyncTask.THREAD_POOL_EXECUTOR.execute(() -> {
-      BlobProvider.getInstance().onSessionStart(this);
-    });
-  }
-
-  @Override
-  protected void attachBaseContext(Context base) {
-    initializeLocaleParser();
-    super.attachBaseContext(DynamicLanguageContextWrapper.updateContext(base, TextSecurePreferences.getLanguage(base)));
-  }
-
-  private static class ProviderInitializationException extends RuntimeException { }
-
-  // region Loki
-  public boolean setUpStorageAPIIfNeeded() {
-    String userPublicKey = TextSecurePreferences.getLocalNumber(this);
-    if (userPublicKey == null || !IdentityKeyUtil.hasIdentityKey(this)) { return false; }
-    byte[] userPrivateKey = IdentityKeyUtil.getIdentityKeyPair(this).getPrivateKey().serialize();
-    LokiAPIDatabaseProtocol apiDB = DatabaseFactory.getLokiAPIDatabase(this);
-    FileServerAPI.Companion.configure(userPublicKey, userPrivateKey, apiDB);
-    org.session.libsession.messaging.fileserver.FileServerAPI.Companion.configure(userPublicKey, userPrivateKey, apiDB);
-    return true;
-  }
-
-  public void registerForFCMIfNeeded(Boolean force) {
-    Context context = this;
-    FirebaseInstanceId.getInstance().getInstanceId().addOnCompleteListener(task -> {
-      if (!task.isSuccessful()) {
-        Log.w("Loki", "FirebaseInstanceId.getInstance().getInstanceId() failed." + task.getException());
-        return;
-      }
-      String token = task.getResult().getToken();
-      String userPublicKey = TextSecurePreferences.getLocalNumber(context);
-      if (userPublicKey == null) return;
-      if (TextSecurePreferences.isUsingFCM(this)) {
-        LokiPushNotificationManager.register(token, userPublicKey, context, force);
-      } else {
-        LokiPushNotificationManager.unregister(token, context);
-      }
-    });
-  }
-
-  private void setUpPollingIfNeeded() {
-    String userPublicKey = TextSecurePreferences.getLocalNumber(this);
-    if (userPublicKey == null) return;
-    if (poller != null) {
-      SnodeAPI.shared.setUserPublicKey(userPublicKey);
-      poller.setUserPublicKey(userPublicKey);
-      return;
-    }
-    LokiAPIDatabase apiDB = DatabaseFactory.getLokiAPIDatabase(this);
-    Context context = this;
-    SwarmAPI.Companion.configureIfNeeded(apiDB);
-    SnodeAPI.Companion.configureIfNeeded(userPublicKey, apiDB, broadcaster);
-    poller = new Poller(userPublicKey, apiDB, envelopes -> {
-      for (SignalServiceProtos.Envelope envelope : envelopes) {
-        new PushContentReceiveJob(context).processEnvelope(new SignalServiceEnvelope(envelope), false);
-      }
-      return Unit.INSTANCE;
-    });
-    ClosedGroupPoller.Companion.configureIfNeeded(this);
-    closedGroupPoller = ClosedGroupPoller.Companion.getShared();
-  }
-
-  public void startPollingIfNeeded() {
-    setUpPollingIfNeeded();
-    if (poller != null) { poller.startIfNeeded(); }
-    if (closedGroupPoller != null) { closedGroupPoller.startIfNeeded(); }
-  }
-
-  public void stopPolling() {
-    if (poller != null) { poller.stopIfNeeded(); }
-    if (closedGroupPoller != null) { closedGroupPoller.stopIfNeeded(); }
-    if (publicChatManager != null) { publicChatManager.stopPollers(); }
-  }
-
-  private void resubmitProfilePictureIfNeeded() {
-    String userPublicKey = TextSecurePreferences.getLocalNumber(this);
-    if (userPublicKey == null) return;
-    long now = new Date().getTime();
-    long lastProfilePictureUpload = TextSecurePreferences.getLastProfilePictureUpload(this);
-    if (now - lastProfilePictureUpload <= 14 * 24 * 60 * 60 * 1000) return;
-    AsyncTask.execute(() -> {
-      String encodedProfileKey = ProfileKeyUtil.generateEncodedProfileKey(this);
-      byte[] profileKey = ProfileKeyUtil.getProfileKeyFromEncodedString(encodedProfileKey);
-      try {
-        File profilePicture = AvatarHelper.getAvatarFile(this, Address.fromSerialized(userPublicKey));
-        StreamDetails stream = new StreamDetails(new FileInputStream(profilePicture), "image/jpeg", profilePicture.length());
-        FileServerAPI.shared.uploadProfilePicture(FileServerAPI.shared.getServer(), profileKey, stream, () -> {
-          TextSecurePreferences.setLastProfilePictureUpload(this, new Date().getTime());
-          TextSecurePreferences.setProfileAvatarId(this, new SecureRandom().nextInt());
-          ProfileKeyUtil.setEncodedProfileKey(this, encodedProfileKey);
-          return Unit.INSTANCE;
-=======
     public @Nullable
     PublicChatAPI getPublicChatAPI() {
         if (publicChatAPI != null || !IdentityKeyUtil.hasIdentityKey(this)) {
@@ -808,6 +443,7 @@
         byte[] userPrivateKey = IdentityKeyUtil.getIdentityKeyPair(this).getPrivateKey().serialize();
         LokiAPIDatabaseProtocol apiDB = DatabaseFactory.getLokiAPIDatabase(this);
         FileServerAPI.Companion.configure(userPublicKey, userPrivateKey, apiDB);
+        org.session.libsession.messaging.fileserver.FileServerAPI.Companion.configure(userPublicKey, userPrivateKey, apiDB);
         return true;
     }
 
@@ -920,7 +556,6 @@
                     publicChatAPI.setProfilePicture(server, profileKey, url);
                 }
             }
->>>>>>> f5d483d7
         });
     }
 
