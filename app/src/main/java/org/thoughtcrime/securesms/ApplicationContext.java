/* Copyright (C) 2013 Open Whisper Systems
 *
 * This program is free software: you can redistribute it and/or modify
 * it under the terms of the GNU General Public License as published by
 * the Free Software Foundation, either version 3 of the License, or
 * (at your option) any later version.
 *
 * This program is distributed in the hope that it will be useful,
 * but WITHOUT ANY WARRANTY; without even the implied warranty of
 * MERCHANTABILITY or FITNESS FOR A PARTICULAR PURPOSE.  See the
 * GNU General Public License for more details.
 *
 * You should have received a copy of the GNU General Public License
 * along with this program.  If not, see <http://www.gnu.org/licenses/>.
 */
package org.thoughtcrime.securesms;

import static nl.komponents.kovenant.android.KovenantAndroid.startKovenant;
import static nl.komponents.kovenant.android.KovenantAndroid.stopKovenant;

import android.annotation.SuppressLint;
import android.app.Application;
import android.app.KeyguardManager;
import android.content.Context;
import android.content.Intent;
import android.os.AsyncTask;
import android.os.Handler;
import android.os.HandlerThread;
import android.os.PowerManager;
import android.widget.Toast;

import androidx.annotation.NonNull;
import androidx.annotation.StringRes;
import androidx.core.content.pm.ShortcutInfoCompat;
import androidx.core.content.pm.ShortcutManagerCompat;
import androidx.core.graphics.drawable.IconCompat;
import androidx.hilt.work.HiltWorkerFactory;
import androidx.lifecycle.DefaultLifecycleObserver;
import androidx.lifecycle.LifecycleOwner;
import androidx.lifecycle.ProcessLifecycleOwner;
import androidx.work.Configuration;

import com.google.firebase.messaging.FirebaseMessaging;
import com.squareup.phrase.Phrase;

import org.conscrypt.Conscrypt;
import org.session.libsession.database.MessageDataProvider;
import org.session.libsession.messaging.MessagingModuleConfiguration;
import org.session.libsession.messaging.groups.GroupManagerV2;
import org.session.libsession.messaging.groups.LegacyGroupDeprecationManager;
import org.session.libsession.messaging.notifications.TokenFetcher;
import org.session.libsession.messaging.sending_receiving.notifications.MessageNotifier;
import org.session.libsession.messaging.sending_receiving.pollers.LegacyClosedGroupPollerV2;
import org.session.libsession.messaging.sending_receiving.pollers.Poller;
import org.session.libsession.snode.SnodeClock;
import org.session.libsession.snode.SnodeModule;
import org.session.libsession.utilities.Device;
import org.session.libsession.utilities.Environment;
import org.session.libsession.utilities.NonTranslatableStringConstants;
import org.session.libsession.utilities.ProfilePictureUtilities;
import org.session.libsession.utilities.SSKEnvironment;
import org.session.libsession.utilities.TextSecurePreferences;
import org.session.libsession.utilities.Toaster;
import org.session.libsession.utilities.UsernameUtils;
import org.session.libsession.utilities.Util;
import org.session.libsession.utilities.WindowDebouncer;
import org.session.libsignal.utilities.HTTP;
import org.session.libsignal.utilities.JsonUtil;
import org.session.libsignal.utilities.Log;
import org.session.libsignal.utilities.ThreadUtils;
import org.signal.aesgcmprovider.AesGcmProvider;
import org.thoughtcrime.securesms.components.TypingStatusSender;
import org.thoughtcrime.securesms.configs.ConfigUploader;
import org.thoughtcrime.securesms.database.EmojiSearchDatabase;
import org.thoughtcrime.securesms.database.LastSentTimestampCache;
import org.thoughtcrime.securesms.database.LokiAPIDatabase;
import org.thoughtcrime.securesms.database.Storage;
import org.thoughtcrime.securesms.database.helpers.SQLCipherOpenHelper;
import org.thoughtcrime.securesms.database.model.EmojiSearchData;
import org.thoughtcrime.securesms.debugmenu.DebugActivity;
import org.thoughtcrime.securesms.dependencies.AppComponent;
import org.thoughtcrime.securesms.dependencies.ConfigFactory;
import org.thoughtcrime.securesms.dependencies.DatabaseComponent;
import org.thoughtcrime.securesms.dependencies.DatabaseModule;
import org.thoughtcrime.securesms.emoji.EmojiSource;
import org.thoughtcrime.securesms.groups.ExpiredGroupManager;
import org.thoughtcrime.securesms.groups.OpenGroupManager;
import org.thoughtcrime.securesms.groups.handler.AdminStateSync;
import org.thoughtcrime.securesms.groups.handler.CleanupInvitationHandler;
import org.thoughtcrime.securesms.groups.handler.DestroyedGroupSync;
import org.thoughtcrime.securesms.groups.GroupPollerManager;
import org.thoughtcrime.securesms.groups.handler.RemoveGroupMemberHandler;
import org.thoughtcrime.securesms.home.HomeActivity;
import org.thoughtcrime.securesms.jobmanager.impl.NetworkConstraint;
import org.thoughtcrime.securesms.logging.AndroidLogger;
import org.thoughtcrime.securesms.logging.PersistentLogger;
import org.thoughtcrime.securesms.logging.UncaughtExceptionLogger;
import org.thoughtcrime.securesms.notifications.BackgroundPollManager;
import org.thoughtcrime.securesms.notifications.BackgroundPollWorker;
import org.thoughtcrime.securesms.notifications.NotificationChannels;
import org.thoughtcrime.securesms.notifications.PushRegistrationHandler;
import org.thoughtcrime.securesms.providers.BlobProvider;
import org.thoughtcrime.securesms.service.ExpiringMessageManager;
import org.thoughtcrime.securesms.service.KeyCachingService;
import org.thoughtcrime.securesms.sskenvironment.ReadReceiptManager;
import org.thoughtcrime.securesms.sskenvironment.TypingStatusRepository;
import org.thoughtcrime.securesms.util.AppVisibilityManager;
import org.thoughtcrime.securesms.util.Broadcaster;
import org.thoughtcrime.securesms.util.VersionDataFetcher;
import org.thoughtcrime.securesms.webrtc.CallMessageProcessor;
import org.webrtc.PeerConnectionFactory;
import org.webrtc.PeerConnectionFactory.InitializationOptions;

import java.io.IOException;
import java.io.InputStream;
import java.security.Security;
import java.util.Arrays;
import java.util.List;
import java.util.Map;
import java.util.Timer;
import java.util.concurrent.Executors;

import javax.inject.Inject;
import javax.inject.Provider;

import dagger.Lazy;
import dagger.hilt.EntryPoints;
import dagger.hilt.android.HiltAndroidApp;
import kotlin.Deprecated;
import kotlin.Unit;
import network.loki.messenger.BuildConfig;
import network.loki.messenger.R;

/**
 * Will be called once when the TextSecure process is created.
 * <p>
 * We're using this as an insertion point to patch up the Android PRNG disaster,
 * to initialize the job manager, and to check for GCM registration freshness.
 *
 * @author Moxie Marlinspike
 */
@HiltAndroidApp
public class ApplicationContext extends Application implements DefaultLifecycleObserver, Toaster, Configuration.Provider {

    public static final String PREFERENCES_NAME = "SecureSMS-Preferences";

    private static final String TAG = ApplicationContext.class.getSimpleName();

    public Poller poller = null;
    public Broadcaster broadcaster = null;
    private WindowDebouncer conversationListDebouncer;
    private HandlerThread conversationListHandlerThread;
    private Handler conversationListHandler;
    private PersistentLogger persistentLogger;

    @Inject HiltWorkerFactory workerFactory;
    @Inject LokiAPIDatabase lokiAPIDatabase;
    @Inject public Storage storage;
    @Inject Device device;
    @Inject MessageDataProvider messageDataProvider;
    @Inject TextSecurePreferences textSecurePreferences;
    @Inject ConfigFactory configFactory;
    @Inject LastSentTimestampCache lastSentTimestampCache;
    @Inject VersionDataFetcher versionDataFetcher;
    @Inject PushRegistrationHandler pushRegistrationHandler;
    @Inject TokenFetcher tokenFetcher;
    @Inject GroupManagerV2 groupManagerV2;
    @Inject SSKEnvironment.ProfileManagerProtocol profileManager;
    CallMessageProcessor callMessageProcessor;
    MessagingModuleConfiguration messagingModuleConfiguration;
    @Inject ConfigUploader configUploader;
    @Inject AdminStateSync adminStateSync;
    @Inject DestroyedGroupSync destroyedGroupSync;
    @Inject RemoveGroupMemberHandler removeGroupMemberHandler;
    @Inject SnodeClock snodeClock;
    @Inject ExpiringMessageManager expiringMessageManager;
    @Inject TypingStatusRepository typingStatusRepository;
    @Inject TypingStatusSender typingStatusSender;
    @Inject ReadReceiptManager readReceiptManager;
    @Inject Lazy<MessageNotifier> messageNotifierLazy;
    @Inject LokiAPIDatabase apiDB;
    @Inject EmojiSearchDatabase emojiSearchDb;
    @Inject LegacyClosedGroupPollerV2 legacyClosedGroupPollerV2;
    @Inject LegacyGroupDeprecationManager legacyGroupDeprecationManager;
    @Inject CleanupInvitationHandler cleanupInvitationHandler;
<<<<<<< HEAD
    @Inject UsernameUtils usernameUtils;
=======
    @Inject BackgroundPollManager backgroundPollManager;  // Exists here only to start upon app starts
    @Inject AppVisibilityManager appVisibilityManager;  // Exists here only to start upon app starts
    @Inject GroupPollerManager groupPollerManager;  // Exists here only to start upon app starts
    @Inject ExpiredGroupManager expiredGroupManager; // Exists here only to start upon app starts
>>>>>>> bcabdc4f

    public volatile boolean isAppVisible;
    public String KEYGUARD_LOCK_TAG = NonTranslatableStringConstants.APP_NAME + ":KeyguardLock";
    public String WAKELOCK_TAG      = NonTranslatableStringConstants.APP_NAME + ":WakeLock";

    @Override
    public Object getSystemService(String name) {
        if (MessagingModuleConfiguration.MESSAGING_MODULE_SERVICE.equals(name)) {
            return messagingModuleConfiguration;
        }
        return super.getSystemService(name);
    }

    public static ApplicationContext getInstance(Context context) {
        return (ApplicationContext) context.getApplicationContext();
    }

    @Deprecated(message = "Use proper DI to inject this component")
    public TextSecurePreferences getPrefs() {
        return EntryPoints.get(getApplicationContext(), AppComponent.class).getPrefs();
    }

    @Deprecated(message = "Use proper DI to inject this component")
    public DatabaseComponent getDatabaseComponent() {
        return EntryPoints.get(getApplicationContext(), DatabaseComponent.class);
    }

    @Deprecated(message = "Use proper DI to inject this component")
    public MessageNotifier getMessageNotifier() {
        return messageNotifierLazy.get();
    }

    public Handler getConversationListNotificationHandler() {
        if (this.conversationListHandlerThread == null) {
            conversationListHandlerThread = new HandlerThread("ConversationListHandler");
            conversationListHandlerThread.start();
        }
        if (this.conversationListHandler == null) {
            conversationListHandler = new Handler(conversationListHandlerThread.getLooper());
        }
        return conversationListHandler;
    }

    public WindowDebouncer getConversationListDebouncer() {
        if (conversationListDebouncer == null) {
            conversationListDebouncer = new WindowDebouncer(1000, new Timer());
        }
        return conversationListDebouncer;
    }

    public PersistentLogger getPersistentLogger() {
        return this.persistentLogger;
    }

    @Override
    public void toast(@StringRes int stringRes, int toastLength, @NonNull Map<String, String> parameters) {
        Phrase builder = Phrase.from(this, stringRes);
        for (Map.Entry<String,String> entry : parameters.entrySet()) {
            builder.put(entry.getKey(), entry.getValue());
        }
        Toast.makeText(this, builder.format(), toastLength).show();
    }

    @Override
    public void toast(@NonNull CharSequence message, int toastLength) {
        Toast.makeText(this, message, toastLength).show();
    }

    @Override
    public void onCreate() {
        TextSecurePreferences.setPushSuffix(BuildConfig.PUSH_KEY_SUFFIX);

        DatabaseModule.init(this);
        MessagingModuleConfiguration.configure(this);
        super.onCreate();

        messagingModuleConfiguration = new MessagingModuleConfiguration(
                this,
                storage,
                device,
                messageDataProvider,
                configFactory,
                lastSentTimestampCache,
                this,
                tokenFetcher,
                groupManagerV2,
                snodeClock,
                textSecurePreferences,
                legacyClosedGroupPollerV2,
                legacyGroupDeprecationManager,
                usernameUtils
                );
        callMessageProcessor = new CallMessageProcessor(this, textSecurePreferences, ProcessLifecycleOwner.get().getLifecycle(), storage);
        Log.i(TAG, "onCreate()");
        startKovenant();
        initializeSecurityProvider();
        initializeLogging();
        initializeCrashHandling();
        NotificationChannels.create(this);
        ProcessLifecycleOwner.get().getLifecycle().addObserver(this);
        AppContext.INSTANCE.configureKovenant();
        broadcaster = new Broadcaster(this);
        boolean useTestNet = textSecurePreferences.getEnvironment() == Environment.TEST_NET;
        SnodeModule.Companion.configure(apiDB, broadcaster, useTestNet);
        SSKEnvironment.Companion.configure(typingStatusRepository, readReceiptManager, profileManager, getMessageNotifier(), expiringMessageManager);
        initializeWebRtc();
        initializeBlobProvider();
        resubmitProfilePictureIfNeeded();
        loadEmojiSearchIndexIfNeeded();
        EmojiSource.refresh();

        NetworkConstraint networkConstraint = new NetworkConstraint.Factory(this).create();
        HTTP.INSTANCE.setConnectedToNetwork(networkConstraint::isMet);

        snodeClock.start();
        pushRegistrationHandler.run();
        configUploader.start();
        removeGroupMemberHandler.start();
        destroyedGroupSync.start();
        adminStateSync.start();
        cleanupInvitationHandler.start();

        // add our shortcut debug menu if we are not in a release build
        if (BuildConfig.BUILD_TYPE != "release") {
            // add the config settings shortcut
            Intent intent = new Intent(this, DebugActivity.class);
            intent.setAction(Intent.ACTION_VIEW);

            ShortcutInfoCompat shortcut = new ShortcutInfoCompat.Builder(this, "shortcut_debug_menu")
                    .setShortLabel("Debug Menu")
                    .setLongLabel("Debug Menu")
                    .setIcon(IconCompat.createWithResource(this, R.drawable.ic_settings))
                    .setIntent(intent)
                    .build();

            ShortcutManagerCompat.pushDynamicShortcut(this, shortcut);
        }
    }

    @NonNull
    @Override
    public Configuration getWorkManagerConfiguration() {
        return new Configuration.Builder()
                .setWorkerFactory(workerFactory)
                .build();
    }

    @Override
    public void onStart(@NonNull LifecycleOwner owner) {
        isAppVisible = true;
        Log.i(TAG, "App is now visible.");
        KeyCachingService.onAppForegrounded(this);

        // If the user account hasn't been created or onboarding wasn't finished then don't start
        // the pollers
        if (textSecurePreferences.getLocalNumber() == null) {
            return;
        }

        ThreadUtils.queue(()->{
            if (poller != null) {
                poller.setCaughtUp(false);
            }

            startPollingIfNeeded();

            OpenGroupManager.INSTANCE.startPolling();
            return Unit.INSTANCE;
        });

        // fetch last version data
        versionDataFetcher.startTimedVersionCheck();
    }

    @Override
    public void onStop(@NonNull LifecycleOwner owner) {
        isAppVisible = false;
        Log.i(TAG, "App is no longer visible.");
        KeyCachingService.onAppBackgrounded(this);
        getMessageNotifier().setVisibleThread(-1);
        if (poller != null) {
            poller.stopIfNeeded();
        }
        legacyClosedGroupPollerV2.stopAll();
        versionDataFetcher.stopTimedVersionCheck();
    }

    @Override
    public void onTerminate() {
        stopKovenant(); // Loki
        OpenGroupManager.INSTANCE.stopPolling();
        versionDataFetcher.stopTimedVersionCheck();
        super.onTerminate();
    }

    @Deprecated(message = "Use proper DI to inject this component")
    public ExpiringMessageManager getExpiringMessageManager() {
        return expiringMessageManager;
    }

    @Deprecated(message = "Use proper DI to inject this component")
    public TypingStatusRepository getTypingStatusRepository() {
        return typingStatusRepository;
    }

    @Deprecated(message = "Use proper DI to inject this component")
    public TypingStatusSender getTypingStatusSender() {
        return typingStatusSender;
    }

    @Deprecated(message = "Use proper DI to inject this component")
    public TextSecurePreferences getTextSecurePreferences() {
        return textSecurePreferences;
    }

    @Deprecated(message = "Use proper DI to inject this component")
    public ReadReceiptManager getReadReceiptManager() {
        return readReceiptManager;
    }


    public boolean isAppVisible() {
        return isAppVisible;
    }

    // Loki

    private void initializeSecurityProvider() {
        try {
            Class.forName("org.signal.aesgcmprovider.AesGcmCipher");
        } catch (ClassNotFoundException e) {
            Log.e(TAG, "Failed to find AesGcmCipher class");
            throw new ProviderInitializationException();
        }

        int aesPosition = Security.insertProviderAt(new AesGcmProvider(), 1);
        Log.i(TAG, "Installed AesGcmProvider: " + aesPosition);

        if (aesPosition < 0) {
            Log.e(TAG, "Failed to install AesGcmProvider()");
            throw new ProviderInitializationException();
        }

        int conscryptPosition = Security.insertProviderAt(Conscrypt.newProvider(), 2);
        Log.i(TAG, "Installed Conscrypt provider: " + conscryptPosition);

        if (conscryptPosition < 0) {
            Log.w(TAG, "Did not install Conscrypt provider. May already be present.");
        }
    }

    private void initializeLogging() {
        if (persistentLogger == null) {
            persistentLogger = new PersistentLogger(this);
        }
        Log.initialize(new AndroidLogger(), persistentLogger);
    }

    private void initializeCrashHandling() {
        final Thread.UncaughtExceptionHandler originalHandler = Thread.getDefaultUncaughtExceptionHandler();
        Thread.setDefaultUncaughtExceptionHandler(new UncaughtExceptionLogger(originalHandler));
    }

    private void initializeWebRtc() {
        try {
            PeerConnectionFactory.initialize(InitializationOptions.builder(this).createInitializationOptions());
        } catch (UnsatisfiedLinkError e) {
            Log.w(TAG, e);
        }
    }

    private void initializeBlobProvider() {
        AsyncTask.THREAD_POOL_EXECUTOR.execute(() -> {
            BlobProvider.getInstance().onSessionStart(this);
        });
    }

    private static class ProviderInitializationException extends RuntimeException { }
    private void setUpPollingIfNeeded() {
        String userPublicKey = textSecurePreferences.getLocalNumber();
        if (userPublicKey == null) return;
        poller = new Poller(configFactory, storage, lokiAPIDatabase);
    }

    public void startPollingIfNeeded() {
        setUpPollingIfNeeded();
        if (poller != null) {
            poller.startIfNeeded();
        }
        legacyClosedGroupPollerV2.start();
    }

    public void retrieveUserProfile() {
        setUpPollingIfNeeded();
        if (poller != null) {
            poller.retrieveUserProfile();
        }
    }

    private void resubmitProfilePictureIfNeeded() {
        ProfilePictureUtilities.INSTANCE.resubmitProfilePictureIfNeeded(this);
    }

    private void loadEmojiSearchIndexIfNeeded() {
        Executors.newSingleThreadExecutor().execute(() -> {
            if (emojiSearchDb.query("face", 1).isEmpty()) {
                try (InputStream inputStream = getAssets().open("emoji/emoji_search_index.json")) {
                    List<EmojiSearchData> searchIndex = Arrays.asList(JsonUtil.fromJson(inputStream, EmojiSearchData[].class));
                    emojiSearchDb.setSearchIndex(searchIndex);
                } catch (IOException e) {
                    Log.e("Loki", "Failed to load emoji search index");
                }
            }
        });
    }
    // endregion

    // Method to wake up the screen and dismiss the keyguard
    public void wakeUpDeviceAndDismissKeyguardIfRequired() {
        // Get the KeyguardManager and PowerManager
        KeyguardManager keyguardManager = (KeyguardManager)getSystemService(Context.KEYGUARD_SERVICE);
        PowerManager powerManager       = (PowerManager)getSystemService(Context.POWER_SERVICE);

        // Check if the phone is locked & if the screen is awake
        boolean isPhoneLocked = keyguardManager.isKeyguardLocked();
        boolean isScreenAwake = powerManager.isInteractive();

        if (!isScreenAwake) {
            PowerManager.WakeLock wakeLock = powerManager.newWakeLock(
                    PowerManager.FULL_WAKE_LOCK
                            | PowerManager.ACQUIRE_CAUSES_WAKEUP
                            | PowerManager.ON_AFTER_RELEASE,
                    WAKELOCK_TAG);

            // Acquire the wake lock to wake up the device
            wakeLock.acquire(3000);
        }

        // Dismiss the keyguard.
        // Note: This will not bypass any app-level (Session) lock; only the device-level keyguard.
        // TODO: When moving to a minimum Android API of 27, replace these deprecated calls with new APIs.
        if (isPhoneLocked) {
            KeyguardManager.KeyguardLock keyguardLock = keyguardManager.newKeyguardLock(KEYGUARD_LOCK_TAG);
            keyguardLock.disableKeyguard();
        }
    }

}<|MERGE_RESOLUTION|>--- conflicted
+++ resolved
@@ -183,14 +183,11 @@
     @Inject LegacyClosedGroupPollerV2 legacyClosedGroupPollerV2;
     @Inject LegacyGroupDeprecationManager legacyGroupDeprecationManager;
     @Inject CleanupInvitationHandler cleanupInvitationHandler;
-<<<<<<< HEAD
     @Inject UsernameUtils usernameUtils;
-=======
     @Inject BackgroundPollManager backgroundPollManager;  // Exists here only to start upon app starts
     @Inject AppVisibilityManager appVisibilityManager;  // Exists here only to start upon app starts
     @Inject GroupPollerManager groupPollerManager;  // Exists here only to start upon app starts
     @Inject ExpiredGroupManager expiredGroupManager; // Exists here only to start upon app starts
->>>>>>> bcabdc4f
 
     public volatile boolean isAppVisible;
     public String KEYGUARD_LOCK_TAG = NonTranslatableStringConstants.APP_NAME + ":KeyguardLock";
