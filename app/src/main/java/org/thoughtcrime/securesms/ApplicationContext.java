--- conflicted
+++ resolved
@@ -216,7 +216,6 @@
         DatabaseModule.init(this);
         MessagingModuleConfiguration.configure(this);
         super.onCreate();
-
         messagingModuleConfiguration = new MessagingModuleConfiguration(
                 this,
                 storage,
@@ -504,24 +503,14 @@
         });
     }
 
-<<<<<<< HEAD
-    @SuppressLint("ApplySharedPref")
-    public void clearAllData() {
-=======
     // Method to clear the local data - returns true on success otherwise false
 
     /**
      * Clear all local profile data and message history then restart the app after a brief delay.
-     * @param isMigratingToV2KeyPair whether we're upgrading to a more recent V2 key pair or not.
      * @return true on success, false otherwise.
      */
-    public boolean clearAllData(boolean isMigratingToV2KeyPair) {
-        if (firebaseInstanceIdJob != null && firebaseInstanceIdJob.isActive()) {
-            firebaseInstanceIdJob.cancel(null);
-        }
-        String displayName = TextSecurePreferences.getProfileName(this);
-        boolean isUsingFCM = TextSecurePreferences.isPushEnabled(this);
->>>>>>> a30f0010
+    @SuppressLint("ApplySharedPref")
+    public boolean clearAllData() {
         TextSecurePreferences.clearAll(this);
         getSharedPreferences(PREFERENCES_NAME, 0).edit().clear().commit();
         if (!deleteDatabase(SQLCipherOpenHelper.DATABASE_NAME)) {
