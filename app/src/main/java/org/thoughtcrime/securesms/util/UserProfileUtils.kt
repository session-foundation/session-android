--- conflicted
+++ resolved
@@ -111,15 +111,9 @@
         }
 
         return UserProfileModalData(
-<<<<<<< HEAD
-            name = recipient.displayName(),
+            name = if (recipient.isLocalNumber) context.getString(R.string.noteToSelf) else recipient.displayName(),
             subtitle = (recipient.data as? RecipientData.Contact)?.nickname?.takeIf { it.isNotBlank() }?.let { "($it)" },
             avatarUIData = avatarUtils.getUIDataFromRecipient(recipient),
-=======
-            name = if(recipient.isLocalNumber) context.getString(R.string.noteToSelf) else recipient.name,
-            subtitle = if(configContact?.nickname?.isNotEmpty() == true) "(${configContact.name})" else null,
-            avatarUIData = avatarUtils.getUIDataFromAccountId(accountId = address),
->>>>>>> bcc985d1
             showProBadge = proStatusManager.shouldShowProBadge(recipient.address),
             currentUserPro = proStatusManager.isCurrentUserPro(),
             rawAddress = recipient.address.address,
