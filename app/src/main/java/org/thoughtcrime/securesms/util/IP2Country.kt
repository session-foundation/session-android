package org.thoughtcrime.securesms.util

import android.content.BroadcastReceiver
import android.content.Context
import android.content.Intent
import android.content.IntentFilter
import androidx.localbroadcastmanager.content.LocalBroadcastManager
import com.opencsv.CSVReader
import kotlinx.coroutines.GlobalScope
import kotlinx.coroutines.launch
import org.session.libsession.snode.OnionRequestAPI
import org.session.libsignal.utilities.Log
import org.session.libsignal.utilities.ThreadUtils
import java.io.DataInputStream
import java.io.InputStream
import java.io.InputStreamReader
import kotlin.math.absoluteValue

private fun ipv4Int(ip: String): UInt =
    ip.split(".", "/", ",").take(4).fold(0U) { acc, s -> acc shl 8 or s.toUInt() }

@OptIn(ExperimentalUnsignedTypes::class)
class IP2Country internal constructor(
    private val context: Context,
    private val openStream: (String) -> InputStream = context.assets::open
) {
    val countryNamesCache = mutableMapOf<String, String>()

    private val ips: UIntArray by lazy { ipv4ToCountry.first }
    private val codes: IntArray by lazy { ipv4ToCountry.second }

    private val ipv4ToCountry: Pair<UIntArray, IntArray> by lazy {
        openStream("geolite2_country_blocks_ipv4.bin")
            .let(::DataInputStream)
            .use {
                val size = it.available() / 8

                val ips = UIntArray(size)
                val codes = IntArray(size)
                var i = 0

                while (it.available() > 0) {
                    ips[i] = it.readInt().toUInt()
                    codes[i] = it.readInt()
                    i++
                }

                ips to codes
            }
    }

    private val countryToNames: Map<Int, String> by lazy {
        CSVReader(InputStreamReader(openStream("csv/geolite2_country_locations_english.csv"))).use { csv ->
            csv.skip(1)

            csv.asSequence()
                .filter { cols -> !cols[0].isNullOrEmpty() && !cols[1].isNullOrEmpty() }
                .associate { cols ->
                    cols[0].toInt() to cols[5]
                }
        }
    }

    // region Initialization
    companion object {

        lateinit var shared: IP2Country

        val isInitialized: Boolean get() = Companion::shared.isInitialized

        fun configureIfNeeded(context: Context) {
            if (isInitialized) { return; }
            shared = IP2Country(context.applicationContext)

            val pathsBuiltEventReceiver = object : BroadcastReceiver() {
                override fun onReceive(context: Context, intent: Intent) {
                    shared.populateCacheIfNeeded()
                }
            }
            LocalBroadcastManager.getInstance(context).registerReceiver(pathsBuiltEventReceiver, IntentFilter("pathsBuilt"))
        }
    }

    init {
        populateCacheIfNeeded()
    }

    // TODO: Deinit?
    // endregion

    // region Implementation
    internal fun cacheCountryForIP(ip: String): String? {
        // return early if cached
        countryNamesCache[ip]?.let { return it }

        val ipInt = ipv4Int(ip)
        val index = ips.binarySearch(ipInt).let { it.takeIf { it >= 0 } ?: (it.absoluteValue - 2) }
        val code = codes.getOrNull(index)
        val bestMatchCountry = countryToNames[code]

        if (bestMatchCountry != null) countryNamesCache[ip] = bestMatchCountry
        else Log.d("Loki","Country name for $ip couldn't be found")

        return bestMatchCountry
    }

    private fun populateCacheIfNeeded() {
<<<<<<< HEAD
        GlobalScope.launch {
=======
        ThreadUtils.queue {
            val start = System.currentTimeMillis()
>>>>>>> 16cca2d3
            OnionRequestAPI.paths.iterator().forEach { path ->
                path.iterator().forEach { snode ->
                    cacheCountryForIP(snode.ip) // Preload if needed
                }
            }
            Log.d("Loki","Cache populated in ${System.currentTimeMillis() - start}ms")
            Broadcaster(context).broadcast("onionRequestPathCountriesLoaded")
        }
    }
    // endregion
}<|MERGE_RESOLUTION|>--- conflicted
+++ resolved
@@ -105,12 +105,7 @@
     }
 
     private fun populateCacheIfNeeded() {
-<<<<<<< HEAD
         GlobalScope.launch {
-=======
-        ThreadUtils.queue {
-            val start = System.currentTimeMillis()
->>>>>>> 16cca2d3
             OnionRequestAPI.paths.iterator().forEach { path ->
                 path.iterator().forEach { snode ->
                     cacheCountryForIP(snode.ip) // Preload if needed
