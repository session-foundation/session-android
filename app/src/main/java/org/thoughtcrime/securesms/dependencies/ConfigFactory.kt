package org.thoughtcrime.securesms.dependencies

import android.content.Context
import dagger.Lazy
import dagger.hilt.android.qualifiers.ApplicationContext
import kotlinx.coroutines.CoroutineScope
import kotlinx.coroutines.flow.MutableSharedFlow
import kotlinx.coroutines.launch
import network.loki.messenger.libsession_util.ConfigBase
import network.loki.messenger.libsession_util.Contacts
import network.loki.messenger.libsession_util.ConversationVolatileConfig
import network.loki.messenger.libsession_util.Curve25519
import network.loki.messenger.libsession_util.GroupInfoConfig
import network.loki.messenger.libsession_util.GroupKeysConfig
import network.loki.messenger.libsession_util.GroupMembersConfig
import network.loki.messenger.libsession_util.UserGroupsConfig
import network.loki.messenger.libsession_util.UserProfile
import network.loki.messenger.libsession_util.util.ConfigPush
import network.loki.messenger.libsession_util.util.MultiEncrypt
import org.session.libsession.database.StorageProtocol
import org.session.libsession.snode.OwnedSwarmAuth
import org.session.libsession.snode.SnodeClock
import org.session.libsession.snode.SwarmAuth
import org.session.libsession.utilities.ConfigFactoryProtocol
import org.session.libsession.utilities.ConfigMessage
import org.session.libsession.utilities.ConfigPushResult
import org.session.libsession.utilities.ConfigUpdateNotification
import org.session.libsession.utilities.GroupConfigs
import org.session.libsession.utilities.MutableGroupConfigs
import org.session.libsession.utilities.MutableUserConfigs
import org.session.libsession.utilities.TextSecurePreferences
import org.session.libsession.utilities.UserConfigType
import org.session.libsession.utilities.UserConfigs
import org.session.libsession.utilities.getGroup
import org.session.libsignal.utilities.AccountId
import org.session.libsignal.utilities.IdPrefix
import org.thoughtcrime.securesms.configs.ConfigToDatabaseSync
import org.thoughtcrime.securesms.database.ConfigDatabase
import org.thoughtcrime.securesms.database.ConfigVariant
import org.thoughtcrime.securesms.database.LokiThreadDatabase
import org.thoughtcrime.securesms.database.ThreadDatabase
import org.thoughtcrime.securesms.groups.GroupManager
import java.util.concurrent.locks.ReentrantReadWriteLock
import javax.inject.Inject
import javax.inject.Singleton
import kotlin.concurrent.read
import kotlin.concurrent.write


@Singleton
class ConfigFactory @Inject constructor(
    @ApplicationContext private val context: Context,
    private val configDatabase: ConfigDatabase,
    private val threadDb: ThreadDatabase,
    private val lokiThreadDatabase: LokiThreadDatabase,
    private val storage: Lazy<StorageProtocol>,
    private val textSecurePreferences: TextSecurePreferences,
    private val clock: SnodeClock,
    private val configToDatabaseSync: Lazy<ConfigToDatabaseSync>,
<<<<<<< HEAD
=======
    private val usernameUtils: Lazy<UsernameUtils>,
    @ManagerScope private val coroutineScope: CoroutineScope
>>>>>>> df9adb1d
) : ConfigFactoryProtocol {
    companion object {
        // This is a buffer period within which we will process messages which would result in a
        // config change, any message which would normally result in a config change which was sent
        // before `lastConfigMessage.timestamp - configChangeBufferPeriod` will not  actually have
        // it's changes applied (control text will still be added though)
        private const val CONFIG_CHANGE_BUFFER_PERIOD: Long = 2 * 60 * 1000L

        const val MAX_NAME_BYTES = 100 // max size in bytes for names
        const val MAX_GROUP_DESCRIPTION_BYTES = 600 // max size in bytes for group descriptions
    }

    init {
        System.loadLibrary("session_util")
    }

    private val userConfigs = HashMap<AccountId, Pair<ReentrantReadWriteLock, UserConfigsImpl>>()
    private val groupConfigs = HashMap<AccountId, Pair<ReentrantReadWriteLock, GroupConfigsImpl>>()

    private val _configUpdateNotifications = MutableSharedFlow<ConfigUpdateNotification>()
    override val configUpdateNotifications get() = _configUpdateNotifications

    private fun requiresCurrentUserAccountId(): AccountId =
        AccountId(requireNotNull(textSecurePreferences.getLocalNumber()) {
            "No logged in user"
        })

    private fun requiresCurrentUserED25519SecKey(): ByteArray =
        requireNotNull(storage.get().getUserED25519KeyPair()?.secretKey?.data) {
            "No logged in user"
        }

    private fun ensureUserConfigsInitialized(): Pair<ReentrantReadWriteLock, UserConfigsImpl> {
        val userAccountId = requiresCurrentUserAccountId()

        // Fast check and return if already initialized
        synchronized(userConfigs) {
            val instance = userConfigs[userAccountId]
            if (instance != null) {
                return instance
            }
        }

        // Once we reach here, we are going to create the config instance, but since we are
        // not in the lock, there's a potential we could have created a duplicate instance. But it
        // is not a problem in itself as we are going to take the lock and check
        // again if another one already exists before setting it to use.
        // This is to avoid having to do database operation inside the lock
        val instance = ReentrantReadWriteLock() to UserConfigsImpl(
            userEd25519SecKey = requiresCurrentUserED25519SecKey(),
            userAccountId = userAccountId,
            configDatabase = configDatabase,
            storage = storage.get(),
            threadDb = threadDb
        )

        return synchronized(userConfigs) {
            userConfigs.getOrPut(userAccountId) { instance }
        }
    }

    private fun ensureGroupConfigsInitialized(groupId: AccountId): Pair<ReentrantReadWriteLock, GroupConfigsImpl> {
        val groupAdminKey = getGroup(groupId)?.adminKey

        // Fast check and return if already initialized
        synchronized(groupConfigs) {
            val instance = groupConfigs[groupId]
            if (instance != null) {
                return instance
            }
        }

        // Once we reach here, we are going to create the config instance, but since we are
        // not in the lock, there's a potential we could have created a duplicate instance. But it
        // is not a problem in itself as we are going to take the lock and check
        // again if another one already exists before setting it to use.
        // This is to avoid having to do database operation inside the lock
        val instance = ReentrantReadWriteLock() to GroupConfigsImpl(
            userEd25519SecKey = requiresCurrentUserED25519SecKey(),
            groupAccountId = groupId,
            groupAdminKey = groupAdminKey?.data,
            configDatabase = configDatabase
        )

        return synchronized(groupConfigs) {
            groupConfigs.getOrPut(groupId) { instance }
        }
    }

    override fun <T> withUserConfigs(cb: (UserConfigs) -> T): T {
        val (lock, configs) = ensureUserConfigsInitialized()
        return lock.read {
            cb(configs)
        }
    }

    /**
     * Perform an operation on the user configs, and notify listeners if the configs were changed.
     *
     * @param cb A function that takes a [UserConfigsImpl] and returns a pair of the result of the operation and a boolean indicating if the configs were changed.
     */
    private fun <T> doWithMutableUserConfigs(cb: (UserConfigsImpl) -> Pair<T, List<ConfigUpdateNotification>>): T {
        val (lock, configs) = ensureUserConfigsInitialized()
        val (result, changed) = lock.write {
            cb(configs)
        }

        if (changed.isNotEmpty()) {
            coroutineScope.launch {
                for (notification in changed) {
                    // Config change notifications are important so we must use suspend version of
                    // emit (not tryEmit)
                    _configUpdateNotifications.emit(notification)
                }
            }
        }

        return result
    }

    override fun mergeUserConfigs(
        userConfigType: UserConfigType,
        messages: List<ConfigMessage>
    ) {
        if (messages.isEmpty()) {
            return
        }

        val result = doWithMutableUserConfigs { configs ->
            val config = when (userConfigType) {
                UserConfigType.CONTACTS -> configs.contacts
                UserConfigType.USER_PROFILE -> configs.userProfile
                UserConfigType.CONVO_INFO_VOLATILE -> configs.convoInfoVolatile
                UserConfigType.USER_GROUPS -> configs.userGroups
            }

            // Merge the list of config messages, we'll be told which messages have been merged
            // and we will then find out which message has the max timestamp
            val maxTimestamp = config.merge(messages.map { it.hash to it.data }.toTypedArray())
                .asSequence()
                .mapNotNull { hash -> messages.firstOrNull { it.hash == hash } }
                .maxOfOrNull { it.timestamp }

            maxTimestamp?.let {
                (config.dump() to it) to
                listOf(ConfigUpdateNotification.UserConfigsMerged(userConfigType))
            } ?: (null to emptyList())
        }

        // Dump now regardless so we can save the timestamp to the database
        if (result != null) {
            val (dump, timestamp) = result

            configDatabase.storeConfig(
                variant = userConfigType.configVariant,
                publicKey = requiresCurrentUserAccountId().hexString,
                data = dump,
                timestamp = timestamp
            )

            configToDatabaseSync.get().syncUserConfigs(userConfigType, timestamp)
        }
    }

    override fun <T> withMutableUserConfigs(cb: (MutableUserConfigs) -> T): T {
        return doWithMutableUserConfigs {
            val result = cb(it)

            val changed = if (it.userGroups.dirty() ||
                it.convoInfoVolatile.dirty() ||
                it.userProfile.dirty() ||
                it.contacts.dirty()) {
                listOf(ConfigUpdateNotification.UserConfigsModified)
            } else {
                emptyList()
            }

            result to changed
        }
    }

    override fun <T> withGroupConfigs(groupId: AccountId, cb: (GroupConfigs) -> T): T {
        val (lock, configs) = ensureGroupConfigsInitialized(groupId)

        return lock.read {
            cb(configs)
        }
    }

    override fun createGroupConfigs(groupId: AccountId, adminKey: ByteArray): MutableGroupConfigs {
        return GroupConfigsImpl(
            userEd25519SecKey = requiresCurrentUserED25519SecKey(),
            groupAccountId = groupId,
            groupAdminKey = adminKey,
            configDatabase = configDatabase
        )
    }

    override fun saveGroupConfigs(groupId: AccountId, groupConfigs: MutableGroupConfigs) {
        check(groupConfigs is GroupConfigsImpl) {
            "The group configs must be the same instance as the one created by createGroupConfigs"
        }

        groupConfigs.dumpIfNeeded(clock)

        synchronized(groupConfigs) {
            this.groupConfigs[groupId] = ReentrantReadWriteLock() to groupConfigs
        }
    }

    private fun <T> doWithMutableGroupConfigs(
        groupId: AccountId,
        fromMerge: Boolean,
        cb: (GroupConfigsImpl) -> Pair<T, Boolean>): T {
        val (lock, configs) = ensureGroupConfigsInitialized(groupId)
        val (result, changed) = lock.write {
            cb(configs)
        }

        if (changed) {
            coroutineScope.launch {
                // Config change notifications are important so we must use suspend version of
                // emit (not tryEmit)
                _configUpdateNotifications.emit(ConfigUpdateNotification.GroupConfigsUpdated(groupId, fromMerge = fromMerge))
            }
        }

        return result
    }

    override fun <T> withMutableGroupConfigs(
        groupId: AccountId,
        cb: (MutableGroupConfigs) -> T
    ): T {
        return doWithMutableGroupConfigs(groupId = groupId, fromMerge = false) {
            cb(it) to it.dumpIfNeeded(clock)
        }
    }

    override fun removeContact(accountId: String) {
        if(!accountId.startsWith(IdPrefix.STANDARD.value)) return

        withMutableUserConfigs {
            it.contacts.erase(accountId)
        }
    }

    override fun removeGroup(groupId: AccountId) {
        withMutableUserConfigs {
            it.userGroups.eraseClosedGroup(groupId.hexString)
            it.convoInfoVolatile.eraseClosedGroup(groupId.hexString)
        }

        deleteGroupConfigs(groupId)
    }

    override fun deleteGroupConfigs(groupId: AccountId) {
        configDatabase.deleteGroupConfigs(groupId)

        synchronized(groupConfigs) {
            groupConfigs.remove(groupId)
        }
    }

    override fun decryptForUser(
        encoded: ByteArray,
        domain: String,
        closedGroupSessionId: AccountId
    ): ByteArray? {
        return MultiEncrypt.decryptForMultipleSimple(
            encoded = encoded,
            ed25519SecretKey = requireNotNull(storage.get().getUserED25519KeyPair()?.secretKey?.data) {
                "No logged in user"
            },
            domain = domain,
            senderPubKey = Curve25519.pubKeyFromED25519(closedGroupSessionId.pubKeyBytes)
        )
    }

    override fun mergeGroupConfigMessages(
        groupId: AccountId,
        keys: List<ConfigMessage>,
        info: List<ConfigMessage>,
        members: List<ConfigMessage>
    ) {
        val changed = doWithMutableGroupConfigs(groupId, fromMerge = true) { configs ->
            // Keys must be loaded first as they are used to decrypt the other config messages
            val keysLoaded = keys.fold(false) { acc, msg ->
                configs.groupKeys.loadKey(msg.data, msg.hash, msg.timestamp, configs.groupInfo.pointer, configs.groupMembers.pointer) || acc
            }

            val infoMerged = info.isNotEmpty() &&
                    configs.groupInfo.merge(info.map { it.hash to it.data }.toTypedArray()).isNotEmpty()

            val membersMerged = members.isNotEmpty() &&
                    configs.groupMembers.merge(members.map { it.hash to it.data }.toTypedArray()).isNotEmpty()

            configs.dumpIfNeeded(clock)

            val changed = (keysLoaded || infoMerged || membersMerged)
            changed to changed
        }

        if (changed) {
            configToDatabaseSync.get().syncGroupConfigs(groupId)
        }
    }

    override fun confirmUserConfigsPushed(
        contacts: Pair<ConfigPush, ConfigPushResult>?,
        userProfile: Pair<ConfigPush, ConfigPushResult>?,
        convoInfoVolatile: Pair<ConfigPush, ConfigPushResult>?,
        userGroups: Pair<ConfigPush, ConfigPushResult>?
    ) {
        if (contacts == null && userProfile == null && convoInfoVolatile == null && userGroups == null) {
            return
        }

        // Confirm push for the configs and gather the dumped data to be saved into the db.
        // For this operation, we will no notify the users as there won't be any real change in terms
        // of the displaying data.
        val dump = doWithMutableUserConfigs { configs ->
            sequenceOf(contacts, userProfile, convoInfoVolatile, userGroups)
                .zip(
                    sequenceOf(
                        UserConfigType.CONTACTS to configs.contacts,
                        UserConfigType.USER_PROFILE to configs.userProfile,
                        UserConfigType.CONVO_INFO_VOLATILE to configs.convoInfoVolatile,
                        UserConfigType.USER_GROUPS to configs.userGroups
                    )
                )
                .filter { (push, _) -> push != null }
                .onEach { (push, config) -> config.second.confirmPushed(push!!.first.seqNo, push.second.hashes.toTypedArray()) }
                .map { (push, config) ->
                    Triple(config.first.configVariant, config.second.dump(), push!!.second.timestamp)
                }.toList() to emptyList()
        }

        // We need to persist the data to the database to save timestamp after the push
        val userAccountId = requiresCurrentUserAccountId()
        for ((variant, data, timestamp) in dump) {
            configDatabase.storeConfig(variant, userAccountId.hexString, data, timestamp)
        }
    }

    override fun confirmGroupConfigsPushed(
        groupId: AccountId,
        members: Pair<ConfigPush, ConfigPushResult>?,
        info: Pair<ConfigPush, ConfigPushResult>?,
        keysPush: ConfigPushResult?
    ) {
        if (members == null && info == null && keysPush == null) {
            return
        }

        doWithMutableGroupConfigs(groupId, fromMerge = false) { configs ->
            members?.let { (push, result) -> configs.groupMembers.confirmPushed(push.seqNo, result.hashes.toTypedArray()) }
            info?.let { (push, result) -> configs.groupInfo.confirmPushed(push.seqNo, result.hashes.toTypedArray()) }
            keysPush?.let { (hashes, timestamp) ->
                val pendingConfig = configs.groupKeys.pendingConfig()
                if (pendingConfig != null) {
                    for (hash in hashes) {
                        configs.groupKeys.loadKey(
                            pendingConfig,
                            hash,
                            timestamp,
                            configs.groupInfo.pointer,
                            configs.groupMembers.pointer
                        )
                    }
                }
            }

            configs.dumpIfNeeded(clock)

            Unit to true
        }
    }

    override fun conversationInConfig(
        publicKey: String?,
        groupPublicKey: String?,
        openGroupId: String?,
        visibleOnly: Boolean
    ): Boolean {
        val userPublicKey = storage.get().getUserPublicKey() ?: return false

        if (openGroupId != null) {
            val threadId = GroupManager.getOpenGroupThreadID(openGroupId, context)
            val openGroup = lokiThreadDatabase.getOpenGroupChat(threadId) ?: return false

            // Not handling the `hidden` behaviour for communities so just indicate the existence
            return withUserConfigs {
                it.userGroups.getCommunityInfo(openGroup.server, openGroup.room) != null
            }
        } else if (groupPublicKey != null) {
            // Not handling the `hidden` behaviour for legacy groups so just indicate the existence
            return withUserConfigs {
                if (groupPublicKey.startsWith(IdPrefix.GROUP.value)) {
                    it.userGroups.getClosedGroup(groupPublicKey) != null
                } else {
                    it.userGroups.getLegacyGroupInfo(groupPublicKey) != null
                }
            }
        } else if (publicKey == userPublicKey) {
            return withUserConfigs {
                !visibleOnly || it.userProfile.getNtsPriority() != ConfigBase.PRIORITY_HIDDEN
            }
        } else if (publicKey != null) {
            return withUserConfigs {
                (!visibleOnly || it.contacts.get(publicKey)?.priority != ConfigBase.PRIORITY_HIDDEN)
            }
        } else {
            return false
        }
    }

    override fun canPerformChange(
        variant: String,
        publicKey: String,
        changeTimestampMs: Long
    ): Boolean {
        val lastUpdateTimestampMs =
            configDatabase.retrieveConfigLastUpdateTimestamp(variant, publicKey)

        // Ensure the change occurred after the last config message was handled (minus the buffer period)
        return (changeTimestampMs >= (lastUpdateTimestampMs - CONFIG_CHANGE_BUFFER_PERIOD))
    }

    override fun getConfigTimestamp(userConfigType: UserConfigType, publicKey: String): Long {
        return configDatabase.retrieveConfigLastUpdateTimestamp(userConfigType.configVariant, publicKey)
    }

    override fun getGroupAuth(groupId: AccountId): SwarmAuth? {
        val group = getGroup(groupId) ?: return null

        return if (group.adminKey != null) {
            OwnedSwarmAuth.ofClosedGroup(groupId, group.adminKey!!.data)
        } else if (group.authData != null) {
            GroupSubAccountSwarmAuth(groupId, this, group.authData!!.data)
        } else {
            null
        }
    }

    fun clearAll() {
        synchronized(userConfigs) {
            userConfigs.clear()
        }

        synchronized(groupConfigs) {
            groupConfigs.clear()
        }
    }

    private class GroupSubAccountSwarmAuth(
        override val accountId: AccountId,
        val factory: ConfigFactory,
        val authData: ByteArray,
    ) : SwarmAuth {
        override val ed25519PublicKeyHex: String?
            get() = null

        override fun sign(data: ByteArray): Map<String, String> {
            return factory.withGroupConfigs(accountId) {
                val auth = it.groupKeys.subAccountSign(data, authData)
                buildMap {
                    put("subaccount", auth.subAccount)
                    put("subaccount_sig", auth.subAccountSig)
                    put("signature", auth.signature)
                }
            }
        }

        override fun signForPushRegistry(data: ByteArray): Map<String, String> {
            return factory.withGroupConfigs(accountId) {
                val auth = it.groupKeys.subAccountSign(data, authData)
                buildMap {
                    put("subkey_tag", auth.subAccount)
                    put("signature", auth.signature)
                }
            }
        }
    }
}

private val UserConfigType.configVariant: ConfigVariant
    get() = when (this) {
        UserConfigType.CONTACTS -> ConfigDatabase.CONTACTS_VARIANT
        UserConfigType.USER_PROFILE -> ConfigDatabase.USER_PROFILE_VARIANT
        UserConfigType.CONVO_INFO_VOLATILE -> ConfigDatabase.CONVO_INFO_VARIANT
        UserConfigType.USER_GROUPS -> ConfigDatabase.USER_GROUPS_VARIANT
    }


private class UserConfigsImpl(
    userEd25519SecKey: ByteArray,
    private val userAccountId: AccountId,
    private val configDatabase: ConfigDatabase,
    storage: StorageProtocol,
    threadDb: ThreadDatabase,
    contactsDump: ByteArray? = configDatabase.retrieveConfigAndHashes(
        ConfigDatabase.CONTACTS_VARIANT,
        userAccountId.hexString
    ),
    userGroupsDump: ByteArray? = configDatabase.retrieveConfigAndHashes(
        ConfigDatabase.USER_GROUPS_VARIANT,
        userAccountId.hexString
    ),
    userProfileDump: ByteArray? = configDatabase.retrieveConfigAndHashes(
        ConfigDatabase.USER_PROFILE_VARIANT,
        userAccountId.hexString
    ),
    convoInfoDump: ByteArray? = configDatabase.retrieveConfigAndHashes(
        ConfigDatabase.CONVO_INFO_VARIANT,
        userAccountId.hexString
    )
) : MutableUserConfigs {
    override val contacts = Contacts(
        ed25519SecretKey = userEd25519SecKey,
        initialDump = contactsDump,
    )

    override val userGroups = UserGroupsConfig(
        ed25519SecretKey = userEd25519SecKey,
        initialDump = userGroupsDump
    )
    override val userProfile = UserProfile(
        ed25519SecretKey = userEd25519SecKey,
        initialDump = userProfileDump
    )
    override val convoInfoVolatile = ConversationVolatileConfig(
        ed25519SecretKey = userEd25519SecKey,
        initialDump = convoInfoDump,
    )
}

private class GroupConfigsImpl(
    userEd25519SecKey: ByteArray,
    private val groupAccountId: AccountId,
    groupAdminKey: ByteArray?,
    private val configDatabase: ConfigDatabase
) : MutableGroupConfigs {
    override val groupInfo = GroupInfoConfig(
        groupPubKey = groupAccountId.pubKeyBytes,
        groupAdminKey = groupAdminKey,
        initialDump = configDatabase.retrieveConfigAndHashes(
            ConfigDatabase.INFO_VARIANT,
            groupAccountId.hexString
        )
    )
    override val groupMembers = GroupMembersConfig(
        groupPubKey = groupAccountId.pubKeyBytes,
        groupAdminKey = groupAdminKey,
        initialDump = configDatabase.retrieveConfigAndHashes(
            ConfigDatabase.MEMBER_VARIANT,
            groupAccountId.hexString
        )
    )
    override val groupKeys = GroupKeysConfig(
        userSecretKey = userEd25519SecKey,
        groupPublicKey = groupAccountId.pubKeyBytes,
        groupAdminKey = groupAdminKey,
        initialDump = configDatabase.retrieveConfigAndHashes(
            ConfigDatabase.KEYS_VARIANT,
            groupAccountId.hexString
        ),
        info = groupInfo,
        members = groupMembers
    )

    fun dumpIfNeeded(clock: SnodeClock): Boolean {
        if (groupInfo.needsDump() || groupMembers.needsDump() || groupKeys.needsDump()) {
            configDatabase.storeGroupConfigs(
                publicKey = groupAccountId.hexString,
                keysConfig = groupKeys.dump(),
                infoConfig = groupInfo.dump(),
                memberConfig = groupMembers.dump(),
                timestamp = clock.currentTimeMills()
            )
            return true
        }

        return false
    }

    override fun rekey() {
        groupKeys.rekey(groupInfo.pointer, groupMembers.pointer)
    }
}<|MERGE_RESOLUTION|>--- conflicted
+++ resolved
@@ -57,11 +57,7 @@
     private val textSecurePreferences: TextSecurePreferences,
     private val clock: SnodeClock,
     private val configToDatabaseSync: Lazy<ConfigToDatabaseSync>,
-<<<<<<< HEAD
-=======
-    private val usernameUtils: Lazy<UsernameUtils>,
     @ManagerScope private val coroutineScope: CoroutineScope
->>>>>>> df9adb1d
 ) : ConfigFactoryProtocol {
     companion object {
         // This is a buffer period within which we will process messages which would result in a
