--- conflicted
+++ resolved
@@ -130,14 +130,6 @@
 
     @Provides
     @Singleton
-<<<<<<< HEAD
-
-    fun provideAttachmentProvider(@ApplicationContext context: Context, openHelper: Provider<SQLCipherOpenHelper>): MessageDataProvider = DatabaseAttachmentProvider(context, openHelper)
-
-    @Provides
-    @Singleton
-=======
->>>>>>> 8b1fde81
     fun provideConfigDatabase(@ApplicationContext context: Context, openHelper: Provider<SQLCipherOpenHelper>): ConfigDatabase = ConfigDatabase(context, openHelper)
 
 
