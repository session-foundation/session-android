package org.thoughtcrime.securesms.dependencies

import android.content.Context
import dagger.Module
import dagger.Provides
import dagger.hilt.InstallIn
import dagger.hilt.android.qualifiers.ApplicationContext
import dagger.hilt.components.SingletonComponent
import org.session.libsession.database.MessageDataProvider
import org.thoughtcrime.securesms.attachments.DatabaseAttachmentProvider
import org.thoughtcrime.securesms.crypto.AttachmentSecret
import org.thoughtcrime.securesms.crypto.AttachmentSecretProvider
import org.thoughtcrime.securesms.database.AttachmentDatabase
import org.thoughtcrime.securesms.database.BlindedIdMappingDatabase
import org.thoughtcrime.securesms.database.ConfigDatabase
import org.thoughtcrime.securesms.database.DraftDatabase
import org.thoughtcrime.securesms.database.ExpirationConfigurationDatabase
import org.thoughtcrime.securesms.database.GroupDatabase
import org.thoughtcrime.securesms.database.GroupMemberDatabase
import org.thoughtcrime.securesms.database.GroupReceiptDatabase
import org.thoughtcrime.securesms.database.LokiAPIDatabase
import org.thoughtcrime.securesms.database.LokiBackupFilesDatabase
import org.thoughtcrime.securesms.database.LokiMessageDatabase
import org.thoughtcrime.securesms.database.LokiThreadDatabase
import org.thoughtcrime.securesms.database.LokiUserDatabase
import org.thoughtcrime.securesms.database.MediaDatabase
import org.thoughtcrime.securesms.database.MmsSmsDatabase
import org.thoughtcrime.securesms.database.PushDatabase
import org.thoughtcrime.securesms.database.ReactionDatabase
import org.thoughtcrime.securesms.database.RecipientDatabase
import org.thoughtcrime.securesms.database.SearchDatabase
import org.thoughtcrime.securesms.database.SessionContactDatabase
import org.thoughtcrime.securesms.database.SmsDatabase
import org.thoughtcrime.securesms.database.helpers.SQLCipherOpenHelper
import org.thoughtcrime.securesms.migration.DatabaseMigrationManager
import javax.inject.Provider
import javax.inject.Singleton

@Module
@InstallIn(SingletonComponent::class)
object DatabaseModule {

    @JvmStatic
    fun init(context: Context) {
        System.loadLibrary("sqlcipher")
    }

    @Provides
    @Singleton
    fun provideAttachmentSecret(@ApplicationContext context: Context) = AttachmentSecretProvider.getInstance(context).orCreateAttachmentSecret

    @Provides
    @Singleton
    fun provideOpenHelper(manager: DatabaseMigrationManager): SQLCipherOpenHelper {
        return manager.openHelper
    }

    @Provides
    @Singleton
    fun provideSmsDatabase(@ApplicationContext context: Context, openHelper: Provider<SQLCipherOpenHelper>) = SmsDatabase(context, openHelper)


    @Provides
    @Singleton
    fun provideAttachmentDatabase(@ApplicationContext context: Context,
                                  openHelper: Provider<SQLCipherOpenHelper>,
                                  attachmentSecret: AttachmentSecret) = AttachmentDatabase(context, openHelper, attachmentSecret)
    @Provides
    @Singleton
    fun provideMediaDatbase(@ApplicationContext context: Context, openHelper: Provider<SQLCipherOpenHelper>) = MediaDatabase(context, openHelper)

    @Provides
    @Singleton
    fun provideMmsSms(@ApplicationContext context: Context, openHelper: Provider<SQLCipherOpenHelper>) = MmsSmsDatabase(context, openHelper)

    @Provides
    @Singleton
    fun provideDraftDatabase(@ApplicationContext context: Context, openHelper: Provider<SQLCipherOpenHelper>) = DraftDatabase(context, openHelper)

    @Provides
    @Singleton
    fun providePushDatabase(@ApplicationContext context: Context, openHelper: Provider<SQLCipherOpenHelper>) = PushDatabase(context,openHelper)

    @Provides
    @Singleton
    fun provideGroupDatabase(@ApplicationContext context: Context, openHelper: Provider<SQLCipherOpenHelper>) = GroupDatabase(context,openHelper)

    @Provides
    @Singleton
    fun provideRecipientDatabase(@ApplicationContext context: Context, openHelper: Provider<SQLCipherOpenHelper>) = RecipientDatabase(context,openHelper)

    @Provides
    @Singleton
    fun provideGroupReceiptDatabase(@ApplicationContext context: Context, openHelper: Provider<SQLCipherOpenHelper>) = GroupReceiptDatabase(context,openHelper)

    @Provides
    @Singleton
    fun searchDatabase(@ApplicationContext context: Context, openHelper: Provider<SQLCipherOpenHelper>) = SearchDatabase(context,openHelper)

    @Provides
    @Singleton
    fun provideLokiApiDatabase(@ApplicationContext context: Context, openHelper: Provider<SQLCipherOpenHelper>) = LokiAPIDatabase(context,openHelper)

    @Provides
    @Singleton
    fun provideLokiMessageDatabase(@ApplicationContext context: Context, openHelper: Provider<SQLCipherOpenHelper>) = LokiMessageDatabase(context,openHelper)

    @Provides
    @Singleton
    fun provideLokiThreadDatabase(@ApplicationContext context: Context, openHelper: Provider<SQLCipherOpenHelper>) = LokiThreadDatabase(context,openHelper)

    @Provides
    @Singleton
    fun provideLokiUserDatabase(@ApplicationContext context: Context, openHelper: Provider<SQLCipherOpenHelper>) = LokiUserDatabase(context,openHelper)

    @Provides
    @Singleton
    fun provideLokiBackupFilesDatabase(@ApplicationContext context: Context, openHelper: Provider<SQLCipherOpenHelper>) = LokiBackupFilesDatabase(context,openHelper)


    @Provides
    @Singleton
    fun provideSessionContactDatabase(@ApplicationContext context: Context, openHelper: Provider<SQLCipherOpenHelper>) = SessionContactDatabase(context,openHelper)

    @Provides
    @Singleton
    fun provideBlindedIdMappingDatabase(@ApplicationContext context: Context, openHelper: Provider<SQLCipherOpenHelper>) = BlindedIdMappingDatabase(context, openHelper)

    @Provides
    @Singleton
    fun provideGroupMemberDatabase(@ApplicationContext context: Context, openHelper: Provider<SQLCipherOpenHelper>) = GroupMemberDatabase(context, openHelper)

    @Provides
    @Singleton
    fun provideReactionDatabase(@ApplicationContext context: Context, openHelper: Provider<SQLCipherOpenHelper>) = ReactionDatabase(context, openHelper)

    @Provides
    @Singleton
<<<<<<< HEAD
    fun provideExpirationConfigurationDatabase(@ApplicationContext context: Context, openHelper: SQLCipherOpenHelper) = ExpirationConfigurationDatabase(context, openHelper)
=======
    fun provideEmojiSearchDatabase(@ApplicationContext context: Context, openHelper: Provider<SQLCipherOpenHelper>) = EmojiSearchDatabase(context, openHelper)

    @Provides
    @Singleton
    fun provideExpirationConfigurationDatabase(@ApplicationContext context: Context, openHelper: Provider<SQLCipherOpenHelper>) = ExpirationConfigurationDatabase(context, openHelper)
>>>>>>> 78225c4e

    @Provides
    @Singleton
    fun provideAttachmentProvider(@ApplicationContext context: Context, openHelper: Provider<SQLCipherOpenHelper>): MessageDataProvider = DatabaseAttachmentProvider(context, openHelper)

    @Provides
    @Singleton
    fun provideConfigDatabase(@ApplicationContext context: Context, openHelper: Provider<SQLCipherOpenHelper>): ConfigDatabase = ConfigDatabase(context, openHelper)

}<|MERGE_RESOLUTION|>--- conflicted
+++ resolved
@@ -136,22 +136,16 @@
 
     @Provides
     @Singleton
-<<<<<<< HEAD
-    fun provideExpirationConfigurationDatabase(@ApplicationContext context: Context, openHelper: SQLCipherOpenHelper) = ExpirationConfigurationDatabase(context, openHelper)
-=======
-    fun provideEmojiSearchDatabase(@ApplicationContext context: Context, openHelper: Provider<SQLCipherOpenHelper>) = EmojiSearchDatabase(context, openHelper)
+    fun provideExpirationConfigurationDatabase(@ApplicationContext context: Context, openHelper: Provider<SQLCipherOpenHelper>) = ExpirationConfigurationDatabase(context, openHelper)
 
     @Provides
     @Singleton
-    fun provideExpirationConfigurationDatabase(@ApplicationContext context: Context, openHelper: Provider<SQLCipherOpenHelper>) = ExpirationConfigurationDatabase(context, openHelper)
->>>>>>> 78225c4e
 
-    @Provides
-    @Singleton
     fun provideAttachmentProvider(@ApplicationContext context: Context, openHelper: Provider<SQLCipherOpenHelper>): MessageDataProvider = DatabaseAttachmentProvider(context, openHelper)
 
     @Provides
     @Singleton
     fun provideConfigDatabase(@ApplicationContext context: Context, openHelper: Provider<SQLCipherOpenHelper>): ConfigDatabase = ConfigDatabase(context, openHelper)
 
+
 }