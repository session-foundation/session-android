/*
 * Copyright (C) 2012 Moxie Marlinpsike
 *
 * This program is free software: you can redistribute it and/or modify
 * it under the terms of the GNU General Public License as published by
 * the Free Software Foundation, either version 3 of the License, or
 * (at your option) any later version.
 *
 * This program is distributed in the hope that it will be useful,
 * but WITHOUT ANY WARRANTY; without even the implied warranty of
 * MERCHANTABILITY or FITNESS FOR A PARTICULAR PURPOSE.  See the
 * GNU General Public License for more details.
 *
 * You should have received a copy of the GNU General Public License
 * along with this program.  If not, see <http://www.gnu.org/licenses/>.
 */
package org.thoughtcrime.securesms.database.model;

import android.content.Context;
import android.text.Spannable;
import android.text.SpannableString;
import android.text.style.ForegroundColorSpan;
import android.text.style.RelativeSizeSpan;
import android.text.style.StyleSpan;
import androidx.annotation.NonNull;
import java.util.List;
import java.util.Objects;
import androidx.annotation.Nullable;

import org.session.libsession.messaging.MessagingModuleConfiguration;
import org.session.libsession.messaging.calls.CallMessageType;
import org.session.libsession.messaging.sending_receiving.data_extraction.DataExtractionNotificationInfoMessage;
import org.session.libsession.messaging.utilities.UpdateMessageBuilder;
import org.session.libsession.messaging.utilities.UpdateMessageData;
import org.session.libsession.utilities.Address;
import org.session.libsession.utilities.IdentityKeyMismatch;
import org.session.libsession.utilities.NetworkFailure;
import org.session.libsession.utilities.ThemeUtil;
import org.session.libsession.utilities.recipients.Recipient;
import org.session.libsignal.utilities.AccountId;
import org.thoughtcrime.securesms.database.model.content.DisappearingMessageUpdate;
import org.thoughtcrime.securesms.database.model.content.MessageContent;
import org.thoughtcrime.securesms.dependencies.DatabaseComponent;

import network.loki.messenger.R;

/**
 * The base class for message record models that are displayed in
 * conversations, as opposed to models that are displayed in a thread list.
 * Encapsulates the shared data between both SMS and MMS messages.
 *
 * @author Moxie Marlinspike
 *
 */
public abstract class MessageRecord extends DisplayRecord {
  private final Recipient individualRecipient;
  private final List<IdentityKeyMismatch> mismatches;
  private final List<NetworkFailure>      networkFailures;
  private final long                      expiresIn;
  private final long                      expireStarted;
  public  final long                      id;
  private final List<ReactionRecord>      reactions;
  private final boolean                   hasMention;

  @Nullable
  private UpdateMessageData               groupUpdateMessage;

  public abstract boolean isMms();
  public abstract boolean isMmsNotification();

  public final MessageId getMessageId() {
    return new MessageId(getId(), isMms());
  }

  MessageRecord(long id, String body, Recipient conversationRecipient,
                Recipient individualRecipient,
                long dateSent, long dateReceived, long threadId,
                int deliveryStatus, int deliveryReceiptCount, long type,
                List<IdentityKeyMismatch> mismatches,
                List<NetworkFailure> networkFailures,
                long expiresIn, long expireStarted,
<<<<<<< HEAD
                int readReceiptCount, List<ReactionRecord> reactions, boolean hasMention)
=======
                int readReceiptCount, List<ReactionRecord> reactions, boolean hasMention,
                @Nullable MessageContent messageContent)
>>>>>>> f639dd3d
  {
    super(body, conversationRecipient, dateSent, dateReceived,
      threadId, deliveryStatus, deliveryReceiptCount, type, readReceiptCount, messageContent);
    this.id                  = id;
    this.individualRecipient = individualRecipient;
    this.mismatches          = mismatches;
    this.networkFailures     = networkFailures;
    this.expiresIn           = expiresIn;
    this.expireStarted       = expireStarted;
    this.reactions           = reactions;
    this.hasMention          = hasMention;
  }

  public long getId() {
    return id;
  }
  public long getTimestamp() {
    return getDateSent();
  }
  public Recipient getIndividualRecipient() {
    return individualRecipient;
  }
  public long getType() {
    return type;
  }
  public List<NetworkFailure> getNetworkFailures() {
    return networkFailures;
  }
  public long getExpiresIn() {
    return expiresIn;
  }
  public long getExpireStarted() { return expireStarted; }

  public boolean getHasMention() { return hasMention; }

  public boolean isMediaPending() {
    return false;
  }

  /**
   * @return Decoded group update message. Only valid if the message is a group update message.
   */
  @Nullable
  public UpdateMessageData getGroupUpdateMessage() {
    if (isGroupUpdateMessage()) {
      groupUpdateMessage = UpdateMessageData.Companion.fromJSON(getBody());
    }

    return groupUpdateMessage;
  }

  @Override
  public CharSequence getDisplayBody(@NonNull Context context) {
    if (isGroupUpdateMessage()) {
      UpdateMessageData updateMessageData = getGroupUpdateMessage();
      Address groupRecipient = DatabaseComponent.get(context).threadDatabase().getRecipientForThreadId(getThreadId());

      if (updateMessageData == null || groupRecipient == null) {
        return "";
      }

      SpannableString text = new SpannableString(UpdateMessageBuilder.buildGroupUpdateMessage(
              context,
              groupRecipient.isGroupV2() ? new AccountId(groupRecipient.toString()) : null, // accountId is only used for GroupsV2
              updateMessageData,
              MessagingModuleConfiguration.getShared().getConfigFactory(),
              isOutgoing(),
              getTimestamp(),
              getExpireStarted())
      );

      if (updateMessageData.isGroupErrorQuitKind()) {
        text.setSpan(new ForegroundColorSpan(ThemeUtil.getThemedColor(context, R.attr.danger)), 0, text.length(), Spannable.SPAN_INCLUSIVE_EXCLUSIVE);
      } else if (updateMessageData.isGroupLeavingKind()) {
        text.setSpan(new ForegroundColorSpan(ThemeUtil.getThemedColor(context, android.R.attr.textColorTertiary)), 0, text.length(), Spannable.SPAN_INCLUSIVE_EXCLUSIVE);
      }

      return text;
<<<<<<< HEAD
    } else if (isExpirationTimerUpdate()) {
      int seconds = (int) (getExpiresIn() / 1000);
      boolean isGroup = DatabaseComponent.get(context).threadDatabase().getRecipientForThreadId(getThreadId()).isGroupOrCommunity();
      return new SpannableString(UpdateMessageBuilder.INSTANCE.buildExpirationTimerMessage(context, seconds, isGroup, getIndividualRecipient().getAddress().toString(), isOutgoing(), getTimestamp(), expireStarted));
=======
    } else if (getMessageContent() instanceof DisappearingMessageUpdate) {
      boolean isGroup = DatabaseComponent.get(context).threadDatabase().getRecipientForThreadId(getThreadId()).isGroupOrCommunityRecipient();
      return UpdateMessageBuilder.INSTANCE
              .buildExpirationTimerMessage(context, ((DisappearingMessageUpdate) getMessageContent()).getExpiryMode(), isGroup, getIndividualRecipient().getAddress().toString(), isOutgoing());
>>>>>>> f639dd3d
    } else if (isDataExtractionNotification()) {
      if (isScreenshotNotification()) return new SpannableString((UpdateMessageBuilder.INSTANCE.buildDataExtractionMessage(context, DataExtractionNotificationInfoMessage.Kind.SCREENSHOT, getIndividualRecipient().getAddress().toString())));
      else if (isMediaSavedNotification()) return new SpannableString((UpdateMessageBuilder.INSTANCE.buildDataExtractionMessage(context, DataExtractionNotificationInfoMessage.Kind.MEDIA_SAVED, getIndividualRecipient().getAddress().toString())));
    } else if (isCallLog()) {
      CallMessageType callType;
      if (isIncomingCall()) {
        callType = CallMessageType.CALL_INCOMING;
      } else if (isOutgoingCall()) {
        callType = CallMessageType.CALL_OUTGOING;
      } else if (isMissedCall()) {
        callType = CallMessageType.CALL_MISSED;
      } else {
        callType = CallMessageType.CALL_FIRST_MISSED;
      }
      return new SpannableString(UpdateMessageBuilder.INSTANCE.buildCallMessage(context, callType, getIndividualRecipient().getAddress().toString()));
    }

    return new SpannableString(getBody());
  }

  public boolean isGroupExpirationTimerUpdate() {
    if (!isGroupUpdateMessage()) {
      return false;
    }

    UpdateMessageData updateMessageData = UpdateMessageData.Companion.fromJSON(getBody());
    return updateMessageData != null && updateMessageData.getKind() instanceof UpdateMessageData.Kind.GroupExpirationUpdated;
  }

  protected SpannableString emphasisAdded(String sequence) {
    SpannableString spannable = new SpannableString(sequence);
    spannable.setSpan(new RelativeSizeSpan(0.9f), 0, sequence.length(), Spannable.SPAN_EXCLUSIVE_EXCLUSIVE);
    spannable.setSpan(new StyleSpan(android.graphics.Typeface.ITALIC), 0, sequence.length(), Spannable.SPAN_EXCLUSIVE_EXCLUSIVE);

    return spannable;
  }

  @Override
  public boolean equals(Object other) {
    return other instanceof MessageRecord
            && ((MessageRecord) other).getId() == getId()
            && ((MessageRecord) other).isMms() == isMms();
  }

  @Override
  public int hashCode() {
    return Objects.hash(id, isMms());
  }

  public @NonNull List<ReactionRecord> getReactions() {
    return reactions;
  }

}<|MERGE_RESOLUTION|>--- conflicted
+++ resolved
@@ -79,12 +79,8 @@
                 List<IdentityKeyMismatch> mismatches,
                 List<NetworkFailure> networkFailures,
                 long expiresIn, long expireStarted,
-<<<<<<< HEAD
-                int readReceiptCount, List<ReactionRecord> reactions, boolean hasMention)
-=======
                 int readReceiptCount, List<ReactionRecord> reactions, boolean hasMention,
                 @Nullable MessageContent messageContent)
->>>>>>> f639dd3d
   {
     super(body, conversationRecipient, dateSent, dateReceived,
       threadId, deliveryStatus, deliveryReceiptCount, type, readReceiptCount, messageContent);
@@ -163,17 +159,10 @@
       }
 
       return text;
-<<<<<<< HEAD
-    } else if (isExpirationTimerUpdate()) {
-      int seconds = (int) (getExpiresIn() / 1000);
+    } else if (getMessageContent() instanceof DisappearingMessageUpdate) {
       boolean isGroup = DatabaseComponent.get(context).threadDatabase().getRecipientForThreadId(getThreadId()).isGroupOrCommunity();
-      return new SpannableString(UpdateMessageBuilder.INSTANCE.buildExpirationTimerMessage(context, seconds, isGroup, getIndividualRecipient().getAddress().toString(), isOutgoing(), getTimestamp(), expireStarted));
-=======
-    } else if (getMessageContent() instanceof DisappearingMessageUpdate) {
-      boolean isGroup = DatabaseComponent.get(context).threadDatabase().getRecipientForThreadId(getThreadId()).isGroupOrCommunityRecipient();
       return UpdateMessageBuilder.INSTANCE
               .buildExpirationTimerMessage(context, ((DisappearingMessageUpdate) getMessageContent()).getExpiryMode(), isGroup, getIndividualRecipient().getAddress().toString(), isOutgoing());
->>>>>>> f639dd3d
     } else if (isDataExtractionNotification()) {
       if (isScreenshotNotification()) return new SpannableString((UpdateMessageBuilder.INSTANCE.buildDataExtractionMessage(context, DataExtractionNotificationInfoMessage.Kind.SCREENSHOT, getIndividualRecipient().getAddress().toString())));
       else if (isMediaSavedNotification()) return new SpannableString((UpdateMessageBuilder.INSTANCE.buildDataExtractionMessage(context, DataExtractionNotificationInfoMessage.Kind.MEDIA_SAVED, getIndividualRecipient().getAddress().toString())));
