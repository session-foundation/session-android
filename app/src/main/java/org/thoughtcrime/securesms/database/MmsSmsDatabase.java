--- conflicted
+++ resolved
@@ -149,8 +149,6 @@
     return null;
   }
 
-<<<<<<< HEAD
-=======
   /**
    * @deprecated We shouldn't be querying messages by timestamp alone. Use `getMessageFor` when possible
    */
@@ -174,7 +172,6 @@
     return null;
   }
 
->>>>>>> 7d036375
   @Nullable
   public MessageId getLastSentMessageID(long threadId) {
     String order = MmsSmsColumns.NORMALIZED_DATE_SENT + " DESC";
@@ -322,8 +319,6 @@
 
     try (Cursor cursor = queryTables(PROJECTION, selection, includeReactions, null, order, "1")) {
       return readerFor(cursor, getQuote).getNext();
-<<<<<<< HEAD
-=======
     }
   }
 
@@ -346,7 +341,6 @@
       } else {
         return null;
       }
->>>>>>> 7d036375
     }
   }
 
