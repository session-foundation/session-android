--- conflicted
+++ resolved
@@ -1889,16 +1889,11 @@
     override fun setRecipientApproved(recipient: Recipient, approved: Boolean) {
         DatabaseComponent.get(context).recipientDatabase().setApproved(recipient, approved)
         if (recipient.isLocalNumber || !recipient.isContactRecipient) return
-<<<<<<< HEAD
         configFactory.withMutableUserConfigs {
             it.contacts.upsertContact(recipient.address.serialize()) {
                 this.approved = approved
-            }
-=======
-        configFactory.contacts?.upsertContact(recipient.address.serialize()) {
-            this.approved = approved
-            this.priority = PRIORITY_VISIBLE
->>>>>>> b74d35e2
+                this.priority = PRIORITY_VISIBLE
+            }
         }
     }
 
