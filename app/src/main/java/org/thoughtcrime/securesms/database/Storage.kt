package org.thoughtcrime.securesms.database

import android.content.Context
import android.net.Uri
import org.session.libsession.database.StorageProtocol
import org.session.libsession.messaging.calls.CallMessageType
import org.session.libsession.messaging.contacts.Contact
import org.session.libsession.messaging.jobs.AttachmentUploadJob
import org.session.libsession.messaging.jobs.GroupAvatarDownloadJob
import org.session.libsession.messaging.jobs.Job
import org.session.libsession.messaging.jobs.JobQueue
import org.session.libsession.messaging.jobs.MessageReceiveJob
import org.session.libsession.messaging.jobs.MessageSendJob
import org.session.libsession.messaging.jobs.TrimThreadJob
import org.session.libsession.messaging.messages.control.ConfigurationMessage
import org.session.libsession.messaging.messages.control.MessageRequestResponse
import org.session.libsession.messaging.messages.signal.IncomingEncryptedMessage
import org.session.libsession.messaging.messages.signal.IncomingGroupMessage
import org.session.libsession.messaging.messages.signal.IncomingMediaMessage
import org.session.libsession.messaging.messages.signal.IncomingTextMessage
import org.session.libsession.messaging.messages.signal.OutgoingGroupMediaMessage
import org.session.libsession.messaging.messages.signal.OutgoingMediaMessage
import org.session.libsession.messaging.messages.signal.OutgoingTextMessage
import org.session.libsession.messaging.messages.visible.Attachment
import org.session.libsession.messaging.messages.visible.VisibleMessage
import org.session.libsession.messaging.open_groups.OpenGroupV2
import org.session.libsession.messaging.sending_receiving.attachments.AttachmentId
import org.session.libsession.messaging.sending_receiving.attachments.DatabaseAttachment
import org.session.libsession.messaging.sending_receiving.data_extraction.DataExtractionNotificationInfoMessage
import org.session.libsession.messaging.sending_receiving.link_preview.LinkPreview
import org.session.libsession.messaging.sending_receiving.quotes.QuoteModel
import org.session.libsession.messaging.utilities.UpdateMessageData
import org.session.libsession.snode.OnionRequestAPI
import org.session.libsession.utilities.Address
import org.session.libsession.utilities.Address.Companion.fromSerialized
import org.session.libsession.utilities.GroupRecord
import org.session.libsession.utilities.GroupUtil
import org.session.libsession.utilities.ProfileKeyUtil
import org.session.libsession.utilities.TextSecurePreferences
import org.session.libsession.utilities.recipients.Recipient
import org.session.libsignal.crypto.ecc.ECKeyPair
import org.session.libsignal.messages.SignalServiceAttachmentPointer
import org.session.libsignal.messages.SignalServiceGroup
import org.session.libsignal.utilities.KeyHelper
import org.session.libsignal.utilities.guava.Optional
import org.thoughtcrime.securesms.ApplicationContext
import org.thoughtcrime.securesms.database.helpers.SQLCipherOpenHelper
import org.thoughtcrime.securesms.dependencies.DatabaseComponent
import org.thoughtcrime.securesms.groups.OpenGroupManager
import org.thoughtcrime.securesms.jobs.RetrieveProfileAvatarJob
import org.thoughtcrime.securesms.mms.PartAuthority
import org.thoughtcrime.securesms.util.SessionMetaProtocol

class Storage(context: Context, helper: SQLCipherOpenHelper) : Database(context, helper), StorageProtocol {
    
    override fun getUserPublicKey(): String? {
        return TextSecurePreferences.getLocalNumber(context)
    }

    override fun getUserX25519KeyPair(): ECKeyPair {
        return DatabaseComponent.get(context).lokiAPIDatabase().getUserX25519KeyPair()
    }

    override fun getUserDisplayName(): String? {
        return TextSecurePreferences.getProfileName(context)
    }

    override fun getUserProfileKey(): ByteArray? {
        return ProfileKeyUtil.getProfileKey(context)
    }

    override fun getUserProfilePictureURL(): String? {
        return TextSecurePreferences.getProfilePictureURL(context)
    }

    override fun setUserProfilePictureURL(newValue: String) {
        val ourRecipient = Address.fromSerialized(getUserPublicKey()!!).let {
            Recipient.from(context, it, false)
        }
        TextSecurePreferences.setProfilePictureURL(context, newValue)
        RetrieveProfileAvatarJob(ourRecipient, newValue)
        ApplicationContext.getInstance(context).jobManager.add(RetrieveProfileAvatarJob(ourRecipient, newValue))
    }

    override fun getOrGenerateRegistrationID(): Int {
        var registrationID = TextSecurePreferences.getLocalRegistrationId(context)
        if (registrationID == 0) {
            registrationID = KeyHelper.generateRegistrationId(false)
            TextSecurePreferences.setLocalRegistrationId(context, registrationID)
        }
        return registrationID
    }

    override fun persistAttachments(messageID: Long, attachments: List<Attachment>): List<Long> {
        val database = DatabaseComponent.get(context).attachmentDatabase()
        val databaseAttachments = attachments.mapNotNull { it.toSignalAttachment() }
        return database.insertAttachments(messageID, databaseAttachments)
    }

    override fun getAttachmentsForMessage(messageID: Long): List<DatabaseAttachment> {
        val database = DatabaseComponent.get(context).attachmentDatabase()
        return database.getAttachmentsForMessage(messageID)
    }

    override fun persist(message: VisibleMessage, quotes: QuoteModel?, linkPreview: List<LinkPreview?>, groupPublicKey: String?, openGroupID: String?, attachments: List<Attachment>): Long? {
        var messageID: Long? = null
        val senderAddress = Address.fromSerialized(message.sender!!)
        val isUserSender = (message.sender!! == getUserPublicKey())
        val group: Optional<SignalServiceGroup> = when {
            openGroupID != null -> Optional.of(SignalServiceGroup(openGroupID.toByteArray(), SignalServiceGroup.GroupType.PUBLIC_CHAT))
            groupPublicKey != null -> {
                val doubleEncoded = GroupUtil.doubleEncodeGroupID(groupPublicKey)
                Optional.of(SignalServiceGroup(GroupUtil.getDecodedGroupIDAsData(doubleEncoded), SignalServiceGroup.GroupType.SIGNAL))
            }
            else -> Optional.absent()
        }
        val pointers = attachments.mapNotNull {
            it.toSignalAttachment()
        }
        val targetAddress = if (isUserSender && !message.syncTarget.isNullOrEmpty()) {
            Address.fromSerialized(message.syncTarget!!)
        } else if (group.isPresent) {
            Address.fromSerialized(GroupUtil.getEncodedId(group.get()))
        } else {
            senderAddress
        }
        val targetRecipient = Recipient.from(context, targetAddress, false)
        if (!targetRecipient.isGroupRecipient) {
            val recipientDb = DatabaseComponent.get(context).recipientDatabase()
            if (isUserSender) {
                recipientDb.setApproved(targetRecipient, true)
            } else {
                recipientDb.setApprovedMe(targetRecipient, true)
            }
        }
        if (message.isMediaMessage() || attachments.isNotEmpty()) {
            val quote: Optional<QuoteModel> = if (quotes != null) Optional.of(quotes) else Optional.absent()
            val linkPreviews: Optional<List<LinkPreview>> = if (linkPreview.isEmpty()) Optional.absent() else Optional.of(linkPreview.mapNotNull { it!! })
            val mmsDatabase = DatabaseComponent.get(context).mmsDatabase()
            val insertResult = if (message.sender == getUserPublicKey()) {
                val mediaMessage = OutgoingMediaMessage.from(message, targetRecipient, pointers, quote.orNull(), linkPreviews.orNull()?.firstOrNull())
                mmsDatabase.insertSecureDecryptedMessageOutbox(mediaMessage, message.threadID ?: -1, message.sentTimestamp!!)
            } else {
                // It seems like we have replaced SignalServiceAttachment with SessionServiceAttachment
                val signalServiceAttachments = attachments.mapNotNull {
                    it.toSignalPointer()
                }
                val mediaMessage = IncomingMediaMessage.from(message, senderAddress, targetRecipient.expireMessages * 1000L, group, signalServiceAttachments, quote, linkPreviews)
                mmsDatabase.insertSecureDecryptedMessageInbox(mediaMessage, message.threadID ?: -1, message.receivedTimestamp ?: 0)
            }
            if (insertResult.isPresent) {
                messageID = insertResult.get().messageId
            }
        } else {
            val smsDatabase = DatabaseComponent.get(context).smsDatabase()
            val isOpenGroupInvitation = (message.openGroupInvitation != null)

            val insertResult = if (message.sender == getUserPublicKey()) {
                val textMessage = if (isOpenGroupInvitation) OutgoingTextMessage.fromOpenGroupInvitation(message.openGroupInvitation, targetRecipient, message.sentTimestamp)
                else OutgoingTextMessage.from(message, targetRecipient)
                smsDatabase.insertMessageOutbox(message.threadID ?: -1, textMessage, message.sentTimestamp!!)
            } else {
                val textMessage = if (isOpenGroupInvitation) IncomingTextMessage.fromOpenGroupInvitation(message.openGroupInvitation, senderAddress, message.sentTimestamp)
                else IncomingTextMessage.from(message, senderAddress, group, targetRecipient.expireMessages * 1000L)
                val encrypted = IncomingEncryptedMessage(textMessage, textMessage.messageBody)
                smsDatabase.insertMessageInbox(encrypted, message.receivedTimestamp ?: 0)
            }
            insertResult.orNull()?.let { result ->
                messageID = result.messageId
            }
        }
        val threadID = message.threadID
        // open group trim thread job is scheduled after processing in OpenGroupPollerV2
        if (openGroupID.isNullOrEmpty() && threadID != null && threadID >= 0) {
            JobQueue.shared.add(TrimThreadJob(threadID))
        }
        message.serverHash?.let { serverHash ->
            messageID?.let { id ->
                DatabaseComponent.get(context).lokiMessageDatabase().setMessageServerHash(id, serverHash)
            }
        }
        return messageID
    }

    override fun persistJob(job: Job) {
        DatabaseComponent.get(context).sessionJobDatabase().persistJob(job)
    }

    override fun markJobAsSucceeded(jobId: String) {
        DatabaseComponent.get(context).sessionJobDatabase().markJobAsSucceeded(jobId)
    }

    override fun markJobAsFailedPermanently(jobId: String) {
        DatabaseComponent.get(context).sessionJobDatabase().markJobAsFailedPermanently(jobId)
    }

    override fun getAllPendingJobs(type: String): Map<String, Job?> {
        return DatabaseComponent.get(context).sessionJobDatabase().getAllPendingJobs(type)
    }

    override fun getAttachmentUploadJob(attachmentID: Long): AttachmentUploadJob? {
        return DatabaseComponent.get(context).sessionJobDatabase().getAttachmentUploadJob(attachmentID)
    }

    override fun getMessageSendJob(messageSendJobID: String): MessageSendJob? {
        return DatabaseComponent.get(context).sessionJobDatabase().getMessageSendJob(messageSendJobID)
    }

    override fun getMessageReceiveJob(messageReceiveJobID: String): MessageReceiveJob? {
        return DatabaseComponent.get(context).sessionJobDatabase().getMessageReceiveJob(messageReceiveJobID)
    }

    override fun getGroupAvatarDownloadJob(server: String, room: String): GroupAvatarDownloadJob? {
        return DatabaseComponent.get(context).sessionJobDatabase().getGroupAvatarDownloadJob(server, room)
    }

    override fun resumeMessageSendJobIfNeeded(messageSendJobID: String) {
        val job = DatabaseComponent.get(context).sessionJobDatabase().getMessageSendJob(messageSendJobID) ?: return
        JobQueue.shared.resumePendingSendMessage(job)
    }

    override fun isJobCanceled(job: Job): Boolean {
        return DatabaseComponent.get(context).sessionJobDatabase().isJobCanceled(job)
    }

    override fun getAuthToken(room: String, server: String): String? {
        val id = "$server.$room"
        return DatabaseComponent.get(context).lokiAPIDatabase().getAuthToken(id)
    }

    override fun setAuthToken(room: String, server: String, newValue: String) {
        val id = "$server.$room"
        DatabaseComponent.get(context).lokiAPIDatabase().setAuthToken(id, newValue)
    }

    override fun removeAuthToken(room: String, server: String) {
        val id = "$server.$room"
        DatabaseComponent.get(context).lokiAPIDatabase().setAuthToken(id, null)
    }

    override fun getV2OpenGroup(threadId: Long): OpenGroupV2? {
        if (threadId.toInt() < 0) { return null }
        val database = databaseHelper.readableDatabase
        return database.get(LokiThreadDatabase.publicChatTable, "${LokiThreadDatabase.threadID} = ?", arrayOf( threadId.toString() )) { cursor ->
            val publicChatAsJson = cursor.getString(LokiThreadDatabase.publicChat)
            OpenGroupV2.fromJSON(publicChatAsJson)
        }
    }

    override fun getOpenGroupPublicKey(server: String): String? {
        return DatabaseComponent.get(context).lokiAPIDatabase().getOpenGroupPublicKey(server)
    }

    override fun setOpenGroupPublicKey(server: String, newValue: String) {
        DatabaseComponent.get(context).lokiAPIDatabase().setOpenGroupPublicKey(server, newValue)
    }

    override fun getLastMessageServerID(room: String, server: String): Long? {
        return DatabaseComponent.get(context).lokiAPIDatabase().getLastMessageServerID(room, server)
    }

    override fun setLastMessageServerID(room: String, server: String, newValue: Long) {
        DatabaseComponent.get(context).lokiAPIDatabase().setLastMessageServerID(room, server, newValue)
    }

    override fun removeLastMessageServerID(room: String, server: String) {
        DatabaseComponent.get(context).lokiAPIDatabase().removeLastMessageServerID(room, server)
    }

    override fun getLastDeletionServerID(room: String, server: String): Long? {
        return DatabaseComponent.get(context).lokiAPIDatabase().getLastDeletionServerID(room, server)
    }

    override fun setLastDeletionServerID(room: String, server: String, newValue: Long) {
        DatabaseComponent.get(context).lokiAPIDatabase().setLastDeletionServerID(room, server, newValue)
    }

    override fun removeLastDeletionServerID(room: String, server: String) {
        DatabaseComponent.get(context).lokiAPIDatabase().removeLastDeletionServerID(room, server)
    }

    override fun setUserCount(room: String, server: String, newValue: Int) {
        DatabaseComponent.get(context).lokiAPIDatabase().setUserCount(room, server, newValue)
    }

    override fun setOpenGroupServerMessageID(messageID: Long, serverID: Long, threadID: Long, isSms: Boolean) {
        DatabaseComponent.get(context).lokiMessageDatabase().setServerID(messageID, serverID, isSms)
        DatabaseComponent.get(context).lokiMessageDatabase().setOriginalThreadID(messageID, serverID, threadID)
    }

    override fun isDuplicateMessage(timestamp: Long): Boolean {
        return getReceivedMessageTimestamps().contains(timestamp)
    }

    override fun updateTitle(groupID: String, newValue: String) {
        DatabaseComponent.get(context).groupDatabase().updateTitle(groupID, newValue)
    }

    override fun updateProfilePicture(groupID: String, newValue: ByteArray) {
        DatabaseComponent.get(context).groupDatabase().updateProfilePicture(groupID, newValue)
    }

    override fun getReceivedMessageTimestamps(): Set<Long> {
        return SessionMetaProtocol.getTimestamps()
    }

    override fun addReceivedMessageTimestamp(timestamp: Long) {
        SessionMetaProtocol.addTimestamp(timestamp)
    }

    override fun removeReceivedMessageTimestamps(timestamps: Set<Long>) {
        SessionMetaProtocol.removeTimestamps(timestamps)
    }

    override fun getMessageIdInDatabase(timestamp: Long, author: String): Long? {
        val database = DatabaseComponent.get(context).mmsSmsDatabase()
        val address = Address.fromSerialized(author)
        return database.getMessageFor(timestamp, address)?.getId()
    }

    override fun updateSentTimestamp(
        messageID: Long,
        isMms: Boolean,
        openGroupSentTimestamp: Long,
        threadId: Long
    ) {
        if (isMms) {
            val mmsDb = DatabaseComponent.get(context).mmsDatabase()
            mmsDb.updateSentTimestamp(messageID, openGroupSentTimestamp, threadId)
        } else {
            val smsDb = DatabaseComponent.get(context).smsDatabase()
            smsDb.updateSentTimestamp(messageID, openGroupSentTimestamp, threadId)
        }
    }

    override fun markAsSent(timestamp: Long, author: String) {
        val database = DatabaseComponent.get(context).mmsSmsDatabase()
        val messageRecord = database.getMessageFor(timestamp, author) ?: return
        if (messageRecord.isMms) {
            val mmsDatabase = DatabaseComponent.get(context).mmsDatabase()
            mmsDatabase.markAsSent(messageRecord.getId(), true)
        } else {
            val smsDatabase = DatabaseComponent.get(context).smsDatabase()
            smsDatabase.markAsSent(messageRecord.getId(), true)
        }
    }

    override fun markAsSending(timestamp: Long, author: String) {
        val database = DatabaseComponent.get(context).mmsSmsDatabase()
        val messageRecord = database.getMessageFor(timestamp, author) ?: return
        if (messageRecord.isMms) {
            val mmsDatabase = DatabaseComponent.get(context).mmsDatabase()
            mmsDatabase.markAsSending(messageRecord.getId())
        } else {
            val smsDatabase = DatabaseComponent.get(context).smsDatabase()
            smsDatabase.markAsSending(messageRecord.getId())
            messageRecord.isPending
        }
    }

    override fun markUnidentified(timestamp: Long, author: String) {
        val database = DatabaseComponent.get(context).mmsSmsDatabase()
        val messageRecord = database.getMessageFor(timestamp, author) ?: return
        if (messageRecord.isMms) {
            val mmsDatabase = DatabaseComponent.get(context).mmsDatabase()
            mmsDatabase.markUnidentified(messageRecord.getId(), true)
        } else {
            val smsDatabase = DatabaseComponent.get(context).smsDatabase()
            smsDatabase.markUnidentified(messageRecord.getId(), true)
        }
    }

    override fun setErrorMessage(timestamp: Long, author: String, error: Exception) {
        val database = DatabaseComponent.get(context).mmsSmsDatabase()
        val messageRecord = database.getMessageFor(timestamp, author) ?: return
        if (messageRecord.isMms) {
            val mmsDatabase = DatabaseComponent.get(context).mmsDatabase()
            mmsDatabase.markAsSentFailed(messageRecord.getId())
        } else {
            val smsDatabase = DatabaseComponent.get(context).smsDatabase()
            smsDatabase.markAsSentFailed(messageRecord.getId())
        }
        if (error.localizedMessage != null) {
            val message: String
            if (error is OnionRequestAPI.HTTPRequestFailedAtDestinationException && error.statusCode == 429) {
                message = "429: Rate limited."
            } else {
                message = error.localizedMessage!!
            }
            DatabaseComponent.get(context).lokiMessageDatabase().setErrorMessage(messageRecord.getId(), message)
        } else {
            DatabaseComponent.get(context).lokiMessageDatabase().setErrorMessage(messageRecord.getId(), error.javaClass.simpleName)
        }
    }

    override fun setMessageServerHash(messageID: Long, serverHash: String) {
        DatabaseComponent.get(context).lokiMessageDatabase().setMessageServerHash(messageID, serverHash)
    }

    override fun getGroup(groupID: String): GroupRecord? {
        val group = DatabaseComponent.get(context).groupDatabase().getGroup(groupID)
        return if (group.isPresent) { group.get() } else null
    }

    override fun createGroup(groupId: String, title: String?, members: List<Address>, avatar: SignalServiceAttachmentPointer?, relay: String?, admins: List<Address>, formationTimestamp: Long) {
        DatabaseComponent.get(context).groupDatabase().create(groupId, title, members, avatar, relay, admins, formationTimestamp)
    }

    override fun isGroupActive(groupPublicKey: String): Boolean {
        return DatabaseComponent.get(context).groupDatabase().getGroup(GroupUtil.doubleEncodeGroupID(groupPublicKey)).orNull()?.isActive == true
    }

    override fun setActive(groupID: String, value: Boolean) {
        DatabaseComponent.get(context).groupDatabase().setActive(groupID, value)
    }

    override fun getZombieMembers(groupID: String): Set<String> {
        return DatabaseComponent.get(context).groupDatabase().getGroupZombieMembers(groupID).map { it.address.serialize() }.toHashSet()
    }

    override fun removeMember(groupID: String, member: Address) {
        DatabaseComponent.get(context).groupDatabase().removeMember(groupID, member)
    }

    override fun updateMembers(groupID: String, members: List<Address>) {
        DatabaseComponent.get(context).groupDatabase().updateMembers(groupID, members)
    }

    override fun setZombieMembers(groupID: String, members: List<Address>) {
        DatabaseComponent.get(context).groupDatabase().updateZombieMembers(groupID, members)
    }

    override fun insertIncomingInfoMessage(context: Context, senderPublicKey: String, groupID: String, type: SignalServiceGroup.Type, name: String, members: Collection<String>, admins: Collection<String>, sentTimestamp: Long) {
        val group = SignalServiceGroup(type, GroupUtil.getDecodedGroupIDAsData(groupID), SignalServiceGroup.GroupType.SIGNAL, name, members.toList(), null, admins.toList())
        val m = IncomingTextMessage(Address.fromSerialized(senderPublicKey), 1, sentTimestamp, "", Optional.of(group), 0, true)
        val updateData = UpdateMessageData.buildGroupUpdate(type, name, members)?.toJSON()
        val infoMessage = IncomingGroupMessage(m, groupID, updateData, true)
        val smsDB = DatabaseComponent.get(context).smsDatabase()
        smsDB.insertMessageInbox(infoMessage)
    }

    override fun insertOutgoingInfoMessage(context: Context, groupID: String, type: SignalServiceGroup.Type, name: String, members: Collection<String>, admins: Collection<String>, threadID: Long, sentTimestamp: Long) {
        val userPublicKey = getUserPublicKey()
        val recipient = Recipient.from(context, Address.fromSerialized(groupID), false)

        val updateData = UpdateMessageData.buildGroupUpdate(type, name, members)?.toJSON() ?: ""
        val infoMessage = OutgoingGroupMediaMessage(recipient, updateData, groupID, null, sentTimestamp, 0, true, null, listOf(), listOf())
        val mmsDB = DatabaseComponent.get(context).mmsDatabase()
        val mmsSmsDB = DatabaseComponent.get(context).mmsSmsDatabase()
        if (mmsSmsDB.getMessageFor(sentTimestamp, userPublicKey) != null) return
        val infoMessageID = mmsDB.insertMessageOutbox(infoMessage, threadID, false, null)
        mmsDB.markAsSent(infoMessageID, true)
    }

    override fun isClosedGroup(publicKey: String): Boolean {
        val isClosedGroup = DatabaseComponent.get(context).lokiAPIDatabase().isClosedGroup(publicKey)
        val address = Address.fromSerialized(publicKey)
        return address.isClosedGroup || isClosedGroup
    }

    override fun getClosedGroupEncryptionKeyPairs(groupPublicKey: String): MutableList<ECKeyPair> {
        return DatabaseComponent.get(context).lokiAPIDatabase().getClosedGroupEncryptionKeyPairs(groupPublicKey).toMutableList()
    }

    override fun getLatestClosedGroupEncryptionKeyPair(groupPublicKey: String): ECKeyPair? {
        return DatabaseComponent.get(context).lokiAPIDatabase().getLatestClosedGroupEncryptionKeyPair(groupPublicKey)
    }

    override fun getAllClosedGroupPublicKeys(): Set<String> {
        return DatabaseComponent.get(context).lokiAPIDatabase().getAllClosedGroupPublicKeys()
    }

    override fun getAllActiveClosedGroupPublicKeys(): Set<String> {
        return DatabaseComponent.get(context).lokiAPIDatabase().getAllClosedGroupPublicKeys().filter {
            getGroup(GroupUtil.doubleEncodeGroupID(it))?.isActive == true
        }.toSet()
    }

    override fun addClosedGroupPublicKey(groupPublicKey: String) {
        DatabaseComponent.get(context).lokiAPIDatabase().addClosedGroupPublicKey(groupPublicKey)
    }

    override fun removeClosedGroupPublicKey(groupPublicKey: String) {
        DatabaseComponent.get(context).lokiAPIDatabase().removeClosedGroupPublicKey(groupPublicKey)
    }

    override fun addClosedGroupEncryptionKeyPair(encryptionKeyPair: ECKeyPair, groupPublicKey: String) {
        DatabaseComponent.get(context).lokiAPIDatabase().addClosedGroupEncryptionKeyPair(encryptionKeyPair, groupPublicKey)
    }

    override fun removeAllClosedGroupEncryptionKeyPairs(groupPublicKey: String) {
        DatabaseComponent.get(context).lokiAPIDatabase().removeAllClosedGroupEncryptionKeyPairs(groupPublicKey)
    }

    override fun updateFormationTimestamp(groupID: String, formationTimestamp: Long) {
        DatabaseComponent.get(context).groupDatabase()
            .updateFormationTimestamp(groupID, formationTimestamp)
    }

    override fun updateTimestampUpdated(groupID: String, updatedTimestamp: Long) {
        DatabaseComponent.get(context).groupDatabase()
            .updateTimestampUpdated(groupID, updatedTimestamp)
    }

    override fun setExpirationTimer(groupID: String, duration: Int) {
        val recipient = Recipient.from(context, fromSerialized(groupID), false)
        DatabaseComponent.get(context).recipientDatabase().setExpireMessages(recipient, duration);
    }

    override fun getAllV2OpenGroups(): Map<Long, OpenGroupV2> {
        return DatabaseComponent.get(context).lokiThreadDatabase().getAllV2OpenGroups()
    }

    override fun getAllGroups(): List<GroupRecord> {
        return DatabaseComponent.get(context).groupDatabase().allGroups
    }

    override fun addOpenGroup(urlAsString: String) {
        OpenGroupManager.addOpenGroup(urlAsString, context)
    }

    override fun setProfileSharing(address: Address, value: Boolean) {
        val recipient = Recipient.from(context, address, false)
        DatabaseComponent.get(context).recipientDatabase().setProfileSharing(recipient, value)
    }

    override fun getOrCreateThreadIdFor(address: Address): Long {
        val recipient = Recipient.from(context, address, false)
        return DatabaseComponent.get(context).threadDatabase().getOrCreateThreadIdFor(recipient)
    }

    override fun getOrCreateThreadIdFor(publicKey: String, groupPublicKey: String?, openGroupID: String?): Long {
        val database = DatabaseComponent.get(context).threadDatabase()
        if (!openGroupID.isNullOrEmpty()) {
            val recipient = Recipient.from(context, Address.fromSerialized(GroupUtil.getEncodedOpenGroupID(openGroupID.toByteArray())), false)
            return database.getThreadIdIfExistsFor(recipient)
        } else if (!groupPublicKey.isNullOrEmpty()) {
            val recipient = Recipient.from(context, Address.fromSerialized(GroupUtil.doubleEncodeGroupID(groupPublicKey)), false)
            return database.getOrCreateThreadIdFor(recipient)
        } else {
            val recipient = Recipient.from(context, Address.fromSerialized(publicKey), false)
            return database.getOrCreateThreadIdFor(recipient)
        }
    }

    override fun getThreadId(publicKeyOrOpenGroupID: String): Long? {
        val address = Address.fromSerialized(publicKeyOrOpenGroupID)
        return getThreadId(address)
    }

    override fun getThreadId(address: Address): Long? {
        val recipient = Recipient.from(context, address, false)
        return getThreadId(recipient)
    }

    override fun getThreadId(recipient: Recipient): Long? {
        val threadID = DatabaseComponent.get(context).threadDatabase().getThreadIdIfExistsFor(recipient)
        return if (threadID < 0) null else threadID
    }

    override fun getThreadIdForMms(mmsId: Long): Long {
        val mmsDb = DatabaseComponent.get(context).mmsDatabase()
        val cursor = mmsDb.getMessage(mmsId)
        val reader = mmsDb.readerFor(cursor)
        val threadId = reader.next?.threadId
        cursor.close()
        return threadId ?: -1
    }

    override fun getContactWithSessionID(sessionID: String): Contact? {
        return DatabaseComponent.get(context).sessionContactDatabase().getContactWithSessionID(sessionID)
    }

    override fun getAllContacts(): Set<Contact> {
        return DatabaseComponent.get(context).sessionContactDatabase().getAllContacts()
    }

    override fun setContact(contact: Contact) {
        DatabaseComponent.get(context).sessionContactDatabase().setContact(contact)
    }

    override fun getRecipientForThread(threadId: Long): Recipient? {
        return DatabaseComponent.get(context).threadDatabase().getRecipientForThreadId(threadId)
    }

    override fun getRecipientSettings(address: Address): Recipient.RecipientSettings? {
        val recipientSettings = DatabaseComponent.get(context).recipientDatabase().getRecipientSettings(address)
        return if (recipientSettings.isPresent) { recipientSettings.get() } else null
    }

    override fun addContacts(contacts: List<ConfigurationMessage.Contact>) {
        val recipientDatabase = DatabaseComponent.get(context).recipientDatabase()
        val threadDatabase = DatabaseComponent.get(context).threadDatabase()
        for (contact in contacts) {
            val address = Address.fromSerialized(contact.publicKey)
            val recipient = Recipient.from(context, address, true)
            if (!contact.profilePicture.isNullOrEmpty()) {
                recipientDatabase.setProfileAvatar(recipient, contact.profilePicture)
            }
            if (contact.profileKey?.isNotEmpty() == true) {
                recipientDatabase.setProfileKey(recipient, contact.profileKey)
            }
            if (contact.name.isNotEmpty()) {
                recipientDatabase.setProfileName(recipient, contact.name)
            }
            recipientDatabase.setProfileSharing(recipient, true)
            recipientDatabase.setRegistered(recipient, Recipient.RegisteredState.REGISTERED)
            // create Thread if needed
            val threadId = threadDatabase.getOrCreateThreadIdFor(recipient)
            if (contact.didApproveMe == true) {
                recipientDatabase.setApprovedMe(recipient, true)
                threadDatabase.setHasSent(threadId, true)
            }
            if (contact.isApproved == true) {
                recipientDatabase.setApproved(recipient, true)
                threadDatabase.setHasSent(threadId, true)
            }
            if (contact.isBlocked == true) {
                recipientDatabase.setBlocked(recipient, true)
                threadDatabase.deleteConversation(threadId)
            }
        }
        if (contacts.isNotEmpty()) {
            threadDatabase.notifyConversationListListeners()
        }
    }

    override fun getLastUpdated(threadID: Long): Long {
        val threadDB = DatabaseComponent.get(context).threadDatabase()
        return threadDB.getLastUpdated(threadID)
    }

    override fun trimThread(threadID: Long, threadLimit: Int) {
        val threadDB = DatabaseComponent.get(context).threadDatabase()
        threadDB.trimThread(threadID, threadLimit)
    }

    override fun getAttachmentDataUri(attachmentId: AttachmentId): Uri {
        return PartAuthority.getAttachmentDataUri(attachmentId)
    }

    override fun getAttachmentThumbnailUri(attachmentId: AttachmentId): Uri {
        return PartAuthority.getAttachmentThumbnailUri(attachmentId)
    }

    override fun insertDataExtractionNotificationMessage(senderPublicKey: String, message: DataExtractionNotificationInfoMessage, sentTimestamp: Long) {
        val database = DatabaseComponent.get(context).mmsDatabase()
        val address = fromSerialized(senderPublicKey)
        val recipient = Recipient.from(context, address, false)

        if (recipient.isBlocked) return

        val mediaMessage = IncomingMediaMessage(
            address,
            sentTimestamp,
            -1,
            0,
            false,
            false,
            false,
            Optional.absent(),
            Optional.absent(),
            Optional.absent(),
            Optional.absent(),
            Optional.absent(),
            Optional.absent(),
            Optional.of(message)
        )

        database.insertSecureDecryptedMessageInbox(mediaMessage, -1)
    }

    override fun insertMessageRequestResponse(response: MessageRequestResponse) {
        val userPublicKey = getUserPublicKey()
        val senderPublicKey = response.sender!!
        val recipientPublicKey = response.recipient!!
        if (userPublicKey == null || (userPublicKey != recipientPublicKey && userPublicKey != senderPublicKey)) return
        val recipientDb = DatabaseComponent.get(context).recipientDatabase()
        val threadDB = DatabaseComponent.get(context).threadDatabase()
        if (userPublicKey == senderPublicKey) {
            val requestRecipient = Recipient.from(context, fromSerialized(recipientPublicKey), false)
            recipientDb.setApproved(requestRecipient, true)
            val threadId = threadDB.getOrCreateThreadIdFor(requestRecipient)
            threadDB.setHasSent(threadId, true)
        } else {
            val mmsDb = DatabaseComponent.get(context).mmsDatabase()
            val senderAddress = fromSerialized(senderPublicKey)
            val requestSender = Recipient.from(context, senderAddress, false)
            recipientDb.setApprovedMe(requestSender, true)

            val message = IncomingMediaMessage(
                senderAddress,
                response.sentTimestamp!!,
                -1,
                0,
                false,
                false,
                true,
                Optional.absent(),
                Optional.absent(),
                Optional.absent(),
                Optional.absent(),
                Optional.absent(),
                Optional.absent(),
                Optional.absent()
            )
            val threadId = getOrCreateThreadIdFor(senderAddress)
            mmsDb.insertSecureDecryptedMessageInbox(message, threadId)
        }
    }

<<<<<<< HEAD

    override fun insertCallMessage(senderPublicKey: String, callMessageType: CallMessageType, sentTimestamp: Long) {
        val database = DatabaseComponent.get(context).smsDatabase()
        val address = fromSerialized(senderPublicKey)
        val callMessage = IncomingTextMessage.fromCallInfo(callMessageType, address, Optional.absent(), sentTimestamp)
        database.insertCallMessage(callMessage)
=======
    override fun setRecipientApproved(recipient: Recipient, approved: Boolean) {
        DatabaseComponent.get(context).recipientDatabase().setApproved(recipient, approved)
    }

    override fun setRecipientApprovedMe(recipient: Recipient, approvedMe: Boolean) {
        DatabaseComponent.get(context).recipientDatabase().setApprovedMe(recipient, approvedMe)
>>>>>>> 023424a8
    }

}<|MERGE_RESOLUTION|>--- conflicted
+++ resolved
@@ -709,21 +709,20 @@
         }
     }
 
-<<<<<<< HEAD
+    override fun setRecipientApproved(recipient: Recipient, approved: Boolean) {
+        DatabaseComponent.get(context).recipientDatabase().setApproved(recipient, approved)
+    }
+
+    override fun setRecipientApprovedMe(recipient: Recipient, approvedMe: Boolean) {
+        DatabaseComponent.get(context).recipientDatabase().setApprovedMe(recipient, approvedMe)
+    }
+
 
     override fun insertCallMessage(senderPublicKey: String, callMessageType: CallMessageType, sentTimestamp: Long) {
         val database = DatabaseComponent.get(context).smsDatabase()
         val address = fromSerialized(senderPublicKey)
         val callMessage = IncomingTextMessage.fromCallInfo(callMessageType, address, Optional.absent(), sentTimestamp)
         database.insertCallMessage(callMessage)
-=======
-    override fun setRecipientApproved(recipient: Recipient, approved: Boolean) {
-        DatabaseComponent.get(context).recipientDatabase().setApproved(recipient, approved)
-    }
-
-    override fun setRecipientApprovedMe(recipient: Recipient, approvedMe: Boolean) {
-        DatabaseComponent.get(context).recipientDatabase().setApprovedMe(recipient, approvedMe)
->>>>>>> 023424a8
     }
 
 }