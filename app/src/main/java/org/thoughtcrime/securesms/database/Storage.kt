--- conflicted
+++ resolved
@@ -685,13 +685,9 @@
         }
     }
 
-<<<<<<< HEAD
-    override fun shouldAutoDownloadAttachments(recipient: Recipient): Boolean = true
-=======
     override fun shouldAutoDownloadAttachments(recipient: Recipient): Boolean {
         return recipient.autoDownloadAttachments
     }
->>>>>>> 5180b826
 
     override fun setAutoDownloadAttachments(
         recipient: Recipient,
