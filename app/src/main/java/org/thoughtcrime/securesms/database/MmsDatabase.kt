--- conflicted
+++ resolved
@@ -930,11 +930,7 @@
         val groupReceiptDatabase = get(context).groupReceiptDatabase()
         groupReceiptDatabase.deleteRowsForMessage(messageId)
         val database = databaseHelper.writableDatabase
-<<<<<<< HEAD
-        database.delete(TABLE_NAME, ID_WHERE, arrayOf(messageId.toString()))
-=======
         database!!.delete(TABLE_NAME, ID_WHERE, arrayOf(messageId.toString()))
->>>>>>> 4917548f
         val threadDeleted = get(context).threadDatabase().update(threadId, false)
         notifyConversationListeners(threadId)
         notifyStickerListeners()
