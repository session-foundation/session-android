--- conflicted
+++ resolved
@@ -21,11 +21,8 @@
 import android.database.Cursor
 import com.annimon.stream.Stream
 import dagger.hilt.android.qualifiers.ApplicationContext
-<<<<<<< HEAD
-=======
 import kotlinx.serialization.encodeToString
 import kotlinx.serialization.json.Json
->>>>>>> f639dd3d
 import org.apache.commons.lang3.StringUtils
 import org.json.JSONArray
 import org.json.JSONException
@@ -75,20 +72,12 @@
 import javax.inject.Singleton
 
 @Singleton
-<<<<<<< HEAD
 class MmsDatabase @Inject constructor(
     @ApplicationContext context: Context,
     databaseHelper: Provider<SQLCipherOpenHelper>,
     private val recipientRepository: RecipientRepository,
+    private val json: Json,
 ) : MessagingDatabase(context, databaseHelper) {
-=======
-class MmsDatabase
-    @Inject constructor(
-        @ApplicationContext context: Context,
-        databaseHelper: Provider<SQLCipherOpenHelper>,
-        private val json: Json
-    ) : MessagingDatabase(context, databaseHelper) {
->>>>>>> f639dd3d
     private val earlyDeliveryReceiptCache = EarlyReceiptCache()
     private val earlyReadReceiptCache = EarlyReceiptCache()
     override fun getTableName() = TABLE_NAME
@@ -1336,40 +1325,6 @@
         const val DOWNLOAD_CONNECTING = 3
     }
 
-<<<<<<< HEAD
-=======
-    inner class OutgoingMessageReader(private val message: OutgoingMediaMessage?,
-                                      private val threadId: Long) {
-        private val id = SECURE_RANDOM.nextLong()
-        val current: MessageRecord
-            get() {
-                val slideDeck = SlideDeck(context, message!!.attachments)
-                return MediaMmsMessageRecord(
-                    id, message.recipient, message.recipient,
-                    1, SnodeAPI.nowWithOffset, SnodeAPI.nowWithOffset,
-                    0, threadId, message.body,
-                    slideDeck, slideDeck.slides.size,
-                    if (message.isSecure) MmsSmsColumns.Types.getOutgoingEncryptedMessageType() else MmsSmsColumns.Types.getOutgoingSmsMessageType(),
-                    LinkedList(),
-                    LinkedList(),
-                    message.subscriptionId,
-                    message.expiresIn,
-                    message.expireStartedAt, 0,
-                    if (message.outgoingQuote != null) Quote(
-                        message.outgoingQuote!!.id,
-                        message.outgoingQuote!!.author,
-                        message.outgoingQuote!!.text, // TODO: use the referenced message's content
-                        message.outgoingQuote!!.missing,
-                        SlideDeck(context, message.outgoingQuote!!.attachments!!)
-                    ) else null,
-                    message.sharedContacts, message.linkPreviews, listOf(), false,
-                    message.messageContent,
-                )
-            }
-
-    }
-
->>>>>>> f639dd3d
     inner class Reader(private val cursor: Cursor?, private val getQuote: Boolean = true) : Closeable {
         val next: MessageRecord?
             get() = if (cursor == null || !cursor.moveToNext()) null else current
