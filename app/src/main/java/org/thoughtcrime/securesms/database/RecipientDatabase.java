--- conflicted
+++ resolved
@@ -62,22 +62,15 @@
   private static final String UNIDENTIFIED_ACCESS_MODE = "unidentified_access_mode";
   private static final String FORCE_SMS_SELECTION      = "force_sms_selection";
   private static final String NOTIFY_TYPE              = "notify_type"; // all, mentions only, none
-<<<<<<< HEAD
+  private static final String WRAPPER_HASH             = "wrapper_hash";
   private static final String AUTO_DOWNLOAD            = "auto_download"; // 1 / 0 / -1 flag for whether to auto-download in a conversation, or if the user hasn't selected a preference
-=======
-  private static final String WRAPPER_HASH             = "wrapper_hash";
->>>>>>> f6345c86
 
   private static final String[] RECIPIENT_PROJECTION = new String[] {
       BLOCK, APPROVED, APPROVED_ME, NOTIFICATION, CALL_RINGTONE, VIBRATE, CALL_VIBRATE, MUTE_UNTIL, COLOR, SEEN_INVITE_REMINDER, DEFAULT_SUBSCRIPTION_ID, EXPIRE_MESSAGES, REGISTERED,
       PROFILE_KEY, SYSTEM_DISPLAY_NAME, SYSTEM_PHOTO_URI, SYSTEM_PHONE_LABEL, SYSTEM_CONTACT_URI,
       SIGNAL_PROFILE_NAME, SIGNAL_PROFILE_AVATAR, PROFILE_SHARING, NOTIFICATION_CHANNEL,
       UNIDENTIFIED_ACCESS_MODE,
-<<<<<<< HEAD
-      FORCE_SMS_SELECTION, NOTIFY_TYPE, AUTO_DOWNLOAD,
-=======
-      FORCE_SMS_SELECTION, NOTIFY_TYPE, WRAPPER_HASH
->>>>>>> f6345c86
+      FORCE_SMS_SELECTION, NOTIFY_TYPE, WRAPPER_HASH, AUTO_DOWNLOAD,
   };
 
   static final List<String> TYPED_RECIPIENT_PROJECTION = Stream.of(RECIPIENT_PROJECTION)
@@ -191,7 +184,6 @@
   }
 
   Optional<RecipientSettings> getRecipientSettings(@NonNull Cursor cursor) {
-<<<<<<< HEAD
     boolean blocked                 = cursor.getInt(cursor.getColumnIndexOrThrow(BLOCK))                == 1;
     boolean approved                = cursor.getInt(cursor.getColumnIndexOrThrow(APPROVED))             == 1;
     boolean approvedMe              = cursor.getInt(cursor.getColumnIndexOrThrow(APPROVED_ME))          == 1;
@@ -217,33 +209,7 @@
     String  notificationChannel     = cursor.getString(cursor.getColumnIndexOrThrow(NOTIFICATION_CHANNEL));
     int     unidentifiedAccessMode  = cursor.getInt(cursor.getColumnIndexOrThrow(UNIDENTIFIED_ACCESS_MODE));
     boolean forceSmsSelection       = cursor.getInt(cursor.getColumnIndexOrThrow(FORCE_SMS_SELECTION))  == 1;
-=======
-    boolean blocked                = cursor.getInt(cursor.getColumnIndexOrThrow(BLOCK))                == 1;
-    boolean approved               = cursor.getInt(cursor.getColumnIndexOrThrow(APPROVED))             == 1;
-    boolean approvedMe             = cursor.getInt(cursor.getColumnIndexOrThrow(APPROVED_ME))          == 1;
-    String  messageRingtone        = cursor.getString(cursor.getColumnIndexOrThrow(NOTIFICATION));
-    String  callRingtone           = cursor.getString(cursor.getColumnIndexOrThrow(CALL_RINGTONE));
-    int     messageVibrateState    = cursor.getInt(cursor.getColumnIndexOrThrow(VIBRATE));
-    int     callVibrateState       = cursor.getInt(cursor.getColumnIndexOrThrow(CALL_VIBRATE));
-    long    muteUntil              = cursor.getLong(cursor.getColumnIndexOrThrow(MUTE_UNTIL));
-    int     notifyType             = cursor.getInt(cursor.getColumnIndexOrThrow(NOTIFY_TYPE));
-    String  serializedColor        = cursor.getString(cursor.getColumnIndexOrThrow(COLOR));
-    int     defaultSubscriptionId  = cursor.getInt(cursor.getColumnIndexOrThrow(DEFAULT_SUBSCRIPTION_ID));
-    int     expireMessages         = cursor.getInt(cursor.getColumnIndexOrThrow(EXPIRE_MESSAGES));
-    int     registeredState        = cursor.getInt(cursor.getColumnIndexOrThrow(REGISTERED));
-    String  profileKeyString       = cursor.getString(cursor.getColumnIndexOrThrow(PROFILE_KEY));
-    String  systemDisplayName      = cursor.getString(cursor.getColumnIndexOrThrow(SYSTEM_DISPLAY_NAME));
-    String  systemContactPhoto     = cursor.getString(cursor.getColumnIndexOrThrow(SYSTEM_PHOTO_URI));
-    String  systemPhoneLabel       = cursor.getString(cursor.getColumnIndexOrThrow(SYSTEM_PHONE_LABEL));
-    String  systemContactUri       = cursor.getString(cursor.getColumnIndexOrThrow(SYSTEM_CONTACT_URI));
-    String  signalProfileName      = cursor.getString(cursor.getColumnIndexOrThrow(SIGNAL_PROFILE_NAME));
-    String  signalProfileAvatar    = cursor.getString(cursor.getColumnIndexOrThrow(SIGNAL_PROFILE_AVATAR));
-    boolean profileSharing         = cursor.getInt(cursor.getColumnIndexOrThrow(PROFILE_SHARING))      == 1;
-    String  notificationChannel    = cursor.getString(cursor.getColumnIndexOrThrow(NOTIFICATION_CHANNEL));
-    int     unidentifiedAccessMode = cursor.getInt(cursor.getColumnIndexOrThrow(UNIDENTIFIED_ACCESS_MODE));
-    boolean forceSmsSelection      = cursor.getInt(cursor.getColumnIndexOrThrow(FORCE_SMS_SELECTION))  == 1;
     String  wrapperHash            = cursor.getString(cursor.getColumnIndexOrThrow(WRAPPER_HASH));
->>>>>>> f6345c86
 
     MaterialColor color;
     byte[] profileKey = null;
