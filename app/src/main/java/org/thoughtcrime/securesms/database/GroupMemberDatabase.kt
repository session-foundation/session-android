package org.thoughtcrime.securesms.database

import android.content.ContentValues
import android.content.Context
import android.database.Cursor
import androidx.collection.LruCache
import org.json.JSONArray
import org.session.libsession.messaging.open_groups.GroupMember
import org.session.libsession.messaging.open_groups.GroupMemberRole
import org.thoughtcrime.securesms.database.helpers.SQLCipherOpenHelper
import org.thoughtcrime.securesms.util.asSequence
import java.util.EnumSet
import java.util.concurrent.locks.ReentrantReadWriteLock
import javax.inject.Provider
import kotlin.concurrent.read
import kotlin.concurrent.write

class GroupMemberDatabase(context: Context, helper: Provider<SQLCipherOpenHelper>) : Database(context, helper) {

    companion object {
        const val TABLE_NAME = "group_member"
        const val GROUP_ID = "group_id"
        const val PROFILE_ID = "profile_id"
        const val ROLE = "role"

        private val allColumns = arrayOf(GROUP_ID, PROFILE_ID, ROLE)

        @JvmField
        val CREATE_GROUP_MEMBER_TABLE_COMMAND = """
      CREATE TABLE $TABLE_NAME (
        $GROUP_ID TEXT NOT NULL,
        $PROFILE_ID TEXT NOT NULL,
        $ROLE TEXT NOT NULL,
        PRIMARY KEY ($GROUP_ID, $PROFILE_ID)
      )
    """.trimIndent()

        private fun readGroupMember(cursor: Cursor): GroupMember {
            return GroupMember(
                groupId = cursor.getString(cursor.getColumnIndexOrThrow(GROUP_ID)),
                profileId = cursor.getString(cursor.getColumnIndexOrThrow(PROFILE_ID)),
                role = GroupMemberRole.valueOf(cursor.getString(cursor.getColumnIndexOrThrow(ROLE))),
            )
        }
    }

    private val cacheByGroupId = LruCache<String, Map<String, GroupMemberRole>>(100)
    private val cacheLock = ReentrantReadWriteLock()

    fun getGroupMemberRole(groupId: String, profileId: String): GroupMemberRole? {
        // Check cache first
        cacheLock.read {
            cacheByGroupId[groupId]?.let { members ->
                return members[profileId]
            }
        }

        val query = "$GROUP_ID = ? AND $PROFILE_ID = ?"
        val args = arrayOf(groupId, profileId)

        readableDatabase.query(TABLE_NAME, allColumns, query, args, null, null, null).use { cursor ->
            if (cursor.moveToNext()) {
                return readGroupMember(cursor).role
            }
        }

        return null
    }

<<<<<<< HEAD
    fun getGroupMembers(groupId: String): List<GroupMember> {
        val query = "$GROUP_ID = ?"
        val args = arrayOf(groupId)

        return readableDatabase.query(TABLE_NAME, allColumns, query, args, null, null, null).use { cursor ->
            cursor.asSequence().map { readGroupMember(it) }.toList()
        }
    }

    fun getGroupMembersRoles(groupId: String, memberIDs: Collection<String>): Map<String, List<GroupMemberRole>> {
=======
    fun getGroupMembersRoles(groupId: String, memberIDs: Collection<String>): Map<String, GroupMemberRole> {
        // Check cache first
        cacheLock.read {
            cacheByGroupId[groupId]?.let { members ->
                return members.filterKeys { it in memberIDs }
            }
        }

>>>>>>> 26e3c0cb
        val sql = """
            SELECT * FROM $TABLE_NAME
            WHERE $GROUP_ID = ? AND $PROFILE_ID IN (SELECT value FROM json_each(?))
        """.trimIndent()

        return readableDatabase.rawQuery(sql, groupId, JSONArray(memberIDs).toString()).use { cursor ->
            cursor.asSequence()
                .map { readGroupMember(it) }
                .associate { it.profileId to it.role }
        }
    }

    fun getGroupMembersRoles(groupId: String): Map<String, GroupMemberRole> {
        // Check cache first
        cacheLock.read {
            cacheByGroupId[groupId]?.let { members ->
                return members
            }
        }

        val members = fetchGroupMembersFromDb(groupId)

        // Update cache
        cacheLock.write {
            cacheByGroupId.put(groupId, members)
        }

        return members
    }

    private fun fetchGroupMembersFromDb(groupId: String): Map<String, GroupMemberRole> {
        return readableDatabase.query("SELECT $PROFILE_ID, $ROLE FROM $TABLE_NAME WHERE $GROUP_ID = ?", arrayOf(groupId)).use { cursor ->
            buildMap {
                while (cursor.moveToNext()) {
                    val profileId = cursor.getString(cursor.getColumnIndexOrThrow(PROFILE_ID))
                    val role =
                        GroupMemberRole.valueOf(cursor.getString(cursor.getColumnIndexOrThrow(ROLE)))
                    put(profileId, role)
                }
            }
        }
    }

    fun updateGroupMembers(
        groupId: String,
        role: GroupMemberRole,
        memberIDs: Collection<String>
    ) {
        val values = ContentValues(3)

        writableDatabase.beginTransaction()
        try {
            val toDeleteQuery = "$GROUP_ID = ? AND $ROLE = ?"
            val toDeleteArgs = arrayOf(groupId, role.name)

            writableDatabase.delete(TABLE_NAME, toDeleteQuery, toDeleteArgs)

            memberIDs.forEach { memberId ->
                with(values) {
                    put(GROUP_ID, groupId)
                    put(PROFILE_ID, memberId)
                    put(ROLE, role.name)
                }
                writableDatabase.insertOrUpdate(TABLE_NAME, values, "$GROUP_ID = ? AND $PROFILE_ID = ?", arrayOf(groupId, memberId))
            }

            writableDatabase.setTransactionSuccessful()
        } finally {
            writableDatabase.endTransaction()
        }

        updateCache(groupId)
    }

    private fun updateCache(groupId: String) {
        val members = fetchGroupMembersFromDb(groupId)
        cacheLock.write {
            cacheByGroupId.put(groupId, members)
        }
    }
}<|MERGE_RESOLUTION|>--- conflicted
+++ resolved
@@ -67,7 +67,6 @@
         return null
     }
 
-<<<<<<< HEAD
     fun getGroupMembers(groupId: String): List<GroupMember> {
         val query = "$GROUP_ID = ?"
         val args = arrayOf(groupId)
@@ -77,8 +76,6 @@
         }
     }
 
-    fun getGroupMembersRoles(groupId: String, memberIDs: Collection<String>): Map<String, List<GroupMemberRole>> {
-=======
     fun getGroupMembersRoles(groupId: String, memberIDs: Collection<String>): Map<String, GroupMemberRole> {
         // Check cache first
         cacheLock.read {
@@ -86,8 +83,6 @@
                 return members.filterKeys { it in memberIDs }
             }
         }
-
->>>>>>> 26e3c0cb
         val sql = """
             SELECT * FROM $TABLE_NAME
             WHERE $GROUP_ID = ? AND $PROFILE_ID IN (SELECT value FROM json_each(?))
