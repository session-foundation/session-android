package org.thoughtcrime.securesms.database

import android.content.ContentValues
import android.content.Context
import androidx.core.database.getStringOrNull
import android.database.Cursor
import org.session.libsession.messaging.contacts.Contact
import org.session.libsignal.utilities.Base64
import org.thoughtcrime.securesms.database.helpers.SQLCipherOpenHelper

class SessionContactDatabase(context: Context, helper: SQLCipherOpenHelper) : Database(context, helper) {

    companion object {
        const val sessionContactTable = "session_contact_database"
        const val sessionID = "session_id"
        const val name = "name"
        const val nickname = "nickname"
        const val profilePictureURL = "profile_picture_url"
        const val profilePictureFileName = "profile_picture_file_name"
        const val profilePictureEncryptionKey = "profile_picture_encryption_key"
        const val threadID = "thread_id"
        const val isTrusted = "is_trusted"
        @JvmStatic val createSessionContactTableCommand =
            "CREATE TABLE $sessionContactTable " +
                "($sessionID STRING PRIMARY KEY, " +
                "$name TEXT DEFAULT NULL, " +
                "$nickname TEXT DEFAULT NULL, " +
                "$profilePictureURL TEXT DEFAULT NULL, " +
                "$profilePictureFileName TEXT DEFAULT NULL, " +
                "$profilePictureEncryptionKey BLOB DEFAULT NULL, " +
                "$threadID INTEGER DEFAULT -1, " +
                "$isTrusted INTEGER DEFAULT 0);"
    }

    fun getContactWithSessionID(sessionID: String): Contact? {
        val database = databaseHelper.readableDatabase
        return database.get(sessionContactTable, "${Companion.sessionID} = ?", arrayOf( sessionID )) { cursor ->
            contactFromCursor(cursor)
        }
    }

    fun getAllContacts(): Set<Contact> {
        val database = databaseHelper.readableDatabase
        return database.getAll(sessionContactTable, null, null) { cursor ->
            contactFromCursor(cursor)
        }.toSet()
    }

    fun setContactIsTrusted(contact: Contact, isTrusted: Boolean, threadID: Long) {
        val database = databaseHelper.writableDatabase
        val contentValues = ContentValues(1)
        contentValues.put(Companion.isTrusted, if (isTrusted) 1 else 0)
        database.update(sessionContactTable, contentValues, "$sessionID = ?", arrayOf( contact.sessionID ))
        if (threadID >= 0) {
            notifyConversationListeners(threadID)
        }
        notifyConversationListListeners()
    }

    fun setContact(contact: Contact) {
        val database = databaseHelper.writableDatabase
        val contentValues = ContentValues(8)
        contentValues.put(sessionID, contact.sessionID)
        contentValues.put(name, contact.name)
        contentValues.put(nickname, contact.nickname)
        contentValues.put(profilePictureURL, contact.profilePictureURL)
        contentValues.put(profilePictureFileName, contact.profilePictureFileName)
        contact.profilePictureEncryptionKey?.let {
            contentValues.put(profilePictureEncryptionKey, Base64.encodeBytes(it))
        }
        contentValues.put(threadID, contact.threadID)
        database.insertOrUpdate(sessionContactTable, contentValues, "$sessionID = ?", arrayOf( contact.sessionID ))
        notifyConversationListListeners()
    }

    fun contactFromCursor(cursor: Cursor): Contact {
<<<<<<< HEAD
        val sessionID = cursor.getString(sessionID)
        val contact = Contact(sessionID)
        contact.name = cursor.getStringOrNull(name)
        contact.nickname = cursor.getStringOrNull(nickname)
        contact.profilePictureURL = cursor.getStringOrNull(profilePictureURL)
        contact.profilePictureFileName = cursor.getStringOrNull(profilePictureFileName)
        cursor.getStringOrNull(profilePictureEncryptionKey)?.let {
            contact.profilePictureEncryptionKey = Base64.decode(it)
        }
        contact.threadID = cursor.getLong(threadID)
        return contact
    }

    fun contactFromCursor(cursor: android.database.Cursor): Contact {
=======
>>>>>>> 081d1c4e
        val sessionID = cursor.getString(cursor.getColumnIndexOrThrow(sessionID))
        val contact = Contact(sessionID)
        contact.name = cursor.getStringOrNull(cursor.getColumnIndexOrThrow(name))
        contact.nickname = cursor.getStringOrNull(cursor.getColumnIndexOrThrow(nickname))
        contact.profilePictureURL = cursor.getStringOrNull(cursor.getColumnIndexOrThrow(profilePictureURL))
        contact.profilePictureFileName = cursor.getStringOrNull(cursor.getColumnIndexOrThrow(profilePictureFileName))
        cursor.getStringOrNull(cursor.getColumnIndexOrThrow(profilePictureEncryptionKey))?.let {
            contact.profilePictureEncryptionKey = Base64.decode(it)
        }
        contact.threadID = cursor.getLong(cursor.getColumnIndexOrThrow(threadID))
        return contact
    }

    fun queryContactsByName(constraint: String): Cursor {
        return databaseHelper.readableDatabase.query(
            sessionContactTable, null, " $name LIKE ? OR $nickname LIKE ?", arrayOf(
                "%$constraint%",
                "%$constraint%"
            ),
            null, null, null
        )
    }
}<|MERGE_RESOLUTION|>--- conflicted
+++ resolved
@@ -74,7 +74,6 @@
     }
 
     fun contactFromCursor(cursor: Cursor): Contact {
-<<<<<<< HEAD
         val sessionID = cursor.getString(sessionID)
         val contact = Contact(sessionID)
         contact.name = cursor.getStringOrNull(name)
@@ -89,8 +88,6 @@
     }
 
     fun contactFromCursor(cursor: android.database.Cursor): Contact {
-=======
->>>>>>> 081d1c4e
         val sessionID = cursor.getString(cursor.getColumnIndexOrThrow(sessionID))
         val contact = Contact(sessionID)
         contact.name = cursor.getStringOrNull(cursor.getColumnIndexOrThrow(name))
