package org.thoughtcrime.securesms.database.helpers;

import android.content.Context;
import android.database.Cursor;

import androidx.annotation.NonNull;

import net.zetetic.database.sqlcipher.SQLiteConnection;
import net.zetetic.database.sqlcipher.SQLiteDatabase;
import net.zetetic.database.sqlcipher.SQLiteDatabaseHook;
import net.zetetic.database.sqlcipher.SQLiteOpenHelper;

import org.session.libsession.utilities.TextSecurePreferences;
import org.session.libsignal.utilities.Log;
import org.thoughtcrime.securesms.crypto.DatabaseSecret;
import org.thoughtcrime.securesms.database.AttachmentDatabase;
import org.thoughtcrime.securesms.database.BlindedIdMappingDatabase;
import org.thoughtcrime.securesms.database.CommunityDatabase;
import org.thoughtcrime.securesms.database.ConfigDatabase;
import org.thoughtcrime.securesms.database.DraftDatabase;
import org.thoughtcrime.securesms.database.EmojiSearchDatabase;
import org.thoughtcrime.securesms.database.ExpirationConfigurationDatabase;
import org.thoughtcrime.securesms.database.GroupDatabase;
import org.thoughtcrime.securesms.database.GroupMemberDatabase;
import org.thoughtcrime.securesms.database.GroupReceiptDatabase;
import org.thoughtcrime.securesms.database.LokiAPIDatabase;
import org.thoughtcrime.securesms.database.LokiBackupFilesDatabase;
import org.thoughtcrime.securesms.database.LokiMessageDatabase;
import org.thoughtcrime.securesms.database.LokiThreadDatabase;
import org.thoughtcrime.securesms.database.LokiUserDatabase;
import org.thoughtcrime.securesms.database.MmsDatabase;
import org.thoughtcrime.securesms.database.MmsSmsDatabase;
import org.thoughtcrime.securesms.database.PushDatabase;
import org.thoughtcrime.securesms.database.PushRegistrationDatabase;
import org.thoughtcrime.securesms.database.ReactionDatabase;
import org.thoughtcrime.securesms.database.RecipientDatabase;
import org.thoughtcrime.securesms.database.RecipientSettingsDatabase;
import org.thoughtcrime.securesms.database.SearchDatabase;
import org.thoughtcrime.securesms.database.SessionContactDatabase;
import org.thoughtcrime.securesms.database.SessionJobDatabase;
import org.thoughtcrime.securesms.database.SmsDatabase;
import org.thoughtcrime.securesms.database.ThreadDatabase;
import org.thoughtcrime.securesms.util.ConfigurationMessageUtilities;

import javax.inject.Provider;

import kotlinx.serialization.json.Json;

public class SQLCipherOpenHelper extends SQLiteOpenHelper {

  @SuppressWarnings("unused")
  private static final String TAG = SQLCipherOpenHelper.class.getSimpleName();

  // First public release (1.0.0) DB version was 27.
  // So we have to keep the migrations onwards.
  private static final int lokiV7                           = 28;
  private static final int lokiV8                           = 29;
  private static final int lokiV9                           = 30;
  private static final int lokiV10                          = 31;
  private static final int lokiV11                          = 32;
  private static final int lokiV12                          = 33;
  private static final int lokiV13                          = 34;
  private static final int lokiV14_BACKUP_FILES             = 35;
  private static final int lokiV15                          = 36;
  private static final int lokiV16                          = 37;
  private static final int lokiV17                          = 38;
  private static final int lokiV18_CLEAR_BG_POLL_JOBS       = 39;
  private static final int lokiV19                          = 40;
  private static final int lokiV20                          = 41;
  private static final int lokiV21                          = 42;
  private static final int lokiV22                          = 43;
  private static final int lokiV23                          = 44;
  private static final int lokiV24                          = 45;
  private static final int lokiV25                          = 46;
  private static final int lokiV26                          = 47;
  private static final int lokiV27                          = 48;
  private static final int lokiV28                          = 49;
  private static final int lokiV29                          = 50;
  private static final int lokiV30                          = 51;
  private static final int lokiV31                          = 52;
  private static final int lokiV32                          = 53;
  private static final int lokiV33                          = 54;
  private static final int lokiV34                          = 55;
  private static final int lokiV35                          = 56;
  private static final int lokiV36                          = 57;
  private static final int lokiV37                          = 58;
  private static final int lokiV38                          = 59;
  private static final int lokiV39                          = 60;
  private static final int lokiV40                          = 61;
  private static final int lokiV41                          = 62;
  private static final int lokiV42                          = 63;
  private static final int lokiV43                          = 64;
  private static final int lokiV44                          = 65;
  private static final int lokiV45                          = 66;
  private static final int lokiV46                          = 67;
  private static final int lokiV47                          = 68;
  private static final int lokiV48                          = 69;
  private static final int lokiV49                          = 70;
  private static final int lokiV50                          = 71;
  private static final int lokiV51                          = 72;
  private static final int lokiV52                          = 73;
  private static final int lokiV53                          = 74;
  private static final int lokiV54                          = 75;
<<<<<<< HEAD
=======
  private static final int lokiV55                          = 76;
>>>>>>> 7d036375

  // Loki - onUpgrade(...) must be updated to use Loki version numbers if Signal makes any database changes
  private static final int    DATABASE_VERSION         = lokiV54;
  private static final int    MIN_DATABASE_VERSION     = lokiV7;
  public static final String  DATABASE_NAME            = "session.db";

  private final Provider<Json> jsonProvider;

  public SQLCipherOpenHelper(@NonNull Context context, @NonNull DatabaseSecret databaseSecret, Provider<Json> jsonProvider) {
    super(
      context,
      DATABASE_NAME,
      databaseSecret.asString(),
      null,
      DATABASE_VERSION,
      MIN_DATABASE_VERSION,
      null,
      new SQLiteDatabaseHook() {
        @Override
        public void preKey(SQLiteConnection connection) {}

        @Override
        public void postKey(SQLiteConnection connection) {
          connection.execute("PRAGMA kdf_iter = 1;", null, null);
          connection.execute("PRAGMA cipher_page_size = 4096;", null, null);

          // if not vacuumed in a while, perform that operation
          long currentTime = System.currentTimeMillis();
          // 7 days
          if (currentTime - TextSecurePreferences.getLastVacuumTime(context) > 604_800_000) {
            connection.execute("VACUUM;", null, null);
            TextSecurePreferences.setLastVacuumNow(context);
          }
        }
      },
      // Note: Now that we support concurrent database reads the migrations are actually non-blocking
      // because of this we need to initially open the database with writeAheadLogging (WAL mode) disabled
      // and enable it once the database officially opens it's connection (which will cause it to re-connect
      // in WAL mode) - this is a little inefficient but will prevent SQL-related errors/crashes due to
      // incomplete migrations
      false
    );

    this.jsonProvider = jsonProvider;

    Log.d(TAG, "SQLCipherOpenHelper created with database secret: " + databaseSecret.asString());
  }

  @Override
  public void onCreate(SQLiteDatabase db) {
    db.execSQL(SmsDatabase.CREATE_TABLE);
    db.execSQL(MmsDatabase.CREATE_TABLE);
    db.execSQL(AttachmentDatabase.CREATE_TABLE);
    db.execSQL(ThreadDatabase.CREATE_TABLE);
    db.execSQL(DraftDatabase.CREATE_TABLE);
    db.execSQL(PushDatabase.CREATE_TABLE);
    db.execSQL(GroupDatabase.CREATE_TABLE);
    db.execSQL(RecipientDatabase.CREATE_TABLE);
    db.execSQL(GroupReceiptDatabase.CREATE_TABLE);
    for (String sql : SearchDatabase.CREATE_TABLE) {
      db.execSQL(sql);
    }
    db.execSQL(LokiAPIDatabase.getCreateSnodePoolTableCommand());
    db.execSQL(LokiAPIDatabase.getCreateOnionRequestPathTableCommand());
    db.execSQL(LokiAPIDatabase.getCreateSwarmTableCommand());
    db.execSQL(LokiAPIDatabase.getCreateLastMessageHashValueTable2Command());
    db.execSQL(LokiAPIDatabase.getCreateReceivedMessageHashValuesTable3Command());
    db.execSQL(LokiAPIDatabase.getCreateOpenGroupAuthTokenTableCommand());
    db.execSQL(LokiAPIDatabase.getCreateLastMessageServerIDTableCommand());
    db.execSQL(LokiAPIDatabase.getCreateLastDeletionServerIDTableCommand());
    db.execSQL(LokiAPIDatabase.getCreateDeviceLinkCacheCommand());
    db.execSQL(LokiAPIDatabase.getCreateUserCountTableCommand());
    db.execSQL(LokiAPIDatabase.getCreateSessionRequestTimestampCacheCommand());
    db.execSQL(LokiAPIDatabase.getCreateSessionRequestSentTimestampTableCommand());
    db.execSQL(LokiAPIDatabase.getCreateSessionRequestProcessedTimestampTableCommand());
    db.execSQL(LokiAPIDatabase.getCreateOpenGroupPublicKeyTableCommand());
    db.execSQL(LokiAPIDatabase.getCreateOpenGroupProfilePictureTableCommand());
    db.execSQL(LokiAPIDatabase.getCreateClosedGroupEncryptionKeyPairsTable());
    db.execSQL(LokiAPIDatabase.getCreateClosedGroupPublicKeysTable());
    db.execSQL(LokiAPIDatabase.getCreateServerCapabilitiesCommand());
    db.execSQL(LokiAPIDatabase.getCreateLastInboxMessageServerIdCommand());
    db.execSQL(LokiAPIDatabase.getCreateLastOutboxMessageServerIdCommand());
    db.execSQL(LokiMessageDatabase.getCreateMessageIDTableCommand());
    db.execSQL(LokiMessageDatabase.getCreateMessageToThreadMappingTableCommand());
    db.execSQL(LokiMessageDatabase.getCreateErrorMessageTableCommand());
    db.execSQL(LokiMessageDatabase.getCreateMessageHashTableCommand());
    db.execSQL(LokiMessageDatabase.getCreateSmsHashTableCommand());
    db.execSQL(LokiMessageDatabase.getCreateMmsHashTableCommand());
    db.execSQL(LokiThreadDatabase.getCreateSessionResetTableCommand());
    db.execSQL(LokiThreadDatabase.getCreatePublicChatTableCommand());
    db.execSQL(LokiUserDatabase.getCreateDisplayNameTableCommand());
    db.execSQL(LokiBackupFilesDatabase.getCreateTableCommand());
    db.execSQL(SessionJobDatabase.getCreateSessionJobTableCommand());
    db.execSQL(LokiMessageDatabase.getUpdateMessageIDTableForType());
    db.execSQL(LokiMessageDatabase.getUpdateMessageMappingTable());
    db.execSQL(SessionContactDatabase.getCreateSessionContactTableCommand());
    db.execSQL(RecipientDatabase.getCreateNotificationTypeCommand());
    db.execSQL(ThreadDatabase.getCreatePinnedCommand());
    db.execSQL(GroupDatabase.getCreateUpdatedTimestampCommand());
    db.execSQL(RecipientDatabase.getCreateApprovedCommand());
    db.execSQL(RecipientDatabase.getCreateApprovedMeCommand());
    db.execSQL(RecipientDatabase.getCreateDisappearingStateCommand());
    db.execSQL(MmsDatabase.CREATE_MESSAGE_REQUEST_RESPONSE_COMMAND);
    db.execSQL(MmsDatabase.CREATE_REACTIONS_UNREAD_COMMAND);
    db.execSQL(SmsDatabase.CREATE_REACTIONS_UNREAD_COMMAND);
    db.execSQL(MmsDatabase.CREATE_REACTIONS_LAST_SEEN_COMMAND);
    db.execSQL(LokiAPIDatabase.CREATE_FORK_INFO_TABLE_COMMAND);
    db.execSQL(LokiAPIDatabase.CREATE_DEFAULT_FORK_INFO_COMMAND);
    db.execSQL(LokiAPIDatabase.UPDATE_HASHES_INCLUDE_NAMESPACE_COMMAND);
    db.execSQL(LokiAPIDatabase.UPDATE_RECEIVED_INCLUDE_NAMESPACE_COMMAND);
    db.execSQL(LokiAPIDatabase.INSERT_LAST_HASH_DATA);
    db.execSQL(LokiAPIDatabase.DROP_LEGACY_LAST_HASH);
    db.execSQL(LokiAPIDatabase.INSERT_RECEIVED_HASHES_DATA);
    db.execSQL(LokiAPIDatabase.DROP_LEGACY_RECEIVED_HASHES);
    db.execSQL(BlindedIdMappingDatabase.CREATE_BLINDED_ID_MAPPING_TABLE_COMMAND);
    db.execSQL(GroupMemberDatabase.CREATE_GROUP_MEMBER_TABLE_COMMAND);
    db.execSQL(LokiAPIDatabase.RESET_SEQ_NO); // probably not needed but consistent with all migrations
    db.execSQL(EmojiSearchDatabase.CREATE_EMOJI_SEARCH_TABLE_COMMAND);
    db.execSQL(ReactionDatabase.CREATE_REACTION_TABLE_COMMAND);
    db.execSQL(ThreadDatabase.getUnreadMentionCountCommand());
    db.execSQL(SmsDatabase.CREATE_HAS_MENTION_COMMAND);
    db.execSQL(MmsDatabase.CREATE_HAS_MENTION_COMMAND);
    db.execSQL(ConfigDatabase.CREATE_CONFIG_TABLE_COMMAND);
    db.execSQL(ExpirationConfigurationDatabase.CREATE_EXPIRATION_CONFIGURATION_TABLE_COMMAND);

    executeStatements(db, SmsDatabase.CREATE_INDEXS);
    executeStatements(db, MmsDatabase.CREATE_INDEXS);
    executeStatements(db, AttachmentDatabase.CREATE_INDEXS);
    executeStatements(db, ThreadDatabase.CREATE_INDEXES);
    executeStatements(db, DraftDatabase.CREATE_INDEXS);
    executeStatements(db, GroupDatabase.CREATE_INDEXS);
    executeStatements(db, GroupReceiptDatabase.CREATE_INDEXES);
    executeStatements(db, ReactionDatabase.CREATE_INDEXS);

    executeStatements(db, ReactionDatabase.CREATE_REACTION_TRIGGERS);
    executeStatements(db, ReactionDatabase.CREATE_MESSAGE_ID_MMS_INDEX);
    db.execSQL(RecipientDatabase.getAddWrapperHash());
    db.execSQL(RecipientDatabase.getAddBlocksCommunityMessageRequests());
    db.execSQL(LokiAPIDatabase.CREATE_LAST_LEGACY_MESSAGE_TABLE);

    db.execSQL(RecipientDatabase.getCreateAutoDownloadCommand());
    db.execSQL(RecipientDatabase.getUpdateAutoDownloadValuesCommand());
    db.execSQL(LokiMessageDatabase.getCreateGroupInviteTableCommand());
    db.execSQL(LokiMessageDatabase.getCreateThreadDeleteTrigger());
    db.execSQL(SmsDatabase.ADD_IS_GROUP_UPDATE_COLUMN);
    db.execSQL(MmsDatabase.ADD_IS_GROUP_UPDATE_COLUMN);
    db.execSQL(MmsDatabase.ADD_MESSAGE_CONTENT_COLUMN);
    db.execSQL(ThreadDatabase.ADD_SNIPPET_CONTENT_COLUMN);

    executeStatements(db, RecipientSettingsDatabase.Companion.getMIGRATION_CREATE_TABLE());
    ReactionDatabase.Companion.migrateToDropForeignConstraint(db);
    db.execSQL(RecipientSettingsDatabase.MIGRATE_DROP_OLD_TABLE);
    db.execSQL(BlindedIdMappingDatabase.DROP_TABLE_COMMAND);
    db.execSQL(ExpirationConfigurationDatabase.DROP_TABLE_COMMAND);
    db.execSQL(SessionContactDatabase.getDropTableCommand());
    executeStatements(db, ThreadDatabase.CREATE_ADDRESS_INDEX);

    db.execSQL(CommunityDatabase.MIGRATE_CREATE_TABLE);
    executeStatements(db, CommunityDatabase.Companion.getMIGRATE_DROP_OLD_TABLES());

    db.execSQL(SmsDatabase.ADD_LAST_MESSAGE_INDEX);
    db.execSQL(MmsDatabase.ADD_LAST_MESSAGE_INDEX);
<<<<<<< HEAD
=======

    executeStatements(db, PushRegistrationDatabase.Companion.createTableStatements());
>>>>>>> 7d036375
  }

  @Override
  public void onConfigure(SQLiteDatabase db) {
    super.onConfigure(db);

    db.execSQL("PRAGMA cache_size = 10000");
  }

  @Override
  public void onUpgrade(SQLiteDatabase db, int oldVersion, int newVersion) {
    Log.i(TAG, "Upgrading database: " + oldVersion + ", " + newVersion);

    db.beginTransaction();

    try {

      if (oldVersion < lokiV7) {
        db.execSQL(LokiMessageDatabase.getCreateErrorMessageTableCommand());
      }

      if (oldVersion < lokiV8) {
        db.execSQL(LokiAPIDatabase.getCreateSessionRequestTimestampCacheCommand());
      }

      if (oldVersion < lokiV9) {
        db.execSQL(LokiAPIDatabase.getCreateSnodePoolTableCommand());
        db.execSQL(LokiAPIDatabase.getCreateOnionRequestPathTableCommand());
      }

      if (oldVersion < lokiV10) {
        db.execSQL(LokiAPIDatabase.getCreateSessionRequestSentTimestampTableCommand());
        db.execSQL(LokiAPIDatabase.getCreateSessionRequestProcessedTimestampTableCommand());
      }

      if (oldVersion < lokiV11) {
        db.execSQL(LokiAPIDatabase.getCreateOpenGroupPublicKeyTableCommand());
      }

      if (oldVersion < lokiV12) {
        db.execSQL(LokiAPIDatabase.getCreateLastMessageHashValueTable2Command());
      }

      if (oldVersion < lokiV13) {
        db.execSQL(LokiAPIDatabase.getCreateReceivedMessageHashValuesTable3Command());
      }

      if (oldVersion < lokiV14_BACKUP_FILES) {
        db.execSQL(LokiBackupFilesDatabase.getCreateTableCommand());
      }

      if (oldVersion < lokiV16) {
        db.execSQL(LokiAPIDatabase.getCreateOpenGroupProfilePictureTableCommand());
      }

      if (oldVersion < lokiV17) {
        db.execSQL("ALTER TABLE part ADD COLUMN audio_visual_samples BLOB");
        db.execSQL("ALTER TABLE part ADD COLUMN audio_duration INTEGER");
      }

      if (oldVersion < lokiV18_CLEAR_BG_POLL_JOBS) {
        // BackgroundPollJob was replaced with BackgroundPollWorker. Clear all the scheduled job records.
        db.execSQL("DELETE FROM job_spec WHERE factory_key = 'BackgroundPollJob'");
        db.execSQL("DELETE FROM constraint_spec WHERE factory_key = 'BackgroundPollJob'");
      }

      // Many classes were removed. We need to update DB structure and data to match the code changes.
      if (oldVersion < lokiV19) {
        db.execSQL(LokiAPIDatabase.getCreateClosedGroupEncryptionKeyPairsTable());
        db.execSQL(LokiAPIDatabase.getCreateClosedGroupPublicKeysTable());
        db.execSQL("DROP TABLE identities");
        deleteJobRecords(db, "RetrieveProfileJob");
        deleteJobRecords(db,
                "RefreshAttributesJob",
                "RotateProfileKeyJob",
                "RefreshUnidentifiedDeliveryAbilityJob",
                "RotateCertificateJob"
        );
      }

      if (oldVersion < lokiV20) {
        deleteJobRecords(db,
                "CleanPreKeysJob",
                "RefreshPreKeysJob",
                "CreateSignedPreKeyJob",
                "RotateSignedPreKeyJob",
                "MultiDeviceBlockedUpdateJob",
                "MultiDeviceConfigurationUpdateJob",
                "MultiDeviceContactUpdateJob",
                "MultiDeviceGroupUpdateJob",
                "MultiDeviceOpenGroupUpdateJob",
                "MultiDeviceProfileKeyUpdateJob",
                "MultiDeviceReadUpdateJob",
                "MultiDeviceStickerPackOperationJob",
                "MultiDeviceStickerPackSyncJob",
                "MultiDeviceVerifiedUpdateJob",
                "ServiceOutageDetectionJob",
                "SessionRequestMessageSendJob"
        );
      }

      if (oldVersion < lokiV21) {
        deleteJobRecords(db,
                "ClosedGroupUpdateMessageSendJob",
                "NullMessageSendJob",
                "StickerDownloadJob",
                "StickerPackDownloadJob",
                "MmsSendJob",
                "MmsReceiveJob",
                "MmsDownloadJob",
                "SmsSendJob",
                "SmsSentJob",
                "SmsReceiveJob",
                "PushGroupUpdateJob",
                "ResetThreadSessionJob");
      }

      if (oldVersion < lokiV22) {
        db.execSQL(SessionJobDatabase.getCreateSessionJobTableCommand());
        deleteJobRecords(db,
                "PushGroupSendJob",
                "PushMediaSendJob",
                "PushTextSendJob",
                "SendReadReceiptJob",
                "TypingSendJob",
                "AttachmentUploadJob",
                "RequestGroupInfoJob",
                "ClosedGroupUpdateMessageSendJobV2",
                "SendDeliveryReceiptJob");
      }

      if (oldVersion < lokiV23) {
        db.execSQL("ALTER TABLE groups ADD COLUMN zombie_members TEXT");
        db.execSQL(LokiMessageDatabase.getUpdateMessageIDTableForType());
        db.execSQL(LokiMessageDatabase.getUpdateMessageMappingTable());
      }

      if (oldVersion < lokiV24) {
        String swarmTable = LokiAPIDatabase.Companion.getSwarmTable();
        String snodePoolTable = LokiAPIDatabase.Companion.getSnodePoolTable();
        db.execSQL("DROP TABLE " + swarmTable);
        db.execSQL("DROP TABLE " + snodePoolTable);
        db.execSQL(LokiAPIDatabase.getCreateSnodePoolTableCommand());
        db.execSQL(LokiAPIDatabase.getCreateSwarmTableCommand());
      }

      if (oldVersion < lokiV25) {
        String jobTable = SessionJobDatabase.sessionJobTable;
        db.execSQL("DROP TABLE " + jobTable);
        db.execSQL(SessionJobDatabase.getCreateSessionJobTableCommand());
      }

      if (oldVersion < lokiV26) {
        db.execSQL(SessionContactDatabase.getCreateSessionContactTableCommand());
      }

      if (oldVersion < lokiV27) {
        db.execSQL(RecipientDatabase.getCreateNotificationTypeCommand());
      }

      if (oldVersion < lokiV28) {
        db.execSQL(LokiMessageDatabase.getCreateMessageHashTableCommand());
      }

      if (oldVersion < lokiV29) {
        db.execSQL(ThreadDatabase.getCreatePinnedCommand());
      }

      if (oldVersion < lokiV30) {
        db.execSQL(GroupDatabase.getCreateUpdatedTimestampCommand());
      }

      if (oldVersion < lokiV31) {
        db.execSQL(RecipientDatabase.getCreateApprovedCommand());
        db.execSQL(RecipientDatabase.getCreateApprovedMeCommand());
        db.execSQL(RecipientDatabase.getUpdateApprovedCommand());
        db.execSQL(MmsDatabase.CREATE_MESSAGE_REQUEST_RESPONSE_COMMAND);
      }

      if (oldVersion < lokiV32) {
        db.execSQL(RecipientDatabase.getUpdateResetApprovedCommand());
        db.execSQL(RecipientDatabase.getUpdateApprovedSelectConversations());
      }

      if (oldVersion < lokiV33) {
        db.execSQL(LokiAPIDatabase.CREATE_FORK_INFO_TABLE_COMMAND);
        db.execSQL(LokiAPIDatabase.CREATE_DEFAULT_FORK_INFO_COMMAND);
        db.execSQL(LokiAPIDatabase.UPDATE_HASHES_INCLUDE_NAMESPACE_COMMAND);
        db.execSQL(LokiAPIDatabase.UPDATE_RECEIVED_INCLUDE_NAMESPACE_COMMAND);
      }

      if (oldVersion < lokiV34) {
        db.execSQL(LokiAPIDatabase.INSERT_LAST_HASH_DATA);
        db.execSQL(LokiAPIDatabase.DROP_LEGACY_LAST_HASH);
        db.execSQL(LokiAPIDatabase.INSERT_RECEIVED_HASHES_DATA);
        db.execSQL(LokiAPIDatabase.DROP_LEGACY_RECEIVED_HASHES);
      }

      if (oldVersion < lokiV35) {
        db.execSQL(LokiAPIDatabase.getCreateServerCapabilitiesCommand());
        db.execSQL(LokiAPIDatabase.getCreateLastInboxMessageServerIdCommand());
        db.execSQL(LokiAPIDatabase.getCreateLastOutboxMessageServerIdCommand());
        db.execSQL(BlindedIdMappingDatabase.CREATE_BLINDED_ID_MAPPING_TABLE_COMMAND);
        db.execSQL(GroupMemberDatabase.CREATE_GROUP_MEMBER_TABLE_COMMAND);
      }

      if (oldVersion < lokiV36) {
        db.execSQL(LokiAPIDatabase.RESET_SEQ_NO);
      }

      if (oldVersion < lokiV37) {
        db.execSQL(MmsDatabase.CREATE_REACTIONS_UNREAD_COMMAND);
        db.execSQL(SmsDatabase.CREATE_REACTIONS_UNREAD_COMMAND);
        db.execSQL(MmsDatabase.CREATE_REACTIONS_LAST_SEEN_COMMAND);
        db.execSQL(ReactionDatabase.CREATE_REACTION_TABLE_COMMAND);
        executeStatements(db, ReactionDatabase.CREATE_REACTION_TRIGGERS);
      }

      if (oldVersion < lokiV38) {
        db.execSQL(EmojiSearchDatabase.CREATE_EMOJI_SEARCH_TABLE_COMMAND);
      }

      if (oldVersion < lokiV39) {
        executeStatements(db, ReactionDatabase.CREATE_INDEXS);
      }

      if (oldVersion < lokiV40) {
        db.execSQL(ThreadDatabase.getUnreadMentionCountCommand());
        db.execSQL(SmsDatabase.CREATE_HAS_MENTION_COMMAND);
        db.execSQL(MmsDatabase.CREATE_HAS_MENTION_COMMAND);
      }

      if (oldVersion < lokiV41) {
        db.execSQL(ConfigDatabase.CREATE_CONFIG_TABLE_COMMAND);
        db.execSQL(ConfigurationMessageUtilities.DELETE_INACTIVE_GROUPS);
        db.execSQL(ConfigurationMessageUtilities.DELETE_INACTIVE_ONE_TO_ONES);
      }

      if (oldVersion < lokiV42) {
        db.execSQL(RecipientDatabase.getAddWrapperHash());
      }

      if (oldVersion < lokiV43) {
        db.execSQL(RecipientDatabase.getAddBlocksCommunityMessageRequests());
      }

      if (oldVersion < lokiV44) {
        db.execSQL(SessionJobDatabase.dropAttachmentDownloadJobs);
      }

      if (oldVersion < lokiV45) {
        db.execSQL(RecipientDatabase.getCreateDisappearingStateCommand());
        db.execSQL(ExpirationConfigurationDatabase.CREATE_EXPIRATION_CONFIGURATION_TABLE_COMMAND);
        db.execSQL(ExpirationConfigurationDatabase.MIGRATE_GROUP_CONVERSATION_EXPIRY_TYPE_COMMAND);
        db.execSQL(ExpirationConfigurationDatabase.MIGRATE_ONE_TO_ONE_CONVERSATION_EXPIRY_TYPE_COMMAND);

        db.execSQL(LokiMessageDatabase.getCreateSmsHashTableCommand());
        db.execSQL(LokiMessageDatabase.getCreateMmsHashTableCommand());
      }

      if (oldVersion < lokiV46) {
        executeStatements(db, SmsDatabase.ADD_AUTOINCREMENT);
        executeStatements(db, MmsDatabase.ADD_AUTOINCREMENT);
        db.execSQL(LokiAPIDatabase.CREATE_LAST_LEGACY_MESSAGE_TABLE);
      }

      if (oldVersion < lokiV47) {
        // Ideally we shouldn't need to check if the column exists, but somehow we get
        // "duplicated column" from play store crashes.
        // If you are keen you can investigate
        // deep into this but for now, we will just check if the column exists before adding it.
        if (!columnExists(db, SmsDatabase.TABLE_NAME, SmsDatabase.IS_DELETED)) {
          db.execSQL(SmsDatabase.ADD_IS_DELETED_COLUMN);
        }

        if (!columnExists(db, MmsDatabase.TABLE_NAME, MmsDatabase.IS_DELETED)) {
          db.execSQL(MmsDatabase.ADD_IS_DELETED_COLUMN);
        }
      }

      if (oldVersion < lokiV48) {
        db.execSQL(RecipientDatabase.getCreateAutoDownloadCommand());
        db.execSQL(RecipientDatabase.getUpdateAutoDownloadValuesCommand());
        db.execSQL(LokiMessageDatabase.getCreateGroupInviteTableCommand());
        db.execSQL(LokiMessageDatabase.getCreateThreadDeleteTrigger());

        db.execSQL(SmsDatabase.ADD_IS_GROUP_UPDATE_COLUMN);
        db.execSQL(MmsDatabase.ADD_IS_GROUP_UPDATE_COLUMN);
      }

      if (oldVersion < lokiV49) {
        db.execSQL(LokiMessageDatabase.getUpdateErrorMessageTableCommand());
      }

      if (oldVersion < lokiV50) {
        executeStatements(db, ReactionDatabase.CREATE_MESSAGE_ID_MMS_INDEX);
      }

      if (oldVersion < lokiV51) {
        db.execSQL(MmsDatabase.ADD_MESSAGE_CONTENT_COLUMN);
        db.execSQL(MmsDatabase.MIGRATE_EXPIRY_CONTROL_MESSAGES);
        db.execSQL(ThreadDatabase.ADD_SNIPPET_CONTENT_COLUMN);
      }

      if (oldVersion < lokiV52) {
        // The recipient database must be migrated BEFORE the thread db as it contains lookup into
        // the pre-migrated thread data.
        RecipientDatabase.migrateOldCommunityAddresses(db);
        ThreadDatabase.migrateLegacyCommunityAddresses(db);
        MmsSmsDatabase.migrateLegacyCommunityAddresses(db);

        executeStatements(db, RecipientSettingsDatabase.Companion.getMIGRATION_CREATE_TABLE());
        db.execSQL(RecipientSettingsDatabase.MIGRATE_MOVE_DATA_FROM_OLD_TABLE);
        ReactionDatabase.Companion.migrateToDropForeignConstraint(db);
        db.execSQL(RecipientSettingsDatabase.MIGRATE_DROP_OLD_TABLE);
        db.execSQL(BlindedIdMappingDatabase.DROP_TABLE_COMMAND);
        db.execSQL(ExpirationConfigurationDatabase.DROP_TABLE_COMMAND);
        db.execSQL(SessionContactDatabase.getDropTableCommand());
        executeStatements(db, ThreadDatabase.CREATE_ADDRESS_INDEX);

        db.execSQL(CommunityDatabase.MIGRATE_CREATE_TABLE);
        CommunityDatabase.Companion.migrateFromOldTables(jsonProvider.get(), db);
        executeStatements(db, CommunityDatabase.Companion.getMIGRATE_DROP_OLD_TABLES());
      }

      if (oldVersion < lokiV53) {
        MmsSmsDatabase.migrateLegacyCommunityAddresses2(db);
      }

      if (oldVersion < lokiV54) {
        db.execSQL(SmsDatabase.ADD_LAST_MESSAGE_INDEX);
        db.execSQL(MmsDatabase.ADD_LAST_MESSAGE_INDEX);
      }

<<<<<<< HEAD
=======
      if (oldVersion < lokiV55) {
        executeStatements(db, PushRegistrationDatabase.Companion.createTableStatements());
      }

>>>>>>> 7d036375
      db.setTransactionSuccessful();
    } finally {
      db.endTransaction();
    }
  }

  @Override
  public void onOpen(SQLiteDatabase db) {
    super.onOpen(db);

    // Now that the database is officially open (ie. the migrations are completed) we want to enable
    // write ahead logging (WAL mode) to officially support concurrent read connections
    db.enableWriteAheadLogging();
  }

  public void markCurrent(SQLiteDatabase db) {
    db.setVersion(DATABASE_VERSION);
  }

  private void executeStatements(SQLiteDatabase db, String[] statements) {
    for (String statement : statements)
      db.execSQL(statement);
  }

  private static boolean columnExists(@NonNull SQLiteDatabase db, @NonNull String table, @NonNull String column) {
    try (Cursor cursor = db.rawQuery("PRAGMA table_xinfo(" + table + ")", null)) {
      int nameColumnIndex = cursor.getColumnIndexOrThrow("name");

      while (cursor.moveToNext()) {
        String name = cursor.getString(nameColumnIndex);

        if (name.equals(column)) {
          return true;
        }
      }
    }

    return false;
  }

  /**
   * Cleans up all the records related to the job keys specified.
   * This method should be called once the Signal job class is deleted from the project.
   */
  private static void deleteJobRecords(SQLiteDatabase db, String... jobKeys) {
    for (String jobKey : jobKeys) {
      db.execSQL("DELETE FROM job_spec WHERE factory_key = ?", new String[]{jobKey});
      db.execSQL("DELETE FROM constraint_spec WHERE factory_key = ?", new String[]{jobKey});
    }
  }
}<|MERGE_RESOLUTION|>--- conflicted
+++ resolved
@@ -101,10 +101,7 @@
   private static final int lokiV52                          = 73;
   private static final int lokiV53                          = 74;
   private static final int lokiV54                          = 75;
-<<<<<<< HEAD
-=======
   private static final int lokiV55                          = 76;
->>>>>>> 7d036375
 
   // Loki - onUpgrade(...) must be updated to use Loki version numbers if Signal makes any database changes
   private static final int    DATABASE_VERSION         = lokiV54;
@@ -267,11 +264,8 @@
 
     db.execSQL(SmsDatabase.ADD_LAST_MESSAGE_INDEX);
     db.execSQL(MmsDatabase.ADD_LAST_MESSAGE_INDEX);
-<<<<<<< HEAD
-=======
 
     executeStatements(db, PushRegistrationDatabase.Companion.createTableStatements());
->>>>>>> 7d036375
   }
 
   @Override
@@ -606,13 +600,10 @@
         db.execSQL(MmsDatabase.ADD_LAST_MESSAGE_INDEX);
       }
 
-<<<<<<< HEAD
-=======
       if (oldVersion < lokiV55) {
         executeStatements(db, PushRegistrationDatabase.Companion.createTableStatements());
       }
 
->>>>>>> 7d036375
       db.setTransactionSuccessful();
     } finally {
       db.endTransaction();
