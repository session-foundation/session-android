package org.thoughtcrime.securesms.database.helpers;

import static org.session.libsession.utilities.StringSubstitutionConstants.APP_NAME_KEY;

import android.app.NotificationChannel;
import android.app.NotificationManager;
import android.content.Context;
import android.database.Cursor;
import androidx.annotation.NonNull;
import androidx.core.app.NotificationCompat;
import com.squareup.phrase.Phrase;
import java.io.File;
import net.zetetic.database.sqlcipher.SQLiteConnection;
import net.zetetic.database.sqlcipher.SQLiteDatabase;
import net.zetetic.database.sqlcipher.SQLiteDatabaseHook;
import net.zetetic.database.sqlcipher.SQLiteOpenHelper;
import network.loki.messenger.R;
import org.session.libsession.utilities.TextSecurePreferences;
import org.session.libsignal.utilities.Log;
import org.thoughtcrime.securesms.crypto.DatabaseSecret;
import org.thoughtcrime.securesms.database.AttachmentDatabase;
import org.thoughtcrime.securesms.database.BlindedIdMappingDatabase;
import org.thoughtcrime.securesms.database.ConfigDatabase;
import org.thoughtcrime.securesms.database.DraftDatabase;
import org.thoughtcrime.securesms.database.EmojiSearchDatabase;
import org.thoughtcrime.securesms.database.ExpirationConfigurationDatabase;
import org.thoughtcrime.securesms.database.GroupDatabase;
import org.thoughtcrime.securesms.database.GroupMemberDatabase;
import org.thoughtcrime.securesms.database.GroupReceiptDatabase;
import org.thoughtcrime.securesms.database.LokiAPIDatabase;
import org.thoughtcrime.securesms.database.LokiBackupFilesDatabase;
import org.thoughtcrime.securesms.database.LokiMessageDatabase;
import org.thoughtcrime.securesms.database.LokiThreadDatabase;
import org.thoughtcrime.securesms.database.LokiUserDatabase;
import org.thoughtcrime.securesms.database.MmsDatabase;
import org.thoughtcrime.securesms.database.PushDatabase;
import org.thoughtcrime.securesms.database.ReactionDatabase;
import org.thoughtcrime.securesms.database.RecipientDatabase;
import org.thoughtcrime.securesms.database.SearchDatabase;
import org.thoughtcrime.securesms.database.SessionContactDatabase;
import org.thoughtcrime.securesms.database.SessionJobDatabase;
import org.thoughtcrime.securesms.database.SmsDatabase;
import org.thoughtcrime.securesms.database.ThreadDatabase;
import org.thoughtcrime.securesms.util.ConfigurationMessageUtilities;

public class SQLCipherOpenHelper extends SQLiteOpenHelper {

  @SuppressWarnings("unused")
  private static final String TAG = SQLCipherOpenHelper.class.getSimpleName();

  // First public release (1.0.0) DB version was 27.
  // So we have to keep the migrations onwards.
  private static final int lokiV7                           = 28;
  private static final int lokiV8                           = 29;
  private static final int lokiV9                           = 30;
  private static final int lokiV10                          = 31;
  private static final int lokiV11                          = 32;
  private static final int lokiV12                          = 33;
  private static final int lokiV13                          = 34;
  private static final int lokiV14_BACKUP_FILES             = 35;
  private static final int lokiV15                          = 36;
  private static final int lokiV16                          = 37;
  private static final int lokiV17                          = 38;
  private static final int lokiV18_CLEAR_BG_POLL_JOBS       = 39;
  private static final int lokiV19                          = 40;
  private static final int lokiV20                          = 41;
  private static final int lokiV21                          = 42;
  private static final int lokiV22                          = 43;
  private static final int lokiV23                          = 44;
  private static final int lokiV24                          = 45;
  private static final int lokiV25                          = 46;
  private static final int lokiV26                          = 47;
  private static final int lokiV27                          = 48;
  private static final int lokiV28                          = 49;
  private static final int lokiV29                          = 50;
  private static final int lokiV30                          = 51;
  private static final int lokiV31                          = 52;
  private static final int lokiV32                          = 53;
  private static final int lokiV33                          = 54;
  private static final int lokiV34                          = 55;
  private static final int lokiV35                          = 56;
  private static final int lokiV36                          = 57;
  private static final int lokiV37                          = 58;
  private static final int lokiV38                          = 59;
  private static final int lokiV39                          = 60;
  private static final int lokiV40                          = 61;
  private static final int lokiV41                          = 62;
  private static final int lokiV42                          = 63;
  private static final int lokiV43                          = 64;
  private static final int lokiV44                          = 65;
  private static final int lokiV45                          = 66;
  private static final int lokiV46                          = 67;
  private static final int lokiV47                          = 68;
<<<<<<< HEAD
  private static final int lokiV48                          = 69;

  // Loki - onUpgrade(...) must be updated to use Loki version numbers if Signal makes any database changes
  private static final int    DATABASE_VERSION         = lokiV48;
=======

  // Loki - onUpgrade(...) must be updated to use Loki version numbers if Signal makes any database changes
  private static final int    DATABASE_VERSION         = lokiV47;
>>>>>>> 74f3f22e
  private static final int    MIN_DATABASE_VERSION     = lokiV7;
  private static final String CIPHER3_DATABASE_NAME    = "signal.db";
  public static final String  DATABASE_NAME            = "signal_v4.db";

  private final Context        context;
  private final DatabaseSecret databaseSecret;

  public SQLCipherOpenHelper(@NonNull Context context, @NonNull DatabaseSecret databaseSecret) {
    super(
      context,
      DATABASE_NAME,
      databaseSecret.asString(),
      null,
      DATABASE_VERSION,
      MIN_DATABASE_VERSION,
      null,
      new SQLiteDatabaseHook() {
        @Override
        public void preKey(SQLiteConnection connection) {
          SQLCipherOpenHelper.applySQLCipherPragmas(connection, true);
        }

        @Override
        public void postKey(SQLiteConnection connection) {
          SQLCipherOpenHelper.applySQLCipherPragmas(connection, true);

          // if not vacuumed in a while, perform that operation
          long currentTime = System.currentTimeMillis();
          // 7 days
          if (currentTime - TextSecurePreferences.getLastVacuumTime(context) > 604_800_000) {
            connection.execute("VACUUM;", null, null);
            TextSecurePreferences.setLastVacuumNow(context);
          }
        }
      },
      // Note: Now that we support concurrent database reads the migrations are actually non-blocking
      // because of this we need to initially open the database with writeAheadLogging (WAL mode) disabled
      // and enable it once the database officially opens it's connection (which will cause it to re-connect
      // in WAL mode) - this is a little inefficient but will prevent SQL-related errors/crashes due to
      // incomplete migrations
      false
    );

    this.context        = context.getApplicationContext();
    this.databaseSecret = databaseSecret;
  }

  private static void applySQLCipherPragmas(SQLiteConnection connection, boolean useSQLCipher4) {
    if (useSQLCipher4) {
      connection.execute("PRAGMA kdf_iter = '256000';", null, null);
    }
    else {
      connection.execute("PRAGMA cipher_compatibility = 3;", null, null);
      connection.execute("PRAGMA kdf_iter = '1';", null, null);
    }

    connection.execute("PRAGMA cipher_page_size = 4096;", null, null);
  }

  private static SQLiteDatabase open(String path, DatabaseSecret databaseSecret, boolean useSQLCipher4) {
    return SQLiteDatabase.openDatabase(path, databaseSecret.asString(), null, SQLiteDatabase.OPEN_READWRITE, new SQLiteDatabaseHook() {
      @Override
      public void preKey(SQLiteConnection connection) { SQLCipherOpenHelper.applySQLCipherPragmas(connection, useSQLCipher4); }

      @Override
      public void postKey(SQLiteConnection connection) { SQLCipherOpenHelper.applySQLCipherPragmas(connection, useSQLCipher4); }
    });
  }

  public static void migrateSqlCipher3To4IfNeeded(@NonNull Context context, @NonNull DatabaseSecret databaseSecret) throws Exception {
    String oldDbPath = context.getDatabasePath(CIPHER3_DATABASE_NAME).getPath();
    File oldDbFile = new File(oldDbPath);

    // If the old SQLCipher3 database file doesn't exist then no need to do anything
    if (!oldDbFile.exists()) { return; }

    // Define the location for the new database
    String newDbPath = context.getDatabasePath(DATABASE_NAME).getPath();
    File newDbFile = new File(newDbPath);

    try {
      // If the new database file already exists then check if it's valid first, if it's in an
      // invalid state we should delete it and try to migrate again
      if (newDbFile.exists()) {
        // If the old database hasn't been modified since the new database was created, then we can
        // assume the user hasn't downgraded for some reason and made changes to the old database and
        // can remove the old database file (it won't be used anymore)
        if (oldDbFile.lastModified() <= newDbFile.lastModified()) {
          try {
            SQLiteDatabase newDb = SQLCipherOpenHelper.open(newDbPath, databaseSecret, true);
            int version = newDb.getVersion();
            newDb.close();

            // Make sure the new database has it's version set correctly (if not then the migration didn't
            // fully succeed and the database will try to create all it's tables and immediately fail so
            // we will need to remove and remigrate)
            if (version > 0) {
              // TODO: Delete 'CIPHER3_DATABASE_NAME' once enough time has past
//            //noinspection ResultOfMethodCallIgnored
//            oldDbFile.delete();
              return;
            }
          }
          catch (Exception e) {
            Log.i(TAG, "Failed to retrieve version from new database, assuming invalid and remigrating");
          }
        }

        // If the old database does have newer changes then the new database could have stale/invalid
        // data and we should re-migrate to avoid losing any data or issues
        if (!newDbFile.delete()) {
          throw new Exception("Failed to remove invalid new database");
        }
      }

      if (!newDbFile.createNewFile()) {
        throw new Exception("Failed to create new database");
      }

      // Open the old database and extract it's version
      SQLiteDatabase oldDb = SQLCipherOpenHelper.open(oldDbPath, databaseSecret, false);
      int oldDbVersion = oldDb.getVersion();

      // Export the old database to the new one (will have the default 'kdf_iter' and 'page_size' settings)
      oldDb.rawExecSQL(
        String.format("ATTACH DATABASE '%s' AS sqlcipher4 KEY '%s'", newDbPath, databaseSecret.asString())
      );
      Cursor cursor = oldDb.rawQuery("SELECT sqlcipher_export('sqlcipher4')");
      cursor.moveToLast();
      cursor.close();
      oldDb.rawExecSQL("DETACH DATABASE sqlcipher4");
      oldDb.close();

      // Open the newly migrated database (to ensure it works) and set it's version so we don't try
      // to run any of our custom migrations
      SQLiteDatabase newDb = SQLCipherOpenHelper.open(newDbPath, databaseSecret, true);
      newDb.setVersion(oldDbVersion);
      newDb.close();

      // TODO: Delete 'CIPHER3_DATABASE_NAME' once enough time has past
      // Remove the old database file since it will no longer be used
//      //noinspection ResultOfMethodCallIgnored
//      oldDbFile.delete();
    }
    catch (Exception e) {
      Log.e(TAG, "Migration from SQLCipher3 to SQLCipher4 failed", e);

      // If an exception was thrown then we should remove the new database file (it's probably invalid)
      if (!newDbFile.delete()) {
        Log.e(TAG, "Unable to delete invalid new database file");
      }

      // Notify the user of the issue so they know they can downgrade until the issue is fixed
      NotificationManager notificationManager = context.getSystemService(NotificationManager.class);
      String channelId = context.getString(R.string.failures);

      NotificationChannel channel = new NotificationChannel(channelId, channelId, NotificationManager.IMPORTANCE_HIGH);
      channel.enableVibration(true);
      notificationManager.createNotificationChannel(channel);

      CharSequence errorTxt = Phrase.from(context, R.string.databaseErrorGeneric)
              .put(APP_NAME_KEY, R.string.app_name)
              .format();

      NotificationCompat.Builder builder = new NotificationCompat.Builder(context, channelId)
        .setSmallIcon(R.drawable.ic_notification)
        .setColor(context.getResources().getColor(R.color.textsecure_primary))
        .setCategory(NotificationCompat.CATEGORY_ERROR)
        .setContentTitle(context.getString(R.string.errorDatabase))
        .setContentText(errorTxt)
        .setAutoCancel(true);

      notificationManager.notify(5874, builder.build());

      // Throw the error (app will crash but there is nothing else we can do unfortunately)
      throw e;
    }
  }

  @Override
  public void onCreate(SQLiteDatabase db) {
    db.execSQL(SmsDatabase.CREATE_TABLE);
    db.execSQL(MmsDatabase.CREATE_TABLE);
    db.execSQL(AttachmentDatabase.CREATE_TABLE);
    db.execSQL(ThreadDatabase.CREATE_TABLE);
    db.execSQL(DraftDatabase.CREATE_TABLE);
    db.execSQL(PushDatabase.CREATE_TABLE);
    db.execSQL(GroupDatabase.CREATE_TABLE);
    db.execSQL(RecipientDatabase.CREATE_TABLE);
    db.execSQL(GroupReceiptDatabase.CREATE_TABLE);
    for (String sql : SearchDatabase.CREATE_TABLE) {
      db.execSQL(sql);
    }
    db.execSQL(LokiAPIDatabase.getCreateSnodePoolTableCommand());
    db.execSQL(LokiAPIDatabase.getCreateOnionRequestPathTableCommand());
    db.execSQL(LokiAPIDatabase.getCreateSwarmTableCommand());
    db.execSQL(LokiAPIDatabase.getCreateLastMessageHashValueTable2Command());
    db.execSQL(LokiAPIDatabase.getCreateReceivedMessageHashValuesTable3Command());
    db.execSQL(LokiAPIDatabase.getCreateOpenGroupAuthTokenTableCommand());
    db.execSQL(LokiAPIDatabase.getCreateLastMessageServerIDTableCommand());
    db.execSQL(LokiAPIDatabase.getCreateLastDeletionServerIDTableCommand());
    db.execSQL(LokiAPIDatabase.getCreateDeviceLinkCacheCommand());
    db.execSQL(LokiAPIDatabase.getCreateUserCountTableCommand());
    db.execSQL(LokiAPIDatabase.getCreateSessionRequestTimestampCacheCommand());
    db.execSQL(LokiAPIDatabase.getCreateSessionRequestSentTimestampTableCommand());
    db.execSQL(LokiAPIDatabase.getCreateSessionRequestProcessedTimestampTableCommand());
    db.execSQL(LokiAPIDatabase.getCreateOpenGroupPublicKeyTableCommand());
    db.execSQL(LokiAPIDatabase.getCreateOpenGroupProfilePictureTableCommand());
    db.execSQL(LokiAPIDatabase.getCreateClosedGroupEncryptionKeyPairsTable());
    db.execSQL(LokiAPIDatabase.getCreateClosedGroupPublicKeysTable());
    db.execSQL(LokiAPIDatabase.getCreateServerCapabilitiesCommand());
    db.execSQL(LokiAPIDatabase.getCreateLastInboxMessageServerIdCommand());
    db.execSQL(LokiAPIDatabase.getCreateLastOutboxMessageServerIdCommand());
    db.execSQL(LokiMessageDatabase.getCreateMessageIDTableCommand());
    db.execSQL(LokiMessageDatabase.getCreateMessageToThreadMappingTableCommand());
    db.execSQL(LokiMessageDatabase.getCreateErrorMessageTableCommand());
    db.execSQL(LokiMessageDatabase.getCreateMessageHashTableCommand());
    db.execSQL(LokiMessageDatabase.getCreateSmsHashTableCommand());
    db.execSQL(LokiMessageDatabase.getCreateMmsHashTableCommand());
    db.execSQL(LokiThreadDatabase.getCreateSessionResetTableCommand());
    db.execSQL(LokiThreadDatabase.getCreatePublicChatTableCommand());
    db.execSQL(LokiUserDatabase.getCreateDisplayNameTableCommand());
    db.execSQL(LokiBackupFilesDatabase.getCreateTableCommand());
    db.execSQL(SessionJobDatabase.getCreateSessionJobTableCommand());
    db.execSQL(LokiMessageDatabase.getUpdateMessageIDTableForType());
    db.execSQL(LokiMessageDatabase.getUpdateMessageMappingTable());
    db.execSQL(SessionContactDatabase.getCreateSessionContactTableCommand());
    db.execSQL(RecipientDatabase.getCreateNotificationTypeCommand());
    db.execSQL(ThreadDatabase.getCreatePinnedCommand());
    db.execSQL(GroupDatabase.getCreateUpdatedTimestampCommand());
    db.execSQL(RecipientDatabase.getCreateApprovedCommand());
    db.execSQL(RecipientDatabase.getCreateApprovedMeCommand());
    db.execSQL(RecipientDatabase.getCreateDisappearingStateCommand());
    db.execSQL(MmsDatabase.CREATE_MESSAGE_REQUEST_RESPONSE_COMMAND);
    db.execSQL(MmsDatabase.CREATE_REACTIONS_UNREAD_COMMAND);
    db.execSQL(SmsDatabase.CREATE_REACTIONS_UNREAD_COMMAND);
    db.execSQL(MmsDatabase.CREATE_REACTIONS_LAST_SEEN_COMMAND);
    db.execSQL(LokiAPIDatabase.CREATE_FORK_INFO_TABLE_COMMAND);
    db.execSQL(LokiAPIDatabase.CREATE_DEFAULT_FORK_INFO_COMMAND);
    db.execSQL(LokiAPIDatabase.UPDATE_HASHES_INCLUDE_NAMESPACE_COMMAND);
    db.execSQL(LokiAPIDatabase.UPDATE_RECEIVED_INCLUDE_NAMESPACE_COMMAND);
    db.execSQL(LokiAPIDatabase.INSERT_LAST_HASH_DATA);
    db.execSQL(LokiAPIDatabase.DROP_LEGACY_LAST_HASH);
    db.execSQL(LokiAPIDatabase.INSERT_RECEIVED_HASHES_DATA);
    db.execSQL(LokiAPIDatabase.DROP_LEGACY_RECEIVED_HASHES);
    db.execSQL(BlindedIdMappingDatabase.CREATE_BLINDED_ID_MAPPING_TABLE_COMMAND);
    db.execSQL(GroupMemberDatabase.CREATE_GROUP_MEMBER_TABLE_COMMAND);
    db.execSQL(LokiAPIDatabase.RESET_SEQ_NO); // probably not needed but consistent with all migrations
    db.execSQL(EmojiSearchDatabase.CREATE_EMOJI_SEARCH_TABLE_COMMAND);
    db.execSQL(ReactionDatabase.CREATE_REACTION_TABLE_COMMAND);
    db.execSQL(ThreadDatabase.getUnreadMentionCountCommand());
    db.execSQL(SmsDatabase.CREATE_HAS_MENTION_COMMAND);
    db.execSQL(MmsDatabase.CREATE_HAS_MENTION_COMMAND);
    db.execSQL(ConfigDatabase.CREATE_CONFIG_TABLE_COMMAND);
    db.execSQL(ExpirationConfigurationDatabase.CREATE_EXPIRATION_CONFIGURATION_TABLE_COMMAND);

    executeStatements(db, SmsDatabase.CREATE_INDEXS);
    executeStatements(db, MmsDatabase.CREATE_INDEXS);
    executeStatements(db, AttachmentDatabase.CREATE_INDEXS);
    executeStatements(db, ThreadDatabase.CREATE_INDEXES);
    executeStatements(db, DraftDatabase.CREATE_INDEXS);
    executeStatements(db, GroupDatabase.CREATE_INDEXS);
    executeStatements(db, GroupReceiptDatabase.CREATE_INDEXES);
    executeStatements(db, ReactionDatabase.CREATE_INDEXS);

    executeStatements(db, ReactionDatabase.CREATE_REACTION_TRIGGERS);
    db.execSQL(RecipientDatabase.getAddWrapperHash());
    db.execSQL(RecipientDatabase.getAddBlocksCommunityMessageRequests());
    db.execSQL(LokiAPIDatabase.CREATE_LAST_LEGACY_MESSAGE_TABLE);

    db.execSQL(RecipientDatabase.getCreateAutoDownloadCommand());
    db.execSQL(RecipientDatabase.getUpdateAutoDownloadValuesCommand());
    db.execSQL(LokiMessageDatabase.getCreateGroupInviteTableCommand());
    db.execSQL(LokiMessageDatabase.getCreateThreadDeleteTrigger());
  }

  @Override
  public void onConfigure(SQLiteDatabase db) {
    super.onConfigure(db);

    db.execSQL("PRAGMA cache_size = 10000");
  }

  @Override
  public void onUpgrade(SQLiteDatabase db, int oldVersion, int newVersion) {
    Log.i(TAG, "Upgrading database: " + oldVersion + ", " + newVersion);

    db.beginTransaction();

    try {

      if (oldVersion < lokiV7) {
        db.execSQL(LokiMessageDatabase.getCreateErrorMessageTableCommand());
      }

      if (oldVersion < lokiV8) {
        db.execSQL(LokiAPIDatabase.getCreateSessionRequestTimestampCacheCommand());
      }

      if (oldVersion < lokiV9) {
        db.execSQL(LokiAPIDatabase.getCreateSnodePoolTableCommand());
        db.execSQL(LokiAPIDatabase.getCreateOnionRequestPathTableCommand());
      }

      if (oldVersion < lokiV10) {
        db.execSQL(LokiAPIDatabase.getCreateSessionRequestSentTimestampTableCommand());
        db.execSQL(LokiAPIDatabase.getCreateSessionRequestProcessedTimestampTableCommand());
      }

      if (oldVersion < lokiV11) {
        db.execSQL(LokiAPIDatabase.getCreateOpenGroupPublicKeyTableCommand());
      }

      if (oldVersion < lokiV12) {
        db.execSQL(LokiAPIDatabase.getCreateLastMessageHashValueTable2Command());
      }

      if (oldVersion < lokiV13) {
        db.execSQL(LokiAPIDatabase.getCreateReceivedMessageHashValuesTable3Command());
      }

      if (oldVersion < lokiV14_BACKUP_FILES) {
        db.execSQL(LokiBackupFilesDatabase.getCreateTableCommand());
      }

      if (oldVersion < lokiV16) {
        db.execSQL(LokiAPIDatabase.getCreateOpenGroupProfilePictureTableCommand());
      }

      if (oldVersion < lokiV17) {
        db.execSQL("ALTER TABLE part ADD COLUMN audio_visual_samples BLOB");
        db.execSQL("ALTER TABLE part ADD COLUMN audio_duration INTEGER");
      }

      if (oldVersion < lokiV18_CLEAR_BG_POLL_JOBS) {
        // BackgroundPollJob was replaced with BackgroundPollWorker. Clear all the scheduled job records.
        db.execSQL("DELETE FROM job_spec WHERE factory_key = 'BackgroundPollJob'");
        db.execSQL("DELETE FROM constraint_spec WHERE factory_key = 'BackgroundPollJob'");
      }

      // Many classes were removed. We need to update DB structure and data to match the code changes.
      if (oldVersion < lokiV19) {
        db.execSQL(LokiAPIDatabase.getCreateClosedGroupEncryptionKeyPairsTable());
        db.execSQL(LokiAPIDatabase.getCreateClosedGroupPublicKeysTable());
        db.execSQL("DROP TABLE identities");
        deleteJobRecords(db, "RetrieveProfileJob");
        deleteJobRecords(db,
                "RefreshAttributesJob",
                "RotateProfileKeyJob",
                "RefreshUnidentifiedDeliveryAbilityJob",
                "RotateCertificateJob"
        );
      }

      if (oldVersion < lokiV20) {
        deleteJobRecords(db,
                "CleanPreKeysJob",
                "RefreshPreKeysJob",
                "CreateSignedPreKeyJob",
                "RotateSignedPreKeyJob",
                "MultiDeviceBlockedUpdateJob",
                "MultiDeviceConfigurationUpdateJob",
                "MultiDeviceContactUpdateJob",
                "MultiDeviceGroupUpdateJob",
                "MultiDeviceOpenGroupUpdateJob",
                "MultiDeviceProfileKeyUpdateJob",
                "MultiDeviceReadUpdateJob",
                "MultiDeviceStickerPackOperationJob",
                "MultiDeviceStickerPackSyncJob",
                "MultiDeviceVerifiedUpdateJob",
                "ServiceOutageDetectionJob",
                "SessionRequestMessageSendJob"
        );
      }

      if (oldVersion < lokiV21) {
        deleteJobRecords(db,
                "ClosedGroupUpdateMessageSendJob",
                "NullMessageSendJob",
                "StickerDownloadJob",
                "StickerPackDownloadJob",
                "MmsSendJob",
                "MmsReceiveJob",
                "MmsDownloadJob",
                "SmsSendJob",
                "SmsSentJob",
                "SmsReceiveJob",
                "PushGroupUpdateJob",
                "ResetThreadSessionJob");
      }

      if (oldVersion < lokiV22) {
        db.execSQL(SessionJobDatabase.getCreateSessionJobTableCommand());
        deleteJobRecords(db,
                "PushGroupSendJob",
                "PushMediaSendJob",
                "PushTextSendJob",
                "SendReadReceiptJob",
                "TypingSendJob",
                "AttachmentUploadJob",
                "RequestGroupInfoJob",
                "ClosedGroupUpdateMessageSendJobV2",
                "SendDeliveryReceiptJob");
      }

      if (oldVersion < lokiV23) {
        db.execSQL("ALTER TABLE groups ADD COLUMN zombie_members TEXT");
        db.execSQL(LokiMessageDatabase.getUpdateMessageIDTableForType());
        db.execSQL(LokiMessageDatabase.getUpdateMessageMappingTable());
      }

      if (oldVersion < lokiV24) {
        String swarmTable = LokiAPIDatabase.Companion.getSwarmTable();
        String snodePoolTable = LokiAPIDatabase.Companion.getSnodePoolTable();
        db.execSQL("DROP TABLE " + swarmTable);
        db.execSQL("DROP TABLE " + snodePoolTable);
        db.execSQL(LokiAPIDatabase.getCreateSnodePoolTableCommand());
        db.execSQL(LokiAPIDatabase.getCreateSwarmTableCommand());
      }

      if (oldVersion < lokiV25) {
        String jobTable = SessionJobDatabase.sessionJobTable;
        db.execSQL("DROP TABLE " + jobTable);
        db.execSQL(SessionJobDatabase.getCreateSessionJobTableCommand());
      }

      if (oldVersion < lokiV26) {
        db.execSQL(SessionContactDatabase.getCreateSessionContactTableCommand());
      }

      if (oldVersion < lokiV27) {
        db.execSQL(RecipientDatabase.getCreateNotificationTypeCommand());
      }

      if (oldVersion < lokiV28) {
        db.execSQL(LokiMessageDatabase.getCreateMessageHashTableCommand());
      }

      if (oldVersion < lokiV29) {
        db.execSQL(ThreadDatabase.getCreatePinnedCommand());
      }

      if (oldVersion < lokiV30) {
        db.execSQL(GroupDatabase.getCreateUpdatedTimestampCommand());
      }

      if (oldVersion < lokiV31) {
        db.execSQL(RecipientDatabase.getCreateApprovedCommand());
        db.execSQL(RecipientDatabase.getCreateApprovedMeCommand());
        db.execSQL(RecipientDatabase.getUpdateApprovedCommand());
        db.execSQL(MmsDatabase.CREATE_MESSAGE_REQUEST_RESPONSE_COMMAND);
      }

      if (oldVersion < lokiV32) {
        db.execSQL(RecipientDatabase.getUpdateResetApprovedCommand());
        db.execSQL(RecipientDatabase.getUpdateApprovedSelectConversations());
      }

      if (oldVersion < lokiV33) {
        db.execSQL(LokiAPIDatabase.CREATE_FORK_INFO_TABLE_COMMAND);
        db.execSQL(LokiAPIDatabase.CREATE_DEFAULT_FORK_INFO_COMMAND);
        db.execSQL(LokiAPIDatabase.UPDATE_HASHES_INCLUDE_NAMESPACE_COMMAND);
        db.execSQL(LokiAPIDatabase.UPDATE_RECEIVED_INCLUDE_NAMESPACE_COMMAND);
      }

      if (oldVersion < lokiV34) {
        db.execSQL(LokiAPIDatabase.INSERT_LAST_HASH_DATA);
        db.execSQL(LokiAPIDatabase.DROP_LEGACY_LAST_HASH);
        db.execSQL(LokiAPIDatabase.INSERT_RECEIVED_HASHES_DATA);
        db.execSQL(LokiAPIDatabase.DROP_LEGACY_RECEIVED_HASHES);
      }

      if (oldVersion < lokiV35) {
        db.execSQL(LokiAPIDatabase.getCreateServerCapabilitiesCommand());
        db.execSQL(LokiAPIDatabase.getCreateLastInboxMessageServerIdCommand());
        db.execSQL(LokiAPIDatabase.getCreateLastOutboxMessageServerIdCommand());
        db.execSQL(BlindedIdMappingDatabase.CREATE_BLINDED_ID_MAPPING_TABLE_COMMAND);
        db.execSQL(GroupMemberDatabase.CREATE_GROUP_MEMBER_TABLE_COMMAND);
      }

      if (oldVersion < lokiV36) {
        db.execSQL(LokiAPIDatabase.RESET_SEQ_NO);
      }

      if (oldVersion < lokiV37) {
        db.execSQL(MmsDatabase.CREATE_REACTIONS_UNREAD_COMMAND);
        db.execSQL(SmsDatabase.CREATE_REACTIONS_UNREAD_COMMAND);
        db.execSQL(MmsDatabase.CREATE_REACTIONS_LAST_SEEN_COMMAND);
        db.execSQL(ReactionDatabase.CREATE_REACTION_TABLE_COMMAND);
        executeStatements(db, ReactionDatabase.CREATE_REACTION_TRIGGERS);
      }

      if (oldVersion < lokiV38) {
        db.execSQL(EmojiSearchDatabase.CREATE_EMOJI_SEARCH_TABLE_COMMAND);
      }

      if (oldVersion < lokiV39) {
        executeStatements(db, ReactionDatabase.CREATE_INDEXS);
      }

      if (oldVersion < lokiV40) {
        db.execSQL(ThreadDatabase.getUnreadMentionCountCommand());
        db.execSQL(SmsDatabase.CREATE_HAS_MENTION_COMMAND);
        db.execSQL(MmsDatabase.CREATE_HAS_MENTION_COMMAND);
      }

      if (oldVersion < lokiV41) {
        db.execSQL(ConfigDatabase.CREATE_CONFIG_TABLE_COMMAND);
        db.execSQL(ConfigurationMessageUtilities.DELETE_INACTIVE_GROUPS);
        db.execSQL(ConfigurationMessageUtilities.DELETE_INACTIVE_ONE_TO_ONES);
      }

      if (oldVersion < lokiV42) {
        db.execSQL(RecipientDatabase.getAddWrapperHash());
      }

      if (oldVersion < lokiV43) {
        db.execSQL(RecipientDatabase.getAddBlocksCommunityMessageRequests());
      }

      if (oldVersion < lokiV44) {
        db.execSQL(SessionJobDatabase.dropAttachmentDownloadJobs);
      }

      if (oldVersion < lokiV45) {
        db.execSQL(RecipientDatabase.getCreateDisappearingStateCommand());
        db.execSQL(ExpirationConfigurationDatabase.CREATE_EXPIRATION_CONFIGURATION_TABLE_COMMAND);
        db.execSQL(ExpirationConfigurationDatabase.MIGRATE_GROUP_CONVERSATION_EXPIRY_TYPE_COMMAND);
        db.execSQL(ExpirationConfigurationDatabase.MIGRATE_ONE_TO_ONE_CONVERSATION_EXPIRY_TYPE_COMMAND);

        db.execSQL(LokiMessageDatabase.getCreateSmsHashTableCommand());
        db.execSQL(LokiMessageDatabase.getCreateMmsHashTableCommand());
      }

      if (oldVersion < lokiV46) {
        executeStatements(db, SmsDatabase.ADD_AUTOINCREMENT);
        executeStatements(db, MmsDatabase.ADD_AUTOINCREMENT);
        db.execSQL(LokiAPIDatabase.CREATE_LAST_LEGACY_MESSAGE_TABLE);
      }

      if (oldVersion < lokiV47) {
<<<<<<< HEAD
        db.execSQL(RecipientDatabase.getCreateAutoDownloadCommand());
        db.execSQL(RecipientDatabase.getUpdateAutoDownloadValuesCommand());
      }

      if (oldVersion < lokiV48) {
        db.execSQL(LokiMessageDatabase.getCreateGroupInviteTableCommand());
        db.execSQL(LokiMessageDatabase.getCreateThreadDeleteTrigger());
=======
        db.execSQL(SmsDatabase.ADD_IS_DELETED_COLUMN);
        db.execSQL(MmsDatabase.ADD_IS_DELETED_COLUMN);
>>>>>>> 74f3f22e
      }

      db.setTransactionSuccessful();
    } finally {
      db.endTransaction();
    }
  }

  @Override
  public void onOpen(SQLiteDatabase db) {
    super.onOpen(db);

    // Now that the database is officially open (ie. the migrations are completed) we want to enable
    // write ahead logging (WAL mode) to officially support concurrent read connections
    db.enableWriteAheadLogging();
  }

  public void markCurrent(SQLiteDatabase db) {
    db.setVersion(DATABASE_VERSION);
  }

  private void executeStatements(SQLiteDatabase db, String[] statements) {
    for (String statement : statements)
      db.execSQL(statement);
  }

  private static boolean columnExists(@NonNull SQLiteDatabase db, @NonNull String table, @NonNull String column) {
    try (Cursor cursor = db.rawQuery("PRAGMA table_info(" + table + ")", null)) {
      int nameColumnIndex = cursor.getColumnIndexOrThrow("name");

      while (cursor.moveToNext()) {
        String name = cursor.getString(nameColumnIndex);

        if (name.equals(column)) {
          return true;
        }
      }
    }

    return false;
  }

  /**
   * Cleans up all the records related to the job keys specified.
   * This method should be called once the Signal job class is deleted from the project.
   */
  private static void deleteJobRecords(SQLiteDatabase db, String... jobKeys) {
    for (String jobKey : jobKeys) {
      db.execSQL("DELETE FROM job_spec WHERE factory_key = ?", new String[]{jobKey});
      db.execSQL("DELETE FROM constraint_spec WHERE factory_key = ?", new String[]{jobKey});
    }
  }
}<|MERGE_RESOLUTION|>--- conflicted
+++ resolved
@@ -91,16 +91,10 @@
   private static final int lokiV45                          = 66;
   private static final int lokiV46                          = 67;
   private static final int lokiV47                          = 68;
-<<<<<<< HEAD
   private static final int lokiV48                          = 69;
 
   // Loki - onUpgrade(...) must be updated to use Loki version numbers if Signal makes any database changes
   private static final int    DATABASE_VERSION         = lokiV48;
-=======
-
-  // Loki - onUpgrade(...) must be updated to use Loki version numbers if Signal makes any database changes
-  private static final int    DATABASE_VERSION         = lokiV47;
->>>>>>> 74f3f22e
   private static final int    MIN_DATABASE_VERSION     = lokiV7;
   private static final String CIPHER3_DATABASE_NAME    = "signal.db";
   public static final String  DATABASE_NAME            = "signal_v4.db";
@@ -642,18 +636,15 @@
       }
 
       if (oldVersion < lokiV47) {
-<<<<<<< HEAD
+        db.execSQL(SmsDatabase.ADD_IS_DELETED_COLUMN);
+        db.execSQL(MmsDatabase.ADD_IS_DELETED_COLUMN);
+      }
+
+      if (oldVersion < lokiV48) {
         db.execSQL(RecipientDatabase.getCreateAutoDownloadCommand());
         db.execSQL(RecipientDatabase.getUpdateAutoDownloadValuesCommand());
-      }
-
-      if (oldVersion < lokiV48) {
         db.execSQL(LokiMessageDatabase.getCreateGroupInviteTableCommand());
         db.execSQL(LokiMessageDatabase.getCreateThreadDeleteTrigger());
-=======
-        db.execSQL(SmsDatabase.ADD_IS_DELETED_COLUMN);
-        db.execSQL(MmsDatabase.ADD_IS_DELETED_COLUMN);
->>>>>>> 74f3f22e
       }
 
       db.setTransactionSuccessful();
