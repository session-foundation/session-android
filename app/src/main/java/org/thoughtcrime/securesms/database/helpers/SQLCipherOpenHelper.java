--- conflicted
+++ resolved
@@ -102,13 +102,11 @@
   private static final int lokiV52                          = 73;
   private static final int lokiV53                          = 74;
   private static final int lokiV54                          = 75;
-<<<<<<< HEAD
-=======
   private static final int lokiV55                          = 76;
->>>>>>> 939f3319
+  private static final int lokiV56                          = 77;
 
   // Loki - onUpgrade(...) must be updated to use Loki version numbers if Signal makes any database changes
-  private static final int    DATABASE_VERSION         = lokiV54;
+  private static final int    DATABASE_VERSION         = lokiV56;
   private static final int    MIN_DATABASE_VERSION     = lokiV7;
   public static final String  DATABASE_NAME            = "session.db";
 
@@ -264,14 +262,12 @@
     db.execSQL(CommunityDatabase.MIGRATE_CREATE_TABLE);
     executeStatements(db, CommunityDatabase.Companion.getMIGRATE_DROP_OLD_TABLES());
 
-<<<<<<< HEAD
-    db.execSQL(ReceivedMessageHashDatabase.CREATE_TABLE);
-=======
     db.execSQL(SmsDatabase.ADD_LAST_MESSAGE_INDEX);
     db.execSQL(MmsDatabase.ADD_LAST_MESSAGE_INDEX);
 
     executeStatements(db, PushRegistrationDatabase.Companion.createTableStatements());
->>>>>>> 939f3319
+
+    db.execSQL(ReceivedMessageHashDatabase.CREATE_TABLE);
   }
 
   @Override
@@ -602,17 +598,17 @@
       }
 
       if (oldVersion < lokiV54) {
-<<<<<<< HEAD
+        db.execSQL(SmsDatabase.ADD_LAST_MESSAGE_INDEX);
+        db.execSQL(MmsDatabase.ADD_LAST_MESSAGE_INDEX);
+      }
+
+      if (oldVersion < lokiV55) {
+        executeStatements(db, PushRegistrationDatabase.Companion.createTableStatements());
+      }
+
+      if (oldVersion < lokiV56) {
         db.execSQL(ReceivedMessageHashDatabase.CREATE_TABLE);
         ReceivedMessageHashDatabase.Companion.migrateFromOldTable(db);
-=======
-        db.execSQL(SmsDatabase.ADD_LAST_MESSAGE_INDEX);
-        db.execSQL(MmsDatabase.ADD_LAST_MESSAGE_INDEX);
-      }
-
-      if (oldVersion < lokiV55) {
-        executeStatements(db, PushRegistrationDatabase.Companion.createTableStatements());
->>>>>>> 939f3319
       }
 
       db.setTransactionSuccessful();
