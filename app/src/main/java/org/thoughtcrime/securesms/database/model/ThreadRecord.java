--- conflicted
+++ resolved
@@ -61,29 +61,16 @@
   private           final long    lastSeen;
   private           final String invitingAdminId;
 
-<<<<<<< HEAD
-    @NonNull
-  private           final boolean isRead;
-
-=======
->>>>>>> ee7a878f
   @NonNull
   private           final GroupThreadStatus groupThreadStatus;
 
   public ThreadRecord(@NonNull String body,
                       @Nullable MessageRecord lastMessage, @NonNull Recipient recipient, long date, long count, int unreadCount,
                       int unreadMentionCount, long threadId, int deliveryReceiptCount, int status,
-<<<<<<< HEAD
                       long snippetType,
                       long lastSeen, int readReceiptCount, String invitingAdminId,
                       @NonNull GroupThreadStatus groupThreadStatus,
-                      @Nullable MessageContent messageContent,
-                      boolean isRead)
-=======
-                      long snippetType, int distributionType, boolean archived, long expiresIn,
-                      long lastSeen, int readReceiptCount, boolean pinned, String invitingAdminId,
-                      @NonNull GroupThreadStatus groupThreadStatus, @Nullable MessageContent messageContent)
->>>>>>> ee7a878f
+                      @Nullable MessageContent messageContent)
   {
     super(body, recipient, date, date, threadId, status, deliveryReceiptCount, snippetType, readReceiptCount, messageContent);
     this.lastMessage        = lastMessage;
