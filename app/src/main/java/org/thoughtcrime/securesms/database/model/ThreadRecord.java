/*
 * Copyright (C) 2012 Moxie Marlinspike
 * Copyright (C) 2013-2017 Open Whisper Systems
 *
 * This program is free software: you can redistribute it and/or modify
 * it under the terms of the GNU General Public License as published by
 * the Free Software Foundation, either version 3 of the License, or
 * (at your option) any later version.
 *
 * This program is distributed in the hope that it will be useful,
 * but WITHOUT ANY WARRANTY; without even the implied warranty of
 * MERCHANTABILITY or FITNESS FOR A PARTICULAR PURPOSE.  See the
 * GNU General Public License for more details.
 *
 * You should have received a copy of the GNU General Public License
 * along with this program.  If not, see <http://www.gnu.org/licenses/>.
 */
package org.thoughtcrime.securesms.database.model;

import static org.session.libsession.utilities.StringSubstitutionConstants.APP_NAME_KEY;
import static org.session.libsession.utilities.StringSubstitutionConstants.AUTHOR_KEY;
import static org.session.libsession.utilities.StringSubstitutionConstants.GROUP_NAME_KEY;
import static org.session.libsession.utilities.StringSubstitutionConstants.MESSAGE_SNIPPET_KEY;
import static org.session.libsession.utilities.StringSubstitutionConstants.NAME_KEY;

import android.content.Context;
import android.net.Uri;
import android.text.SpannableString;
import android.text.TextUtils;

import androidx.annotation.NonNull;
import androidx.annotation.Nullable;

import org.session.libsession.messaging.utilities.UpdateMessageBuilder;
import org.session.libsession.messaging.utilities.UpdateMessageData;
import com.squareup.phrase.Phrase;

import org.session.libsession.utilities.TextSecurePreferences;
import org.session.libsession.utilities.recipients.Recipient;
import org.session.libsignal.utilities.Log;
import org.thoughtcrime.securesms.database.MmsSmsColumns;
import org.thoughtcrime.securesms.database.SmsDatabase;
import org.thoughtcrime.securesms.ui.UtilKt;

import kotlin.Pair;
import network.loki.messenger.R;

/**
 * The message record model which represents thread heading messages.
 *
 * @author Moxie Marlinspike
 *
 */
public class ThreadRecord extends DisplayRecord {

  private @Nullable final Uri     snippetUri;
  public @Nullable  final MessageRecord lastMessage;
  private           final long    count;
  private           final int     unreadCount;
  private           final int     unreadMentionCount;
  private           final int     distributionType;
  private           final boolean archived;
  private           final long    expiresIn;
  private           final long    lastSeen;
  private           final boolean pinned;
  private           final int initialRecipientHash;
  private           final String invitingAdminId;
  private           final long    dateSent;

  @NonNull
  private           final GroupThreadStatus groupThreadStatus;

  public ThreadRecord(@NonNull String body, @Nullable Uri snippetUri,
                      @Nullable MessageRecord lastMessage, @NonNull Recipient recipient, long date, long count, int unreadCount,
                      int unreadMentionCount, long threadId, int deliveryReceiptCount, int status,
                      long snippetType,  int distributionType, boolean archived, long expiresIn,
                      long lastSeen, int readReceiptCount, boolean pinned, String invitingAdminId,
                      @NonNull GroupThreadStatus groupThreadStatus)
  {
    super(body, recipient, date, date, threadId, status, deliveryReceiptCount, snippetType, readReceiptCount);
    this.snippetUri         = snippetUri;
    this.lastMessage        = lastMessage;
    this.count              = count;
    this.unreadCount        = unreadCount;
    this.unreadMentionCount = unreadMentionCount;
    this.distributionType   = distributionType;
    this.archived           = archived;
    this.expiresIn          = expiresIn;
    this.lastSeen           = lastSeen;
    this.pinned             = pinned;
    this.initialRecipientHash = recipient.hashCode();
    this.invitingAdminId    = invitingAdminId;
    this.dateSent           = date;
    this.groupThreadStatus  = groupThreadStatus;
  }

    public @Nullable Uri getSnippetUri() {
        return snippetUri;
    }

    private String getName() {
        String name = getRecipient().getName();
        if (name == null) {
            Log.w("ThreadRecord", "Got a null name - using: Unknown");
            name = "Unknown";
        }
        return name;
    }


    @Override
    public CharSequence getDisplayBody(@NonNull Context context) {
<<<<<<< HEAD
        // no need to display anything if there are no messages
        if (lastMessage == null){
=======
        if (groupThreadStatus == GroupThreadStatus.Kicked) {
            return Phrase.from(context, R.string.groupRemovedYou)
                    .put(GROUP_NAME_KEY, getName())
                    .format()
                    .toString();
        } else if (groupThreadStatus == GroupThreadStatus.Destroyed) {
            return Phrase.from(context, R.string.groupDeletedMemberDescription)
                    .put(GROUP_NAME_KEY, getName())
                    .format()
                    .toString();
        } else if (lastMessage == null){
            // no need to display anything if there are no messages
>>>>>>> 2fed0402
            return "";
        }
        else if (isGroupUpdateMessage()) {
            return lastMessage.getDisplayBody(context).toString();
        } else if (isOpenGroupInvitation()) {
            return context.getString(R.string.communityInvitation);
        } else if (MmsSmsColumns.Types.isLegacyType(type)) {
            return Phrase.from(context, R.string.messageErrorOld)
                    .put(APP_NAME_KEY, context.getString(R.string.app_name))
                    .format().toString();
        } else if (MmsSmsColumns.Types.isDraftMessageType(type)) {
            String draftText = context.getString(R.string.draft);
            return draftText + " " + getBody();
        } else if (SmsDatabase.Types.isOutgoingCall(type)) {
            return Phrase.from(context, R.string.callsYouCalled)
                    .put(NAME_KEY, getName())
                    .format().toString();
        } else if (SmsDatabase.Types.isIncomingCall(type)) {
            return Phrase.from(context, R.string.callsCalledYou)
                    .put(NAME_KEY, getName())
                    .format().toString();
        } else if (SmsDatabase.Types.isMissedCall(type)) {
            return Phrase.from(context, R.string.callsMissedCallFrom)
                    .put(NAME_KEY, getName())
                    .format().toString();
        } else if (SmsDatabase.Types.isExpirationTimerUpdate(type)) {
            // Use the same message as we would for displaying on the conversation screen.
            // lastMessage shouldn't be null here, but we'll check just in case.
            if (lastMessage != null) {
                return lastMessage.getDisplayBody(context).toString();
            } else {
                return "";
            }
        } else if (MmsSmsColumns.Types.isMediaSavedExtraction(type)) {
            return Phrase.from(context, R.string.attachmentsMediaSaved)
                    .put(NAME_KEY, getName())
                    .format().toString();

        } else if (MmsSmsColumns.Types.isScreenshotExtraction(type)) {
            return Phrase.from(context, R.string.screenshotTaken)
                    .put(NAME_KEY, getName())
                    .format().toString();

        } else if (MmsSmsColumns.Types.isMessageRequestResponse(type)) {
            try {
                if (lastMessage.getRecipient().getAddress().serialize().equals(
                        TextSecurePreferences.getLocalNumber(context))) {
                    return UtilKt.getSubbedCharSequence(
                            context,
                            R.string.messageRequestYouHaveAccepted,
                            new Pair<>(NAME_KEY, getName())
                    );
                }
            }
            catch (Exception e){} // the above can throw a null exception

            return context.getString(R.string.messageRequestsAccepted);
        } else if (getCount() == 0) {
            return new SpannableString(context.getString(R.string.messageEmpty));
        } else {
            // This block hits when we receive a media message from an unaccepted contact - however,
            // unaccepted contacts aren't allowed to send us media - so we'll return an empty string
            // if it's JUST an image, or the body text that accompanied the image should any exist.
            // We could return null here - but then we have to find all the usages of this
            // `getDisplayBody` method and make sure it doesn't fall over if it has a null result.
            if (TextUtils.isEmpty(getBody())) {
                return new SpannableString("");
                // Old behaviour was: return new SpannableString(emphasisAdded(context.getString(R.string.mediaMessage)));
            } else {
                return getNonControlMessageDisplayBody(context);
            }
        }
    }

    /**
     * Logic to get the body for non control messages
     */
    public CharSequence getNonControlMessageDisplayBody(@NonNull Context context) {
        Recipient recipient = getRecipient();
        // The logic will differ depending on the type.
        // 1-1, note to self and control messages (we shouldn't have any in here, but leaving the
        // logic to be safe) do not need author details
        if (recipient.isLocalNumber() || recipient.is1on1() ||
                (lastMessage != null && lastMessage.isControlMessage())
        ) {
            return getBody();
        } else { // for groups (new, legacy, communities) show either 'You' or the contact's name
            String prefix = "";
            if (lastMessage != null && lastMessage.isOutgoing()) {
                prefix = context.getString(R.string.you);
            }
            else if(lastMessage != null){
                prefix = lastMessage.getIndividualRecipient().toShortString();
            }

            return Phrase.from(context.getString(R.string.messageSnippetGroup))
                    .put(AUTHOR_KEY, prefix)
                    .put(MESSAGE_SNIPPET_KEY, getBody())
                    .format().toString();
        }
    }

    @Override
    public boolean isGroupUpdateMessage() {
        return lastMessage != null && lastMessage.isGroupUpdateMessage();
    }

    public long getCount()               { return count; }

    public int getUnreadCount()          { return unreadCount; }

    public int getUnreadMentionCount()   { return unreadMentionCount; }

    public long getDate()                { return getDateReceived(); }

    public boolean isArchived()          { return archived; }

    public int getDistributionType()     { return distributionType; }

    public long getExpiresIn()           { return expiresIn; }

    public long getLastSeen()            { return lastSeen; }

    public boolean isPinned()            { return pinned; }

    public int getInitialRecipientHash() { return initialRecipientHash; }

    public String getInvitingAdminId() {
        return invitingAdminId;
    }
}<|MERGE_RESOLUTION|>--- conflicted
+++ resolved
@@ -110,10 +110,6 @@
 
     @Override
     public CharSequence getDisplayBody(@NonNull Context context) {
-<<<<<<< HEAD
-        // no need to display anything if there are no messages
-        if (lastMessage == null){
-=======
         if (groupThreadStatus == GroupThreadStatus.Kicked) {
             return Phrase.from(context, R.string.groupRemovedYou)
                     .put(GROUP_NAME_KEY, getName())
@@ -126,7 +122,6 @@
                     .toString();
         } else if (lastMessage == null){
             // no need to display anything if there are no messages
->>>>>>> 2fed0402
             return "";
         }
         else if (isGroupUpdateMessage()) {
