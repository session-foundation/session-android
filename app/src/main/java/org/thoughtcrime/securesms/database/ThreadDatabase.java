/*
 * Copyright (C) 2011 Whisper Systems
 * Copyright (C) 2013-2017 Open Whisper Systems
 *
 * This program is free software: you can redistribute it and/or modify
 * it under the terms of the GNU General Public License as published by
 * the Free Software Foundation, either version 3 of the License, or
 * (at your option) any later version.
 *
 * This program is distributed in the hope that it will be useful,
 * but WITHOUT ANY WARRANTY; without even the implied warranty of
 * MERCHANTABILITY or FITNESS FOR A PARTICULAR PURPOSE.  See the
 * GNU General Public License for more details.
 *
 * You should have received a copy of the GNU General Public License
 * along with this program.  If not, see <http://www.gnu.org/licenses/>.
 */
package org.thoughtcrime.securesms.database;

import static org.thoughtcrime.securesms.database.GroupDatabase.GROUP_ID;
import static org.thoughtcrime.securesms.database.UtilKt.generatePlaceholders;

import android.content.ContentValues;
import android.content.Context;
import android.database.Cursor;
import android.net.Uri;

import com.annimon.stream.Stream;

import net.zetetic.database.sqlcipher.SQLiteDatabase;

import org.json.JSONArray;
import org.jspecify.annotations.NonNull;
import org.jspecify.annotations.Nullable;
import org.session.libsession.messaging.sending_receiving.notifications.MessageNotifier;
import org.session.libsession.snode.SnodeAPI;
import org.session.libsession.utilities.Address;
import org.session.libsession.utilities.ConfigFactoryProtocol;
import org.session.libsession.utilities.ConfigFactoryProtocolKt;
import org.session.libsession.utilities.DistributionTypes;
import org.session.libsession.utilities.TextSecurePreferences;
import org.session.libsession.utilities.Util;
import org.session.libsession.utilities.recipients.Recipient;
import org.session.libsignal.utilities.AccountId;
import org.session.libsignal.utilities.IdPrefix;
import org.session.libsignal.utilities.Log;
import org.session.libsignal.utilities.Pair;
import org.thoughtcrime.securesms.database.helpers.SQLCipherOpenHelper;
import org.thoughtcrime.securesms.database.model.GroupThreadStatus;
import org.thoughtcrime.securesms.database.model.MediaMmsMessageRecord;
import org.thoughtcrime.securesms.database.model.MessageRecord;
import org.thoughtcrime.securesms.database.model.MmsMessageRecord;
import org.thoughtcrime.securesms.database.model.ThreadRecord;
import org.thoughtcrime.securesms.mms.Slide;
import org.thoughtcrime.securesms.mms.SlideDeck;
import org.thoughtcrime.securesms.notifications.MarkReadReceiver;

import java.io.Closeable;
import java.util.ArrayList;
import java.util.Collections;
import java.util.HashMap;
import java.util.LinkedList;
import java.util.List;
import java.util.Map;
import java.util.Set;

import javax.inject.Inject;
import javax.inject.Provider;
<<<<<<< HEAD
import javax.inject.Singleton;

import dagger.Lazy;
import kotlin.collections.CollectionsKt;
import kotlinx.coroutines.channels.BufferOverflow;
import kotlinx.coroutines.flow.Flow;
import kotlinx.coroutines.flow.MutableSharedFlow;
import kotlinx.coroutines.flow.SharedFlowKt;
=======

import kotlin.collections.CollectionsKt;
>>>>>>> dfc750d6
import network.loki.messenger.libsession_util.util.GroupInfo;

@Singleton
public class ThreadDatabase extends Database {

  public interface ConversationThreadUpdateListener {
    void threadCreated(@NonNull Address address, long threadId);
  }

  private static final String TAG = ThreadDatabase.class.getSimpleName();

  // Map of threadID -> Address

  public  static final String TABLE_NAME             = "thread";
  public  static final String ID                     = "_id";
  public  static final String THREAD_CREATION_DATE   = "date";
  public  static final String MESSAGE_COUNT          = "message_count";
  public  static final String ADDRESS                = "recipient_ids";
  public  static final String SNIPPET                = "snippet";
  private static final String SNIPPET_CHARSET        = "snippet_cs";
  public  static final String READ                   = "read";
  public  static final String UNREAD_COUNT           = "unread_count";
  public  static final String UNREAD_MENTION_COUNT   = "unread_mention_count";
  @Deprecated(forRemoval = true)
  public  static final String DISTRIBUTION_TYPE      = "type"; // See: DistributionTypes.kt
  private static final String ERROR                  = "error";
  public  static final String SNIPPET_TYPE           = "snippet_type";
  @Deprecated(forRemoval = true)
  public  static final String SNIPPET_URI            = "snippet_uri";
  @Deprecated(forRemoval = true)
  public  static final String ARCHIVED               = "archived";
  public  static final String STATUS                 = "status";
  public  static final String DELIVERY_RECEIPT_COUNT = "delivery_receipt_count";
  public  static final String READ_RECEIPT_COUNT     = "read_receipt_count";
  @Deprecated(forRemoval = true)
  public  static final String EXPIRES_IN             = "expires_in";
  public  static final String LAST_SEEN              = "last_seen";
  public static final String HAS_SENT                = "has_sent";

  @Deprecated(forRemoval = true)
  public  static final String IS_PINNED              = "is_pinned";

  public static final String CREATE_TABLE = "CREATE TABLE " + TABLE_NAME + " ("                    +
    ID + " INTEGER PRIMARY KEY, " + THREAD_CREATION_DATE + " INTEGER DEFAULT 0, "                  +
    MESSAGE_COUNT + " INTEGER DEFAULT 0, " + ADDRESS + " TEXT, " + SNIPPET + " TEXT, "             +
    SNIPPET_CHARSET + " INTEGER DEFAULT 0, " + READ + " INTEGER DEFAULT 1, "                       +
          DISTRIBUTION_TYPE + " INTEGER DEFAULT 0, " + ERROR + " INTEGER DEFAULT 0, "                    +
    SNIPPET_TYPE + " INTEGER DEFAULT 0, " + SNIPPET_URI + " TEXT DEFAULT NULL, "                   +
    ARCHIVED + " INTEGER DEFAULT 0, " + STATUS + " INTEGER DEFAULT 0, "                            +
    DELIVERY_RECEIPT_COUNT + " INTEGER DEFAULT 0, " + EXPIRES_IN + " INTEGER DEFAULT 0, "          +
    LAST_SEEN + " INTEGER DEFAULT 0, " + HAS_SENT + " INTEGER DEFAULT 0, "                         +
    READ_RECEIPT_COUNT + " INTEGER DEFAULT 0, " + UNREAD_COUNT + " INTEGER DEFAULT 0);";

  public static final String[] CREATE_INDEXES = {
    "CREATE INDEX IF NOT EXISTS thread_recipient_ids_index ON " + TABLE_NAME + " (" + ADDRESS + ");",
    "CREATE INDEX IF NOT EXISTS archived_count_index ON " + TABLE_NAME + " (" + ARCHIVED + ", " + MESSAGE_COUNT + ");",
  };

  private static final String[] THREAD_PROJECTION = {
      ID, THREAD_CREATION_DATE, MESSAGE_COUNT, ADDRESS, SNIPPET, SNIPPET_CHARSET, READ, UNREAD_COUNT, UNREAD_MENTION_COUNT, DISTRIBUTION_TYPE, ERROR, SNIPPET_TYPE,
      SNIPPET_URI, ARCHIVED, STATUS, DELIVERY_RECEIPT_COUNT, EXPIRES_IN, LAST_SEEN, READ_RECEIPT_COUNT, IS_PINNED
  };

  private static final List<String> TYPED_THREAD_PROJECTION = Stream.of(THREAD_PROJECTION)
                                                                    .map(columnName -> TABLE_NAME + "." + columnName)
                                                                    .toList();

  private static final List<String> COMBINED_THREAD_RECIPIENT_GROUP_PROJECTION =
          // wew
          Stream.concat(Stream.concat(Stream.concat(
                  Stream.of(TYPED_THREAD_PROJECTION),
                  Stream.of(RecipientDatabase.TYPED_RECIPIENT_PROJECTION)),
                  Stream.of(GroupDatabase.TYPED_GROUP_PROJECTION)),
                  Stream.of(LokiMessageDatabase.groupInviteTable+"."+LokiMessageDatabase.invitingSessionId)
          )
                                                                                       .toList();

  public static String getCreatePinnedCommand() {
    return "ALTER TABLE "+ TABLE_NAME + " " +
            "ADD COLUMN " + IS_PINNED + " INTEGER DEFAULT 0;";
  }

  public static String getUnreadMentionCountCommand() {
    return "ALTER TABLE "+ TABLE_NAME + " " +
            "ADD COLUMN " + UNREAD_MENTION_COUNT + " INTEGER DEFAULT 0;";
  }

  private ConversationThreadUpdateListener updateListener;
  private final MutableSharedFlow<Long> updateNotifications = SharedFlowKt.MutableSharedFlow(0, 256, BufferOverflow.DROP_OLDEST);

  private final Lazy<@NonNull RecipientRepository> recipientRepository;
  private final Lazy<@NonNull MmsSmsDatabase> mmsSmsDatabase;
  private final Lazy<@NonNull ConfigFactoryProtocol> configFactory;
  private final Lazy<@NonNull MessageNotifier> messageNotifier;
  private final Lazy<@NonNull MmsDatabase> mmsDatabase;
  private final Lazy<@NonNull SmsDatabase> smsDatabase;

  @Inject
  public ThreadDatabase(@dagger.hilt.android.qualifiers.ApplicationContext Context context,
                        Provider<SQLCipherOpenHelper> databaseHelper,
                        Lazy<@NonNull RecipientRepository> recipientRepository,
                        Lazy<@NonNull MmsSmsDatabase> mmsSmsDatabase,
                        Lazy<@NonNull ConfigFactoryProtocol> configFactory,
                        Lazy<@NonNull MessageNotifier> messageNotifier,
                        Lazy<@NonNull MmsDatabase> mmsDatabase,
                        Lazy<@NonNull SmsDatabase> smsDatabase) {
    super(context, databaseHelper);
    this.recipientRepository = recipientRepository;
    this.mmsSmsDatabase = mmsSmsDatabase;
    this.configFactory = configFactory;
    this.messageNotifier = messageNotifier;
      this.mmsDatabase = mmsDatabase;
      this.smsDatabase = smsDatabase;
  }

  @NonNull
  public Flow<Long> getUpdateNotifications() {
    return updateNotifications;
  }

  public void setUpdateListener(ConversationThreadUpdateListener updateListener) {
    this.updateListener = updateListener;
  }

  private long createThreadForRecipient(Address address) {
    ContentValues contentValues = new ContentValues(2);

    contentValues.put(ADDRESS, address.toString());
    contentValues.put(MESSAGE_COUNT, 0);

    SQLiteDatabase db = getWritableDatabase();
    return db.insert(TABLE_NAME, null, contentValues);
  }

  private void updateThread(long threadId, long count, String body, @Nullable Uri attachment,
                            long date, int status, int deliveryReceiptCount, long type, boolean unarchive,
                            long expiresIn, int readReceiptCount)
  {
    ContentValues contentValues = new ContentValues(7);
    contentValues.put(THREAD_CREATION_DATE, date - date % 1000);
    contentValues.put(MESSAGE_COUNT, count);
    if (!body.isEmpty()) {
      contentValues.put(SNIPPET, body);
    }
    contentValues.put(SNIPPET_URI, attachment == null ? null : attachment.toString());
    contentValues.put(SNIPPET_TYPE, type);
    contentValues.put(STATUS, status);
    contentValues.put(DELIVERY_RECEIPT_COUNT, deliveryReceiptCount);
    contentValues.put(READ_RECEIPT_COUNT, readReceiptCount);
    contentValues.put(EXPIRES_IN, expiresIn);

    if (unarchive) { contentValues.put(ARCHIVED, 0); }

    SQLiteDatabase db = getWritableDatabase();
    db.update(TABLE_NAME, contentValues, ID + " = ?", new String[] {threadId + ""});
  }

  public void clearSnippet(long threadId){
    ContentValues contentValues = new ContentValues(1);

    contentValues.put(SNIPPET, "");

    SQLiteDatabase db = getWritableDatabase();
    db.update(TABLE_NAME, contentValues, ID + " = ?", new String[] {threadId + ""});
    notifyConversationListListeners();
    notifyThreadUpdated(threadId);
  }

  public void deleteThread(long threadId) {
    SQLiteDatabase db = getWritableDatabase();
    if (db.delete(TABLE_NAME, ID_WHERE, new String[] {threadId + ""}) > 0) {
      notifyConversationListListeners();
      notifyThreadUpdated(threadId);
    }
  }

  public void trimThreadBefore(long threadId, long timestamp) {
    Log.i("ThreadDatabase", "Trimming thread: " + threadId + " before :"+timestamp);
    smsDatabase.get().deleteMessagesInThreadBeforeDate(threadId, timestamp);
    mmsDatabase.get().deleteMessagesInThreadBeforeDate(threadId, timestamp, false);
    update(threadId, false);
    notifyThreadUpdated(threadId);
    notifyConversationListeners(threadId);
  }

  public List<MarkedMessageInfo> setRead(long threadId, long lastReadTime) {

    final List<MarkedMessageInfo> smsRecords = smsDatabase.get().setMessagesRead(threadId, lastReadTime);
    final List<MarkedMessageInfo> mmsRecords = mmsDatabase.get().setMessagesRead(threadId, lastReadTime);

    ContentValues contentValues = new ContentValues(2);
    contentValues.put(READ, smsRecords.isEmpty() && mmsRecords.isEmpty());
    contentValues.put(LAST_SEEN, lastReadTime);

    SQLiteDatabase db = getWritableDatabase();
    db.update(TABLE_NAME, contentValues, ID_WHERE, new String[] {threadId+""});

    notifyThreadUpdated(threadId);
    notifyConversationListListeners();

    return CollectionsKt.plus(smsRecords, mmsRecords);
  }

  public List<MarkedMessageInfo> setRead(long threadId, boolean lastSeen) {
    ContentValues contentValues = new ContentValues(1);
    contentValues.put(READ, 1);
    contentValues.put(UNREAD_COUNT, 0);
    contentValues.put(UNREAD_MENTION_COUNT, 0);

    if (lastSeen) {
      contentValues.put(LAST_SEEN, SnodeAPI.getNowWithOffset());
    }

    SQLiteDatabase db = getWritableDatabase();
    db.update(TABLE_NAME, contentValues, ID_WHERE, new String[] {threadId+""});

    final List<MarkedMessageInfo> smsRecords = smsDatabase.get().setMessagesRead(threadId);
    final List<MarkedMessageInfo> mmsRecords = mmsDatabase.get().setMessagesRead(threadId);

    notifyThreadUpdated(threadId);
    notifyConversationListListeners();

    return new LinkedList<MarkedMessageInfo>() {{
      addAll(smsRecords);
      addAll(mmsRecords);
    }};
  }

  public void setDistributionType(long threadId, int distributionType) {
    ContentValues contentValues = new ContentValues(1);
    contentValues.put(DISTRIBUTION_TYPE, distributionType);

    SQLiteDatabase db = getWritableDatabase();
    db.update(TABLE_NAME, contentValues, ID_WHERE, new String[] {threadId + ""});
    notifyConversationListListeners();
  }

  public void setCreationDate(long threadId, long date) {
    ContentValues contentValues = new ContentValues(1);
    contentValues.put(THREAD_CREATION_DATE, date);
    SQLiteDatabase db = getWritableDatabase();
    int updated = db.update(TABLE_NAME, contentValues, ID_WHERE, new String[] {threadId+""});
    if (updated > 0) notifyConversationListListeners();
  }

  public int getDistributionType(long threadId) {
    SQLiteDatabase db     = getReadableDatabase();
    Cursor         cursor = db.query(TABLE_NAME, new String[]{DISTRIBUTION_TYPE}, ID_WHERE, new String[]{String.valueOf(threadId)}, null, null, null);

    try {
      if (cursor != null && cursor.moveToNext()) {
        return cursor.getInt(cursor.getColumnIndexOrThrow(DISTRIBUTION_TYPE));
      }

      return DistributionTypes.DEFAULT;
    } finally {
      if (cursor != null) cursor.close();
    }

  }

  public Cursor searchConversationAddresses(String addressQuery, Set<String> excludeAddresses) {
    if (addressQuery == null || addressQuery.isEmpty()) {
      return null;
    }

    SQLiteDatabase db = getReadableDatabase();
    StringBuilder selection = new StringBuilder(TABLE_NAME + "." + ADDRESS + " LIKE ?");

    List<String> selectionArgs = new ArrayList<>();
    selectionArgs.add(addressQuery + "%");

    // Add exclusion for blocked contacts
    if (excludeAddresses != null && !excludeAddresses.isEmpty()) {
      selection.append(" AND ").append(TABLE_NAME).append(".").append(ADDRESS).append(" NOT IN (");

      // Use the helper method to generate placeholders
      selection.append(generatePlaceholders(excludeAddresses.size()));
      selection.append(")");

      // Add all exclusion addresses to selection args
      selectionArgs.addAll(excludeAddresses);
    }

    String query = createQuery(selection.toString());
    return db.rawQuery(query, selectionArgs.toArray(new String[0]));
  }

  @NonNull
  private ArrayList<ThreadRecord> getThreadRecords(@NonNull final Cursor cursor) {
    final ArrayList<ThreadRecord> threads = new ArrayList<>(cursor.getCount());
    Reader reader = new Reader(cursor);
    ThreadRecord thread;
    while ((thread = reader.getNext()) != null) {
      threads.add(thread);
    }

    return threads;
  }

  @NonNull
  public ArrayList<ThreadRecord> getFilteredConversationList(@Nullable List<Address> filter) {
    if (filter == null || filter.isEmpty())
      return new ArrayList<>(0);

    final String query = createQuery(
            TABLE_NAME + "." + ADDRESS + " IN (SELECT value FROM json_each(?))"
    );

    final String[] selectionArgs = new String[] {
        new JSONArray(CollectionsKt.map(filter, Address::toString)).toString()
    };

    try (final Cursor cursor = getReadableDatabase().rawQuery(query, selectionArgs)) {
      return getThreadRecords(cursor);
    }
  }

  /**
   * @param approved If true, only returns approved conversations, otherwise returns unapproved conversations.
   *                 Null means return all conversations.
   * @return All blinded conversations in the database, with their blinded address.
   */
  @NonNull
  public List<Address> getBlindedConversations(@Nullable Boolean approved) {
    String query = "SELECT " + TABLE_NAME + "." + ADDRESS + " FROM " + TABLE_NAME +
            " INNER JOIN " + RecipientDatabase.TABLE_NAME + " ON " + RecipientDatabase.TABLE_NAME + "." + RecipientDatabase.ADDRESS + " = " + TABLE_NAME + "." + ADDRESS +
            " WHERE " + TABLE_NAME + "." + ADDRESS + " LIKE '" + IdPrefix.BLINDED.getValue() + "%'";

    if (approved != null) {
      query += " AND " + RecipientDatabase.TABLE_NAME + "." + RecipientDatabase.APPROVED + " = " + (approved ? 1 : 0);
    }

    try(final Cursor cursor = getReadableDatabase().rawQuery(query)) {
      final ArrayList<Address> addresses = new ArrayList<>(cursor.getCount());
      while (cursor.moveToNext()) {
        String address = cursor.getString(cursor.getColumnIndexOrThrow(ADDRESS));
        if (address != null && !address.isEmpty()) {
          addresses.add(Address.fromSerialized(address));
        }
      }

      return addresses;
    }
  }

  /**
   * @return All threads in the database, with their thread ID and Address. Note that
   *   threads don't necessarily mean conversations, as whether you have a conversation
   *   or not depend on the config data. This method returns all threads that exist
   *   in the database, normally this is useful only for data integrity purposes.
   */
  public List<kotlin.Pair<Address, Long>> getAllThreads() {
    return getAllThreads(getReadableDatabase());
  }

  private List<kotlin.Pair<Address, Long>> getAllThreads(SQLiteDatabase db) {
    final String query = "SELECT " + ID + ", " + ADDRESS + " FROM " + TABLE_NAME + " WHERE nullif(" + ADDRESS + ", '') IS NOT NULL";
    try (Cursor cursor = db.rawQuery(query, null)) {
      List<kotlin.Pair<Address, Long>> threads = new ArrayList<>(cursor.getCount());
      while (cursor.moveToNext()) {
        long threadId = cursor.getLong(cursor.getColumnIndexOrThrow(ID));
        String address = cursor.getString(cursor.getColumnIndexOrThrow(ADDRESS));
        if (address != null && !address.isEmpty()) {
          threads.add(new kotlin.Pair<>(Address.fromSerialized(address), threadId));
        }
      }
      return threads;
    }
  }

  /**
   * @param threadId
   * @param timestamp
   * @return true if we have set the last seen for the thread, false if there were no messages in the thread
   */
  public boolean setLastSeen(long threadId, long timestamp) {
    // edge case where we set the last seen time for a conversation before it loads messages (joining community for example)
    Address forThreadId = getRecipientForThreadId(threadId);
    if (mmsSmsDatabase.get().getConversationCount(threadId) <= 0 && forThreadId != null && forThreadId.isCommunity()) return false;

    SQLiteDatabase db = getWritableDatabase();

    ContentValues contentValues = new ContentValues(1);
    long lastSeenTime = timestamp == -1 ? SnodeAPI.getNowWithOffset() : timestamp;
    contentValues.put(LAST_SEEN, lastSeenTime);
    db.beginTransaction();
    db.update(TABLE_NAME, contentValues, ID_WHERE, new String[] {String.valueOf(threadId)});
    String smsCountSubQuery = "SELECT COUNT(*) FROM "+SmsDatabase.TABLE_NAME+" AS s WHERE t."+ID+" = s."+SmsDatabase.THREAD_ID+" AND s."+SmsDatabase.DATE_SENT+" > t."+LAST_SEEN+" AND s."+SmsDatabase.READ+" = 0";
    String smsMentionCountSubQuery = "SELECT COUNT(*) FROM "+SmsDatabase.TABLE_NAME+" AS s WHERE t."+ID+" = s."+SmsDatabase.THREAD_ID+" AND s."+SmsDatabase.DATE_SENT+" > t."+LAST_SEEN+" AND s."+SmsDatabase.READ+" = 0 AND s."+SmsDatabase.HAS_MENTION+" = 1";
    String smsReactionCountSubQuery = "SELECT COUNT(*) FROM "+SmsDatabase.TABLE_NAME+" AS s WHERE t."+ID+" = s."+SmsDatabase.THREAD_ID+" AND s."+SmsDatabase.DATE_SENT+" > t."+LAST_SEEN+" AND s."+SmsDatabase.REACTIONS_UNREAD+" = 1";
    String mmsCountSubQuery = "SELECT COUNT(*) FROM "+MmsDatabase.TABLE_NAME+" AS m WHERE t."+ID+" = m."+MmsDatabase.THREAD_ID+" AND m."+MmsDatabase.DATE_SENT+" > t."+LAST_SEEN+" AND m."+MmsDatabase.READ+" = 0";
    String mmsMentionCountSubQuery = "SELECT COUNT(*) FROM "+MmsDatabase.TABLE_NAME+" AS m WHERE t."+ID+" = m."+MmsDatabase.THREAD_ID+" AND m."+MmsDatabase.DATE_SENT+" > t."+LAST_SEEN+" AND m."+MmsDatabase.READ+" = 0 AND m."+MmsDatabase.HAS_MENTION+" = 1";
    String mmsReactionCountSubQuery = "SELECT COUNT(*) FROM "+MmsDatabase.TABLE_NAME+" AS m WHERE t."+ID+" = m."+MmsDatabase.THREAD_ID+" AND m."+MmsDatabase.DATE_SENT+" > t."+LAST_SEEN+" AND m."+MmsDatabase.REACTIONS_UNREAD+" = 1";
    String allSmsUnread = "(("+smsCountSubQuery+") + ("+smsReactionCountSubQuery+"))";
    String allMmsUnread = "(("+mmsCountSubQuery+") + ("+mmsReactionCountSubQuery+"))";
    String allUnread = "(("+allSmsUnread+") + ("+allMmsUnread+"))";
    String allUnreadMention = "(("+smsMentionCountSubQuery+") + ("+mmsMentionCountSubQuery+"))";

    String reflectUpdates = "UPDATE "+TABLE_NAME+" AS t SET "+UNREAD_COUNT+" = "+allUnread+", "+UNREAD_MENTION_COUNT+" = "+allUnreadMention+" WHERE "+ID+" = ?";
    db.execSQL(reflectUpdates, new Object[]{threadId});
    db.setTransactionSuccessful();
    db.endTransaction();
    notifyThreadUpdated(threadId);
    notifyConversationListListeners();
    return true;
  }


  public Pair<Long, Boolean> getLastSeenAndHasSent(long threadId) {
    SQLiteDatabase db     = getReadableDatabase();
    Cursor         cursor = db.query(TABLE_NAME, new String[]{LAST_SEEN, HAS_SENT}, ID_WHERE, new String[]{String.valueOf(threadId)}, null, null, null);

    try {
      if (cursor != null && cursor.moveToFirst()) {
        return new Pair<>(cursor.getLong(0), cursor.getLong(1) == 1);
      }

      return new Pair<>(-1L, false);
    } finally {
      if (cursor != null) cursor.close();
    }
  }

  public long getLastUpdated(long threadId) {
    SQLiteDatabase db     = getReadableDatabase();
    Cursor         cursor = db.query(TABLE_NAME, new String[]{THREAD_CREATION_DATE}, ID_WHERE, new String[]{String.valueOf(threadId)}, null, null, null);

    try {
      if (cursor != null && cursor.moveToFirst()) {
        return cursor.getLong(0);
      }

      return -1L;
    } finally {
      if (cursor != null) cursor.close();
    }
  }

  public int getMessageCount(long threadId) {
    SQLiteDatabase db      = getReadableDatabase();
    String[]       columns = new String[]{MESSAGE_COUNT};
    String[]       args    = new String[]{String.valueOf(threadId)};
    try (Cursor cursor = db.query(TABLE_NAME, columns, ID_WHERE, args, null, null, null)) {
      if (cursor != null && cursor.moveToFirst()) {
        return cursor.getInt(0);
      }

      return 0;
    }
  }

  public long getThreadIdIfExistsFor(String address) {
    SQLiteDatabase db      = getReadableDatabase();
    String where           = ADDRESS + " = ?";
    String[] recipientsArg = new String[] {address};
    Cursor cursor          = null;

    try {
      cursor = db.query(TABLE_NAME, new String[]{ID}, where, recipientsArg, null, null, null);

      if (cursor != null && cursor.moveToFirst())
        return cursor.getLong(cursor.getColumnIndexOrThrow(ID));
      else
        return -1L;
    } finally {
      if (cursor != null)
        cursor.close();
    }
  }

  public long getThreadIdIfExistsFor(Address address) {
    return getThreadIdIfExistsFor(address.toString());
  }

  public long getOrCreateThreadIdFor(Address address) {
    SQLiteDatabase db            = getReadableDatabase();
    String         where         = ADDRESS + " = ?";
    String[]       recipientsArg = new String[]{address.toString()};
    Cursor         cursor        = null;

    boolean created = false;

    try {
        long threadId;

        // The synchronization here makes sure we don't create two threads for the same recipient at the same time
        synchronized (this) {
            cursor = db.query(TABLE_NAME, new String[]{ID}, where, recipientsArg, null, null, null);
            if (cursor != null && cursor.moveToFirst()) {
              threadId = cursor.getLong(cursor.getColumnIndexOrThrow(ID));
            } else {
              threadId = createThreadForRecipient(address);
              created = true;
            }
        }

        if (created) {
          if (updateListener != null) {
              updateListener.threadCreated(address, threadId);
          }

          updateNotifications.tryEmit(threadId);
        }

      return threadId;
    } finally {
      if (cursor != null)
        cursor.close();
    }
  }

  public @Nullable Address getRecipientForThreadId(long threadId) {
    SQLiteDatabase db = getReadableDatabase();

    try(final Cursor cursor = db.query(TABLE_NAME, null, ID + " = ?", new String[] {threadId+""}, null, null, null)) {
      if (cursor != null && cursor.moveToFirst()) {
        return Address.fromSerialized(cursor.getString(cursor.getColumnIndexOrThrow(ADDRESS)));
      }
    }

    return null;
  }

  public void setHasSent(long threadId, boolean hasSent) {
    ContentValues contentValues = new ContentValues(1);
    final int hasSentValue = hasSent ? 1 : 0;
    contentValues.put(HAS_SENT, hasSentValue);

    if (getWritableDatabase().update(TABLE_NAME, contentValues, ID + " = ? AND " + HAS_SENT + " != ?",
                                                new String[] {String.valueOf(threadId), String.valueOf(hasSentValue)}) > 0) {
      notifyThreadUpdated(threadId);
      notifyConversationListListeners();
    }
  }

  /**
   * Synchronizes the threads with the given addresses. This will delete any threads that are not in the
   * given addresses set, and will create threads for any addresses that do not have a thread yet.
   *
   * @return The deleted thread IDs.
   */
  @NonNull
  public List<@NonNull Long> syncThreadWithAddresses(@NonNull Set<@NonNull Address> addresses) {
    final SQLiteDatabase db = getWritableDatabase();
    final List<Long> deletedThreadIds = new ArrayList<>();

    db.beginTransaction();
    try {
      // Get all thread IDs to start with
      Map<Address, Long> allThreads = CollectionsKt.associateTo(
              getAllThreads(db),
              new HashMap<>(),
              (p) -> p
      );

      // Delete all threads that are not in the addresses set
      for (Map.Entry<Address, Long> entry : allThreads.entrySet()) {
        Address address = entry.getKey();
        long threadId = entry.getValue();

        if (!addresses.contains(address)) {
          // This thread is not in the addresses set, delete it
          db.delete(TABLE_NAME, ID_WHERE, new String[]{String.valueOf(threadId)});
          deletedThreadIds.add(threadId);
        }
      }

      // Create threads for any addresses that do not have a thread yet
      for (Address address : addresses) {
          if (!allThreads.containsKey(address)) {
            // This address does not have a thread, create it
            long threadId = createThreadForRecipient(address);
            if (updateListener != null) {
                updateListener.threadCreated(address, threadId);
            }
            updateNotifications.tryEmit(threadId);
          }
      }

      db.setTransactionSuccessful();

      for (Long deletedThreadId : deletedThreadIds) {
        notifyThreadUpdated(deletedThreadId);
      }
      notifyConversationListListeners();

      return deletedThreadIds;
    } finally {
      db.endTransaction();
    }
  }

  public boolean update(long threadId, boolean unarchive) {
    long count                    = mmsSmsDatabase.get().getConversationCount(threadId);

    try (MmsSmsDatabase.Reader reader = mmsSmsDatabase.get().readerFor(mmsSmsDatabase.get().getConversationSnippet(threadId))) {
      MessageRecord record = null;
      if (reader != null) {
        record = reader.getNext();
        while (record != null && record.isDeleted()) {
          record = reader.getNext();
        }
      }
      if (record != null && !record.isDeleted()) {
        updateThread(threadId, count, getFormattedBodyFor(record), getAttachmentUriFor(record),
                     record.getTimestamp(), record.getDeliveryStatus(), record.getDeliveryReceiptCount(),
                     record.getType(), unarchive, record.getExpiresIn(), record.getReadReceiptCount());
        return false;
      } else {
        // for empty threads or if there is only deleted messages, show an empty snippet
        clearSnippet(threadId);
        return false;
      }
    } finally {
      notifyThreadUpdated(threadId);
      notifyConversationListListeners();
    }
  }

  /**
   * @param threadId
   * @param lastSeenTime
   * @return true if we have set the last seen for the thread, false if there were no messages in the thread
   */
<<<<<<< HEAD
  public boolean markAllAsRead(long threadId, boolean isGroupRecipient, long lastSeenTime, boolean force) {
    if (mmsSmsDatabase.get().getConversationCount(threadId) <= 0 && !force) return false;
=======
  public boolean markAllAsRead(long threadId, long lastSeenTime, boolean force) {
    MmsSmsDatabase mmsSmsDatabase = DatabaseComponent.get(context).mmsSmsDatabase();
    if (mmsSmsDatabase.getConversationCount(threadId) <= 0 && !force) return false;
>>>>>>> dfc750d6
    List<MarkedMessageInfo> messages = setRead(threadId, lastSeenTime);
    MarkReadReceiver.process(context, messages);
    messageNotifier.get().updateNotification(context, threadId);
    return setLastSeen(threadId, lastSeenTime);
  }

  private @NonNull String getFormattedBodyFor(@NonNull MessageRecord messageRecord) {
    if (messageRecord.isMms()) {
      MmsMessageRecord record = (MmsMessageRecord) messageRecord;
      String attachmentString = record.getSlideDeck().getBody();
      if (!attachmentString.isEmpty()) {
        if (!messageRecord.getBody().isEmpty()) {
          attachmentString = attachmentString + ": " + messageRecord.getBody();
        }
        return attachmentString;
      }
    }
    return messageRecord.getBody();
  }

  private @Nullable Uri getAttachmentUriFor(MessageRecord record) {
    if (!record.isMms() || record.isMmsNotification()) return null;

    SlideDeck slideDeck = ((MediaMmsMessageRecord)record).getSlideDeck();
    Slide     thumbnail = slideDeck.getThumbnailSlide();

    if (thumbnail != null) {
      return thumbnail.getThumbnailUri();
    }

    return null;
  }

  private @NonNull String createQuery(@NonNull String where) {
    String projection = Util.join(COMBINED_THREAD_RECIPIENT_GROUP_PROJECTION, ",");
    return "SELECT " + projection + " FROM " + TABLE_NAME +
            " LEFT OUTER JOIN " + RecipientDatabase.TABLE_NAME +
            " ON " + TABLE_NAME + "." + ADDRESS + " = " + RecipientDatabase.TABLE_NAME + "." + RecipientDatabase.ADDRESS +
            " LEFT OUTER JOIN " + GroupDatabase.TABLE_NAME +
            " ON " + TABLE_NAME + "." + ADDRESS + " = " + GroupDatabase.TABLE_NAME + "." + GROUP_ID +
            " LEFT OUTER JOIN " + LokiMessageDatabase.groupInviteTable +
            " ON "+ TABLE_NAME + "." + ID + " = " + LokiMessageDatabase.groupInviteTable+"."+LokiMessageDatabase.invitingSessionId +
            " WHERE " + where;
  }

  public void notifyThreadUpdated(long threadId) {
    notifyConversationListeners(threadId);
    updateNotifications.tryEmit(threadId);
  }

  private class Reader implements Closeable {

    private final Cursor cursor;

    public Reader(Cursor cursor) {
      this.cursor = cursor;
    }

    public int getCount() {
      return cursor == null ? 0 : cursor.getCount();
    }

    public ThreadRecord getNext() {
      if (cursor == null || !cursor.moveToNext())
        return null;

      return getCurrent();
    }

    public ThreadRecord getCurrent() {
      long    threadId         = cursor.getLong(cursor.getColumnIndexOrThrow(ThreadDatabase.ID));
      Address address          = Address.fromSerialized(cursor.getString(cursor.getColumnIndexOrThrow(ThreadDatabase.ADDRESS)));

      Recipient recipient            = recipientRepository.get().getRecipientSyncOrEmpty(address);
      String             body                 = cursor.getString(cursor.getColumnIndexOrThrow(ThreadDatabase.SNIPPET));
      long               date                 = cursor.getLong(cursor.getColumnIndexOrThrow(ThreadDatabase.THREAD_CREATION_DATE));
      long               count                = cursor.getLong(cursor.getColumnIndexOrThrow(ThreadDatabase.MESSAGE_COUNT));
      int                unreadCount          = cursor.getInt(cursor.getColumnIndexOrThrow(ThreadDatabase.UNREAD_COUNT));
      int                unreadMentionCount   = cursor.getInt(cursor.getColumnIndexOrThrow(ThreadDatabase.UNREAD_MENTION_COUNT));
      long               type                 = cursor.getLong(cursor.getColumnIndexOrThrow(ThreadDatabase.SNIPPET_TYPE));
      int                status               = cursor.getInt(cursor.getColumnIndexOrThrow(ThreadDatabase.STATUS));
      int                deliveryReceiptCount = cursor.getInt(cursor.getColumnIndexOrThrow(ThreadDatabase.DELIVERY_RECEIPT_COUNT));
      int                readReceiptCount     = cursor.getInt(cursor.getColumnIndexOrThrow(ThreadDatabase.READ_RECEIPT_COUNT));
      long               lastSeen             = cursor.getLong(cursor.getColumnIndexOrThrow(ThreadDatabase.LAST_SEEN));
      String             invitingAdmin       = cursor.getString(cursor.getColumnIndexOrThrow(LokiMessageDatabase.invitingSessionId));

      if (!TextSecurePreferences.isReadReceiptsEnabled(context)) {
        readReceiptCount = 0;
      }

      MessageRecord lastMessage = null;

      if (count > 0) {
        lastMessage = mmsSmsDatabase.get().getLastMessage(threadId);
      }

      final GroupThreadStatus groupThreadStatus;
      if (recipient.isGroupV2Recipient()) {
        GroupInfo.ClosedGroupInfo group = ConfigFactoryProtocolKt.getGroup(
                configFactory.get(),
                new AccountId(recipient.getAddress().toString())
        );
        if (group != null && group.getDestroyed()) {
          groupThreadStatus = GroupThreadStatus.Destroyed;
        } else if (group != null && group.getKicked()) {
          groupThreadStatus = GroupThreadStatus.Kicked;
        } else {
          groupThreadStatus = GroupThreadStatus.None;
        }
      } else {
        groupThreadStatus = GroupThreadStatus.None;
      }

      return new ThreadRecord(body, lastMessage, recipient, date, count,
                              unreadCount, unreadMentionCount, threadId, deliveryReceiptCount, status, type,
              lastSeen, readReceiptCount, invitingAdmin, groupThreadStatus);
    }

    @Override
    public void close() {
      if (cursor != null) {
        cursor.close();
      }
    }
  }
}<|MERGE_RESOLUTION|>--- conflicted
+++ resolved
@@ -66,7 +66,6 @@
 
 import javax.inject.Inject;
 import javax.inject.Provider;
-<<<<<<< HEAD
 import javax.inject.Singleton;
 
 import dagger.Lazy;
@@ -75,10 +74,7 @@
 import kotlinx.coroutines.flow.Flow;
 import kotlinx.coroutines.flow.MutableSharedFlow;
 import kotlinx.coroutines.flow.SharedFlowKt;
-=======
-
 import kotlin.collections.CollectionsKt;
->>>>>>> dfc750d6
 import network.loki.messenger.libsession_util.util.GroupInfo;
 
 @Singleton
@@ -704,14 +700,8 @@
    * @param lastSeenTime
    * @return true if we have set the last seen for the thread, false if there were no messages in the thread
    */
-<<<<<<< HEAD
-  public boolean markAllAsRead(long threadId, boolean isGroupRecipient, long lastSeenTime, boolean force) {
+  public boolean markAllAsRead(long threadId, long lastSeenTime, boolean force) {
     if (mmsSmsDatabase.get().getConversationCount(threadId) <= 0 && !force) return false;
-=======
-  public boolean markAllAsRead(long threadId, long lastSeenTime, boolean force) {
-    MmsSmsDatabase mmsSmsDatabase = DatabaseComponent.get(context).mmsSmsDatabase();
-    if (mmsSmsDatabase.getConversationCount(threadId) <= 0 && !force) return false;
->>>>>>> dfc750d6
     List<MarkedMessageInfo> messages = setRead(threadId, lastSeenTime);
     MarkReadReceiver.process(context, messages);
     messageNotifier.get().updateNotification(context, threadId);
