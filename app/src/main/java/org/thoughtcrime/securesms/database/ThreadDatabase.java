/*
 * Copyright (C) 2011 Whisper Systems
 * Copyright (C) 2013-2017 Open Whisper Systems
 *
 * This program is free software: you can redistribute it and/or modify
 * it under the terms of the GNU General Public License as published by
 * the Free Software Foundation, either version 3 of the License, or
 * (at your option) any later version.
 *
 * This program is distributed in the hope that it will be useful,
 * but WITHOUT ANY WARRANTY; without even the implied warranty of
 * MERCHANTABILITY or FITNESS FOR A PARTICULAR PURPOSE.  See the
 * GNU General Public License for more details.
 *
 * You should have received a copy of the GNU General Public License
 * along with this program.  If not, see <http://www.gnu.org/licenses/>.
 */
package org.thoughtcrime.securesms.database;

import static org.thoughtcrime.securesms.database.GroupDatabase.GROUP_ID;
import static org.thoughtcrime.securesms.database.UtilKt.generatePlaceholders;

import android.content.ContentValues;
import android.content.Context;
import android.database.Cursor;
import android.net.Uri;

import com.annimon.stream.Stream;

import net.zetetic.database.sqlcipher.SQLiteDatabase;

import org.json.JSONArray;
import org.jspecify.annotations.NonNull;
import org.jspecify.annotations.Nullable;
import org.session.libsession.messaging.sending_receiving.notifications.MessageNotifier;
import org.session.libsession.snode.SnodeAPI;
import org.session.libsession.utilities.Address;
import org.session.libsession.utilities.AddressKt;
import org.session.libsession.utilities.ConfigFactoryProtocol;
import org.session.libsession.utilities.ConfigFactoryProtocolKt;
import org.session.libsession.utilities.DistributionTypes;
import org.session.libsession.utilities.GroupUtil;
import org.session.libsession.utilities.TextSecurePreferences;
import org.session.libsession.utilities.Util;
import org.session.libsession.utilities.recipients.Recipient;
import org.session.libsignal.utilities.AccountId;
import org.session.libsignal.utilities.Log;
import org.session.libsignal.utilities.Pair;
import org.thoughtcrime.securesms.database.helpers.SQLCipherOpenHelper;
import org.thoughtcrime.securesms.database.model.GroupThreadStatus;
import org.thoughtcrime.securesms.database.model.MediaMmsMessageRecord;
import org.thoughtcrime.securesms.database.model.MessageRecord;
import org.thoughtcrime.securesms.database.model.MmsMessageRecord;
import org.thoughtcrime.securesms.database.model.ThreadRecord;
import org.thoughtcrime.securesms.database.model.content.MessageContent;
import org.thoughtcrime.securesms.mms.Slide;
import org.thoughtcrime.securesms.mms.SlideDeck;
import org.thoughtcrime.securesms.notifications.MarkReadReceiver;

import java.io.Closeable;
import java.util.ArrayList;
import java.util.Collection;
import java.util.Collections;
import java.util.HashSet;
import java.util.LinkedList;
import java.util.List;
import java.util.Set;

import javax.inject.Inject;
import javax.inject.Provider;
import javax.inject.Singleton;

import dagger.Lazy;
import kotlin.collections.CollectionsKt;
import kotlinx.coroutines.channels.BufferOverflow;
import kotlinx.coroutines.flow.Flow;
import kotlinx.coroutines.flow.MutableSharedFlow;
import kotlinx.coroutines.flow.SharedFlowKt;
import kotlinx.serialization.json.Json;
import network.loki.messenger.libsession_util.util.GroupInfo;

@Singleton
public class ThreadDatabase extends Database {


  private static final String TAG = ThreadDatabase.class.getSimpleName();

  // Map of threadID -> Address

  public  static final String TABLE_NAME             = "thread";
  public  static final String ID                     = "_id";
  public  static final String THREAD_CREATION_DATE   = "date";
  public  static final String MESSAGE_COUNT          = "message_count";
  public  static final String ADDRESS                = "recipient_ids";
  public  static final String SNIPPET                = "snippet";
  private static final String SNIPPET_CHARSET        = "snippet_cs";
  public  static final String READ                   = "read";
  public  static final String UNREAD_COUNT           = "unread_count";
  public  static final String UNREAD_MENTION_COUNT   = "unread_mention_count";
  @Deprecated(forRemoval = true)
  public  static final String DISTRIBUTION_TYPE      = "type"; // See: DistributionTypes.kt
  private static final String ERROR                  = "error";
  public  static final String SNIPPET_TYPE           = "snippet_type";
  @Deprecated(forRemoval = true)
  public  static final String SNIPPET_URI            = "snippet_uri";
  /**
   * The column that hold a {@link MessageContent}. See {@link MmsDatabase#MESSAGE_CONTENT} for more information
   */
  public  static final String SNIPPET_CONTENT        = "snippet_content";
  public  static final String ARCHIVED               = "archived";
  public  static final String STATUS                 = "status";
  public  static final String DELIVERY_RECEIPT_COUNT = "delivery_receipt_count";
  public  static final String READ_RECEIPT_COUNT     = "read_receipt_count";
  @Deprecated(forRemoval = true)
  public  static final String EXPIRES_IN             = "expires_in";
  public  static final String LAST_SEEN              = "last_seen";
  public static final String HAS_SENT                = "has_sent";

  @Deprecated(forRemoval = true)
  public  static final String IS_PINNED              = "is_pinned";

  public static final String CREATE_TABLE = "CREATE TABLE " + TABLE_NAME + " ("                    +
    ID + " INTEGER PRIMARY KEY, " + THREAD_CREATION_DATE + " INTEGER DEFAULT 0, "                  +
    MESSAGE_COUNT + " INTEGER DEFAULT 0, " + ADDRESS + " TEXT, " + SNIPPET + " TEXT, "             +
    SNIPPET_CHARSET + " INTEGER DEFAULT 0, " + READ + " INTEGER DEFAULT 1, "                       +
          DISTRIBUTION_TYPE + " INTEGER DEFAULT 0, " + ERROR + " INTEGER DEFAULT 0, "                    +
    SNIPPET_TYPE + " INTEGER DEFAULT 0, " + SNIPPET_URI + " TEXT DEFAULT NULL, "                   +
    ARCHIVED + " INTEGER DEFAULT 0, " + STATUS + " INTEGER DEFAULT 0, "                            +
    DELIVERY_RECEIPT_COUNT + " INTEGER DEFAULT 0, " + EXPIRES_IN + " INTEGER DEFAULT 0, "          +
    LAST_SEEN + " INTEGER DEFAULT 0, " + HAS_SENT + " INTEGER DEFAULT 0, "                         +
    READ_RECEIPT_COUNT + " INTEGER DEFAULT 0, " + UNREAD_COUNT + " INTEGER DEFAULT 0);";

  public static final String[] CREATE_INDEXES = {
    "CREATE INDEX IF NOT EXISTS thread_recipient_ids_index ON " + TABLE_NAME + " (" + ADDRESS + ");",
    "CREATE INDEX IF NOT EXISTS archived_count_index ON " + TABLE_NAME + " (" + ARCHIVED + ", " + MESSAGE_COUNT + ");",
  };

  public static final String ADD_SNIPPET_CONTENT_COLUMN = "ALTER TABLE " + TABLE_NAME + " ADD COLUMN " + SNIPPET_CONTENT + " TEXT DEFAULT NULL;";

  private static final String[] THREAD_PROJECTION = {
      ID, THREAD_CREATION_DATE, MESSAGE_COUNT, ADDRESS, SNIPPET, SNIPPET_CHARSET, READ, UNREAD_COUNT, UNREAD_MENTION_COUNT, DISTRIBUTION_TYPE, ERROR, SNIPPET_TYPE,
      SNIPPET_URI, ARCHIVED, STATUS, DELIVERY_RECEIPT_COUNT, EXPIRES_IN, LAST_SEEN, READ_RECEIPT_COUNT, IS_PINNED, SNIPPET_CONTENT,
  };

  private static final List<String> TYPED_THREAD_PROJECTION = Stream.of(THREAD_PROJECTION)
                                                                    .map(columnName -> TABLE_NAME + "." + columnName)
                                                                    .toList();

  private static final List<String> COMBINED_THREAD_RECIPIENT_GROUP_PROJECTION =
          // wew
          Stream.concat(Stream.concat(Stream.of(TYPED_THREAD_PROJECTION),
                  Stream.of(GroupDatabase.TYPED_GROUP_PROJECTION)),
                  Stream.of(LokiMessageDatabase.groupInviteTable+"."+LokiMessageDatabase.invitingSessionId)
          )
                                                                                       .toList();

  public static String getCreatePinnedCommand() {
    return "ALTER TABLE "+ TABLE_NAME + " " +
            "ADD COLUMN " + IS_PINNED + " INTEGER DEFAULT 0;";
  }

  public static String getUnreadMentionCountCommand() {
    return "ALTER TABLE "+ TABLE_NAME + " " +
            "ADD COLUMN " + UNREAD_MENTION_COUNT + " INTEGER DEFAULT 0;";
  }

  private final MutableSharedFlow<Long> updateNotifications = SharedFlowKt.MutableSharedFlow(0, 256, BufferOverflow.DROP_OLDEST);
  private final Json json;
  private final TextSecurePreferences prefs;

  private final Lazy<@NonNull RecipientRepository> recipientRepository;
  private final Lazy<@NonNull MmsSmsDatabase> mmsSmsDatabase;
  private final Lazy<@NonNull ConfigFactoryProtocol> configFactory;
  private final Lazy<@NonNull MessageNotifier> messageNotifier;
  private final Lazy<@NonNull MmsDatabase> mmsDatabase;
  private final Lazy<@NonNull SmsDatabase> smsDatabase;

  @Inject
  public ThreadDatabase(@dagger.hilt.android.qualifiers.ApplicationContext Context context,
                        Provider<SQLCipherOpenHelper> databaseHelper,
                        Lazy<@NonNull RecipientRepository> recipientRepository,
                        Lazy<@NonNull MmsSmsDatabase> mmsSmsDatabase,
                        Lazy<@NonNull ConfigFactoryProtocol> configFactory,
                        Lazy<@NonNull MessageNotifier> messageNotifier,
                        Lazy<@NonNull MmsDatabase> mmsDatabase,
                        Lazy<@NonNull SmsDatabase> smsDatabase,
                        TextSecurePreferences prefs,
                        Json json) {
    super(context, databaseHelper);
    this.recipientRepository = recipientRepository;
    this.mmsSmsDatabase = mmsSmsDatabase;
    this.configFactory = configFactory;
    this.messageNotifier = messageNotifier;
    this.mmsDatabase = mmsDatabase;
    this.smsDatabase = smsDatabase;

    this.json = json;
    this.prefs = prefs;
  }

  // This method is called when the application is created, providing an opportunity to perform
  // initialization tasks that need to be done only once.
  public void onAppCreated() {
    if (!prefs.getMigratedDisappearingMessagesToMessageContent()) {
       migrateDisappearingMessagesToMessageContent();
       prefs.setMigratedDisappearingMessagesToMessageContent(true);
    }
  }

  @NonNull
  public Flow<Long> getUpdateNotifications() {
    return updateNotifications;
  }

  // As we migrate disappearing messages to MessageContent, we need to ensure that
  // if they appear in the snippet, they have to be re-generated with the new MessageContent.
  private void migrateDisappearingMessagesToMessageContent() {
    String sql = "SELECT " + ID + " FROM " + TABLE_NAME +
            " WHERE " + SNIPPET_TYPE + " & " + MmsSmsColumns.Types.EXPIRATION_TIMER_UPDATE_BIT + " != 0";
    try (final Cursor cursor = getReadableDatabase().rawQuery(sql)) {
       while (cursor.moveToNext()) {
          update(cursor.getLong(0), false);
       }
    }
  }

  private long createThreadForRecipient(Address address) {
    ContentValues contentValues = new ContentValues(2);

    contentValues.put(ADDRESS, address.toString());
    contentValues.put(MESSAGE_COUNT, 0);

    SQLiteDatabase db = getWritableDatabase();
    return db.insert(TABLE_NAME, null, contentValues);
  }

  private void updateThread(long threadId, long count, String body, @Nullable Uri attachment, @Nullable MessageContent messageContent,
                            long date, int status, int deliveryReceiptCount, long type, boolean unarchive,
                            long expiresIn, int readReceiptCount)
  {
    ContentValues contentValues = new ContentValues(7);
    contentValues.put(THREAD_CREATION_DATE, date - date % 1000);
    contentValues.put(MESSAGE_COUNT, count);
    if (!body.isEmpty()) {
      contentValues.put(SNIPPET, body);
    }
    contentValues.put(SNIPPET_CONTENT, messageContent == null ? null : json.encodeToString(MessageContent.Companion.serializer(), messageContent));
    contentValues.put(SNIPPET_URI, attachment == null ? null : attachment.toString());
    contentValues.put(SNIPPET_TYPE, type);
    contentValues.put(STATUS, status);
    contentValues.put(DELIVERY_RECEIPT_COUNT, deliveryReceiptCount);
    contentValues.put(READ_RECEIPT_COUNT, readReceiptCount);
    contentValues.put(EXPIRES_IN, expiresIn);

    if (unarchive) { contentValues.put(ARCHIVED, 0); }

    SQLiteDatabase db = getWritableDatabase();
    db.update(TABLE_NAME, contentValues, ID + " = ?", new String[] {threadId + ""});
  }

  public void clearSnippet(long threadId){
    ContentValues contentValues = new ContentValues(1);

    contentValues.put(SNIPPET, "");
    contentValues.put(SNIPPET_CONTENT, "");

    SQLiteDatabase db = getWritableDatabase();
    db.update(TABLE_NAME, contentValues, ID + " = ?", new String[] {threadId + ""});
    notifyThreadUpdated(threadId);
  }

  public void deleteThread(long threadId) {
    SQLiteDatabase db = getWritableDatabase();
    if (db.delete(TABLE_NAME, ID_WHERE, new String[] {threadId + ""}) > 0) {
      notifyThreadUpdated(threadId);
    }
  }

  public void trimThreadBefore(long threadId, long timestamp) {
    Log.i("ThreadDatabase", "Trimming thread: " + threadId + " before :"+timestamp);
    smsDatabase.get().deleteMessagesInThreadBeforeDate(threadId, timestamp);
    mmsDatabase.get().deleteMessagesInThreadBeforeDate(threadId, timestamp, false);
    update(threadId, false);
    notifyThreadUpdated(threadId);
  }

  public List<MarkedMessageInfo> setRead(long threadId, long lastReadTime) {

    final List<MarkedMessageInfo> smsRecords = smsDatabase.get().setMessagesRead(threadId, lastReadTime);
    final List<MarkedMessageInfo> mmsRecords = mmsDatabase.get().setMessagesRead(threadId, lastReadTime);

    ContentValues contentValues = new ContentValues(2);
    contentValues.put(READ, smsRecords.isEmpty() && mmsRecords.isEmpty());
    contentValues.put(LAST_SEEN, lastReadTime);

    SQLiteDatabase db = getWritableDatabase();
    db.update(TABLE_NAME, contentValues, ID_WHERE, new String[] {threadId+""});

    notifyThreadUpdated(threadId);

    return CollectionsKt.plus(smsRecords, mmsRecords);
  }

  public List<MarkedMessageInfo> setRead(long threadId, boolean lastSeen) {
    ContentValues contentValues = new ContentValues(1);
    contentValues.put(READ, 1);
    contentValues.put(UNREAD_COUNT, 0);
    contentValues.put(UNREAD_MENTION_COUNT, 0);

    if (lastSeen) {
      contentValues.put(LAST_SEEN, SnodeAPI.getNowWithOffset());
    }

    SQLiteDatabase db = getWritableDatabase();
    db.update(TABLE_NAME, contentValues, ID_WHERE, new String[] {threadId+""});

    final List<MarkedMessageInfo> smsRecords = smsDatabase.get().setMessagesRead(threadId);
    final List<MarkedMessageInfo> mmsRecords = mmsDatabase.get().setMessagesRead(threadId);

    notifyThreadUpdated(threadId);

    return new LinkedList<MarkedMessageInfo>() {{
      addAll(smsRecords);
      addAll(mmsRecords);
    }};
  }

  public void setCreationDate(long threadId, long date) {
    ContentValues contentValues = new ContentValues(1);
    contentValues.put(THREAD_CREATION_DATE, date);
    SQLiteDatabase db = getWritableDatabase();
    int updated = db.update(TABLE_NAME, contentValues, ID_WHERE, new String[] {threadId+""});
    if (updated > 0) notifyThreadUpdated(threadId);
  }

  public int getDistributionType(long threadId) {
    SQLiteDatabase db     = getReadableDatabase();
    Cursor         cursor = db.query(TABLE_NAME, new String[]{DISTRIBUTION_TYPE}, ID_WHERE, new String[]{String.valueOf(threadId)}, null, null, null);

    try {
      if (cursor != null && cursor.moveToNext()) {
        return cursor.getInt(cursor.getColumnIndexOrThrow(DISTRIBUTION_TYPE));
      }

      return DistributionTypes.DEFAULT;
    } finally {
      if (cursor != null) cursor.close();
    }

  }

  public Cursor searchConversationAddresses(String addressQuery, Set<String> excludeAddresses) {
    if (addressQuery == null || addressQuery.isEmpty()) {
      return null;
    }

    SQLiteDatabase db = getReadableDatabase();
    StringBuilder selection = new StringBuilder(TABLE_NAME + "." + ADDRESS + " LIKE ?");

    List<String> selectionArgs = new ArrayList<>();
    selectionArgs.add(addressQuery + "%");

    // Add exclusion for blocked contacts
    if (excludeAddresses != null && !excludeAddresses.isEmpty()) {
      selection.append(" AND ").append(TABLE_NAME).append(".").append(ADDRESS).append(" NOT IN (");

      // Use the helper method to generate placeholders
      selection.append(generatePlaceholders(excludeAddresses.size()));
      selection.append(")");

      // Add all exclusion addresses to selection args
      selectionArgs.addAll(excludeAddresses);
    }

    String query = createQuery(selection.toString());
    return db.rawQuery(query, selectionArgs.toArray(new String[0]));
  }

  @NonNull
  public List<ThreadRecord> getThreads(@Nullable Collection<? extends Address> addresses) {
    if (addresses == null || addresses.isEmpty())
      return Collections.emptyList();

    final String query = createQuery(
            TABLE_NAME + "." + ADDRESS + " IN (SELECT value FROM json_each(?))"
    );

    final String[] selectionArgs = new String[] {
        new JSONArray(CollectionsKt.map(addresses, Address::getAddress)).toString()
    };

    try (final Cursor cursor = getReadableDatabase().rawQuery(query, selectionArgs)) {
      final ArrayList<ThreadRecord> threads = new ArrayList<>(cursor.getCount());
      final Reader reader = new Reader(cursor);
      ThreadRecord thread;
      while ((thread = reader.getNext()) != null) {
        threads.add(thread);
      }

      return threads;
    }
  }

  /**
   * @return All threads in the database, with their thread ID and Address. Note that
   *   threads don't necessarily mean conversations, as whether you have a conversation
   *   or not depend on the config data. This method returns all threads that exist
   *   in the database, normally this is useful only for data integrity purposes.
   */
  public List<kotlin.Pair<Address, Long>> getAllThreads() {
    return getAllThreads(getReadableDatabase());
  }

  private List<kotlin.Pair<Address, Long>> getAllThreads(SQLiteDatabase db) {
    final String query = "SELECT " + ID + ", " + ADDRESS + " FROM " + TABLE_NAME + " WHERE nullif(" + ADDRESS + ", '') IS NOT NULL";
    try (Cursor cursor = db.rawQuery(query, null)) {
      List<kotlin.Pair<Address, Long>> threads = new ArrayList<>(cursor.getCount());
      while (cursor.moveToNext()) {
        long threadId = cursor.getLong(cursor.getColumnIndexOrThrow(ID));
        String address = cursor.getString(cursor.getColumnIndexOrThrow(ADDRESS));
        if (address != null && !address.isEmpty()) {
          threads.add(new kotlin.Pair<>(Address.fromSerialized(address), threadId));
        }
      }
      return threads;
    }
  }

  /**
   * @param threadId
   * @param timestamp
   * @return true if we have set the last seen for the thread, false if there were no messages in the thread
   */
  public boolean setLastSeen(long threadId, long timestamp) {
    // edge case where we set the last seen time for a conversation before it loads messages (joining community for example)
    Address forThreadId = getRecipientForThreadId(threadId);
    if (mmsSmsDatabase.get().getConversationCount(threadId) <= 0 && forThreadId != null && AddressKt.isCommunity(forThreadId)) return false;

    SQLiteDatabase db = getWritableDatabase();

    ContentValues contentValues = new ContentValues(1);
    long lastSeenTime = timestamp == -1 ? SnodeAPI.getNowWithOffset() : timestamp;
    contentValues.put(LAST_SEEN, lastSeenTime);
    db.beginTransaction();
    db.update(TABLE_NAME, contentValues, ID_WHERE, new String[] {String.valueOf(threadId)});
    String smsCountSubQuery = "SELECT COUNT(*) FROM "+SmsDatabase.TABLE_NAME+" AS s WHERE t."+ID+" = s."+SmsDatabase.THREAD_ID+" AND s."+SmsDatabase.DATE_SENT+" > t."+LAST_SEEN+" AND s."+SmsDatabase.READ+" = 0";
    String smsMentionCountSubQuery = "SELECT COUNT(*) FROM "+SmsDatabase.TABLE_NAME+" AS s WHERE t."+ID+" = s."+SmsDatabase.THREAD_ID+" AND s."+SmsDatabase.DATE_SENT+" > t."+LAST_SEEN+" AND s."+SmsDatabase.READ+" = 0 AND s."+SmsDatabase.HAS_MENTION+" = 1";
    String smsReactionCountSubQuery = "SELECT COUNT(*) FROM "+SmsDatabase.TABLE_NAME+" AS s WHERE t."+ID+" = s."+SmsDatabase.THREAD_ID+" AND s."+SmsDatabase.DATE_SENT+" > t."+LAST_SEEN+" AND s."+SmsDatabase.REACTIONS_UNREAD+" = 1";
    String mmsCountSubQuery = "SELECT COUNT(*) FROM "+MmsDatabase.TABLE_NAME+" AS m WHERE t."+ID+" = m."+MmsDatabase.THREAD_ID+" AND m."+MmsDatabase.DATE_SENT+" > t."+LAST_SEEN+" AND m."+MmsDatabase.READ+" = 0";
    String mmsMentionCountSubQuery = "SELECT COUNT(*) FROM "+MmsDatabase.TABLE_NAME+" AS m WHERE t."+ID+" = m."+MmsDatabase.THREAD_ID+" AND m."+MmsDatabase.DATE_SENT+" > t."+LAST_SEEN+" AND m."+MmsDatabase.READ+" = 0 AND m."+MmsDatabase.HAS_MENTION+" = 1";
    String mmsReactionCountSubQuery = "SELECT COUNT(*) FROM "+MmsDatabase.TABLE_NAME+" AS m WHERE t."+ID+" = m."+MmsDatabase.THREAD_ID+" AND m."+MmsDatabase.DATE_SENT+" > t."+LAST_SEEN+" AND m."+MmsDatabase.REACTIONS_UNREAD+" = 1";
    String allSmsUnread = "(("+smsCountSubQuery+") + ("+smsReactionCountSubQuery+"))";
    String allMmsUnread = "(("+mmsCountSubQuery+") + ("+mmsReactionCountSubQuery+"))";
    String allUnread = "(("+allSmsUnread+") + ("+allMmsUnread+"))";
    String allUnreadMention = "(("+smsMentionCountSubQuery+") + ("+mmsMentionCountSubQuery+"))";

    String reflectUpdates = "UPDATE "+TABLE_NAME+" AS t SET "+UNREAD_COUNT+" = "+allUnread+", "+UNREAD_MENTION_COUNT+" = "+allUnreadMention+" WHERE "+ID+" = ?";
    db.execSQL(reflectUpdates, new Object[]{threadId});
    db.setTransactionSuccessful();
    db.endTransaction();
    notifyThreadUpdated(threadId);
    return true;
  }


  public Pair<Long, Boolean> getLastSeenAndHasSent(long threadId) {
    SQLiteDatabase db     = getReadableDatabase();
    Cursor         cursor = db.query(TABLE_NAME, new String[]{LAST_SEEN, HAS_SENT}, ID_WHERE, new String[]{String.valueOf(threadId)}, null, null, null);

    try {
      if (cursor != null && cursor.moveToFirst()) {
        return new Pair<>(cursor.getLong(0), cursor.getLong(1) == 1);
      }

      return new Pair<>(-1L, false);
    } finally {
      if (cursor != null) cursor.close();
    }
  }

  public long getLastUpdated(long threadId) {
    SQLiteDatabase db     = getReadableDatabase();
    Cursor         cursor = db.query(TABLE_NAME, new String[]{THREAD_CREATION_DATE}, ID_WHERE, new String[]{String.valueOf(threadId)}, null, null, null);

    try {
      if (cursor != null && cursor.moveToFirst()) {
        return cursor.getLong(0);
      }

      return -1L;
    } finally {
      if (cursor != null) cursor.close();
    }
  }

  public int getMessageCount(long threadId) {
    SQLiteDatabase db      = getReadableDatabase();
    String[]       columns = new String[]{MESSAGE_COUNT};
    String[]       args    = new String[]{String.valueOf(threadId)};
    try (Cursor cursor = db.query(TABLE_NAME, columns, ID_WHERE, args, null, null, null)) {
      if (cursor != null && cursor.moveToFirst()) {
        return cursor.getInt(0);
      }

      return 0;
    }
  }

  public List<Long> getThreadIDsFor(Collection<? extends Address> addresses) {
    final String where = ADDRESS + " IN (SELECT value FROM json_each(?))";
    final String whereArg = new JSONArray(CollectionsKt.map(addresses, Address::getAddress)).toString();

    try (final Cursor cursor = getReadableDatabase().query(TABLE_NAME, new String[]{ID}, where,
            new String[]{whereArg}, null, null, null)) {
      List<Long> threadIds = new ArrayList<>(cursor.getCount());
      while (cursor.moveToNext()) {
        threadIds.add(cursor.getLong(cursor.getColumnIndexOrThrow(ID)));
      }
      return threadIds;
    }
  }

  public long getThreadIdIfExistsFor(String address) {
    SQLiteDatabase db      = getReadableDatabase();
    String where           = ADDRESS + " = ?";
    String[] recipientsArg = new String[] {address};
    Cursor cursor          = null;

    try {
      cursor = db.query(TABLE_NAME, new String[]{ID}, where, recipientsArg, null, null, null);

      if (cursor != null && cursor.moveToFirst())
        return cursor.getLong(cursor.getColumnIndexOrThrow(ID));
      else
        return -1L;
    } finally {
      if (cursor != null)
        cursor.close();
    }
  }

  public long getThreadIdIfExistsFor(Address address) {
    return getThreadIdIfExistsFor(address.toString());
  }

  public long getOrCreateThreadIdFor(Address address) {
    SQLiteDatabase db            = getReadableDatabase();
    String         where         = ADDRESS + " = ?";
    String[]       recipientsArg = new String[]{address.toString()};
    Cursor         cursor        = null;

    boolean created = false;

    try {
        long threadId;

        // The synchronization here makes sure we don't create two threads for the same recipient at the same time
        synchronized (this) {
            cursor = db.query(TABLE_NAME, new String[]{ID}, where, recipientsArg, null, null, null);
            if (cursor != null && cursor.moveToFirst()) {
              threadId = cursor.getLong(cursor.getColumnIndexOrThrow(ID));
            } else {
              threadId = createThreadForRecipient(address);
              created = true;
            }
        }

        if (created) {
          updateNotifications.tryEmit(threadId);
        }

      return threadId;
    } finally {
      if (cursor != null)
        cursor.close();
    }
  }

  public @Nullable Address getRecipientForThreadId(long threadId) {
    SQLiteDatabase db = getReadableDatabase();

    try(final Cursor cursor = db.query(TABLE_NAME, null, ID + " = ?", new String[] {threadId+""}, null, null, null)) {
      if (cursor != null && cursor.moveToFirst()) {
        return Address.fromSerialized(cursor.getString(cursor.getColumnIndexOrThrow(ADDRESS)));
      }
    }

    return null;
  }

  public void setHasSent(long threadId, boolean hasSent) {
    ContentValues contentValues = new ContentValues(1);
    final int hasSentValue = hasSent ? 1 : 0;
    contentValues.put(HAS_SENT, hasSentValue);

    if (getWritableDatabase().update(TABLE_NAME, contentValues, ID + " = ? AND " + HAS_SENT + " != ?",
                                                new String[] {String.valueOf(threadId), String.valueOf(hasSentValue)}) > 0) {
      notifyThreadUpdated(threadId);
    }
  }


  public boolean update(long threadId, boolean unarchive) {
    long count                    = mmsSmsDatabase.get().getConversationCount(threadId);

    try (MmsSmsDatabase.Reader reader = mmsSmsDatabase.get().readerFor(mmsSmsDatabase.get().getConversationSnippet(threadId))) {
      MessageRecord record = null;
      if (reader != null) {
        record = reader.getNext();
        while (record != null && record.isDeleted()) {
          record = reader.getNext();
        }
      }

      if (record != null && !record.isDeleted()) {
        updateThread(threadId, count, getFormattedBodyFor(record), getAttachmentUriFor(record), record.getMessageContent(),
                     record.getTimestamp(), record.getDeliveryStatus(), record.getDeliveryReceiptCount(),
                     record.getType(), unarchive, record.getExpiresIn(), record.getReadReceiptCount());
        return false;
      } else {
        // for empty threads or if there is only deleted messages, show an empty snippet
        clearSnippet(threadId);
        return false;
      }
    } finally {
      notifyThreadUpdated(threadId);
    }
  }

  public boolean isRead(long threadId) {
    SQLiteDatabase db = getReadableDatabase();
    // Only ask for the "READ" column
    String[] projection = {READ};
    String selection = ID + " = ?";
    String[] args = {String.valueOf(threadId)};

    Cursor cursor = db.query(TABLE_NAME, projection, selection, args, null, null, null);
    try {
      if (cursor != null && cursor.moveToFirst()) {
        // READ is stored as 1 = read, 0 = unread
        return cursor.getInt(0) == 1;
      }
      return false;
    } finally {
      if (cursor != null) cursor.close();
    }
  }

  /**
   * @param threadId
   * @param lastSeenTime
   * @return true if we have set the last seen for the thread, false if there were no messages in the thread
   */
  public boolean markAllAsRead(long threadId, long lastSeenTime, boolean force) {
    if (mmsSmsDatabase.get().getConversationCount(threadId) <= 0 && !force) return false;
    List<MarkedMessageInfo> messages = setRead(threadId, lastSeenTime);
    MarkReadReceiver.process(context, messages);
    messageNotifier.get().updateNotification(context, threadId);
    return setLastSeen(threadId, lastSeenTime);
  }

<<<<<<< HEAD
  public void updateReadStatus(long threadId, boolean isRead) {
    // update the thread row
    SQLiteDatabase db = getWritableDatabase();

    int readStatus = 0;

    if(isRead){
      readStatus = 1;
    }

    ContentValues contentValues = new ContentValues();
    contentValues.put(READ, readStatus); // mark the thread unread

    db.update(TABLE_NAME, contentValues, ID + " = ?", new String[]{String.valueOf(threadId)});
    notifyThreadUpdated(threadId);
  }

=======
>>>>>>> ac77d85c
  private @NonNull String getFormattedBodyFor(@NonNull MessageRecord messageRecord) {
    if (messageRecord.isMms()) {
      MmsMessageRecord record = (MmsMessageRecord) messageRecord;
      String attachmentString = record.getSlideDeck().getBody();
      if (!attachmentString.isEmpty()) {
        if (!messageRecord.getBody().isEmpty()) {
          attachmentString = attachmentString + ": " + messageRecord.getBody();
        }
        return attachmentString;
      }
    }
    return messageRecord.getBody();
  }

  private @Nullable Uri getAttachmentUriFor(MessageRecord record) {
    if (!record.isMms() || record.isMmsNotification()) return null;

    SlideDeck slideDeck = ((MediaMmsMessageRecord)record).getSlideDeck();
    Slide     thumbnail = slideDeck.getThumbnailSlide();

    if (thumbnail != null) {
      return thumbnail.getThumbnailUri();
    }

    return null;
  }

  private @NonNull String createQuery(@NonNull String where) {
    String projection = Util.join(COMBINED_THREAD_RECIPIENT_GROUP_PROJECTION, ",");
    return "SELECT " + projection + " FROM " + TABLE_NAME +
            " LEFT OUTER JOIN " + RecipientSettingsDatabase.TABLE_NAME +
            " ON " + TABLE_NAME + "." + ADDRESS + " = " + RecipientSettingsDatabase.TABLE_NAME + "." + RecipientSettingsDatabase.COL_ADDRESS +
            " LEFT OUTER JOIN " + GroupDatabase.TABLE_NAME +
            " ON " + TABLE_NAME + "." + ADDRESS + " = " + GroupDatabase.TABLE_NAME + "." + GROUP_ID +
            " LEFT OUTER JOIN " + LokiMessageDatabase.groupInviteTable +
            " ON "+ TABLE_NAME + "." + ID + " = " + LokiMessageDatabase.groupInviteTable+"."+LokiMessageDatabase.invitingSessionId +
            " WHERE " + where;
  }

  public void notifyThreadUpdated(long threadId) {
    Log.d(TAG, "Notifying thread updated: " + threadId);
    updateNotifications.tryEmit(threadId);
  }

  private class Reader implements Closeable {

    private final Cursor cursor;

    public Reader(Cursor cursor) {
      this.cursor = cursor;
    }

    public int getCount() {
      return cursor == null ? 0 : cursor.getCount();
    }

    public ThreadRecord getNext() {
      if (cursor == null || !cursor.moveToNext())
        return null;

      return getCurrent();
    }

    public ThreadRecord getCurrent() {
      long    threadId         = cursor.getLong(cursor.getColumnIndexOrThrow(ThreadDatabase.ID));
      Address address          = Address.fromSerialized(cursor.getString(cursor.getColumnIndexOrThrow(ThreadDatabase.ADDRESS)));

      Recipient recipient            = recipientRepository.get().getRecipientSync(address);
      String             body                 = cursor.getString(cursor.getColumnIndexOrThrow(ThreadDatabase.SNIPPET));
      long               date                 = cursor.getLong(cursor.getColumnIndexOrThrow(ThreadDatabase.THREAD_CREATION_DATE));
      long               count                = cursor.getLong(cursor.getColumnIndexOrThrow(ThreadDatabase.MESSAGE_COUNT));
      int                unreadCount          = cursor.getInt(cursor.getColumnIndexOrThrow(ThreadDatabase.UNREAD_COUNT));
      int                unreadMentionCount   = cursor.getInt(cursor.getColumnIndexOrThrow(ThreadDatabase.UNREAD_MENTION_COUNT));
      long               type                 = cursor.getLong(cursor.getColumnIndexOrThrow(ThreadDatabase.SNIPPET_TYPE));
      int                status               = cursor.getInt(cursor.getColumnIndexOrThrow(ThreadDatabase.STATUS));
      int                deliveryReceiptCount = cursor.getInt(cursor.getColumnIndexOrThrow(ThreadDatabase.DELIVERY_RECEIPT_COUNT));
      int                readReceiptCount     = cursor.getInt(cursor.getColumnIndexOrThrow(ThreadDatabase.READ_RECEIPT_COUNT));
      long               lastSeen             = cursor.getLong(cursor.getColumnIndexOrThrow(ThreadDatabase.LAST_SEEN));
      String             invitingAdmin       = cursor.getString(cursor.getColumnIndexOrThrow(LokiMessageDatabase.invitingSessionId));
      String messageContentJson = cursor.getString(cursor.getColumnIndexOrThrow(ThreadDatabase.SNIPPET_CONTENT));
      boolean isReadFlag = cursor.getInt(cursor.getColumnIndexOrThrow(ThreadDatabase.READ)) != 0;

      if (!TextSecurePreferences.isReadReceiptsEnabled(context)) {
        readReceiptCount = 0;
      }

      MessageRecord lastMessage = null;

      if (count > 0) {
        lastMessage = mmsSmsDatabase.get().getLastMessage(threadId);
      }

      final GroupThreadStatus groupThreadStatus;
      if (recipient.isGroupV2Recipient()) {
        GroupInfo.ClosedGroupInfo group = ConfigFactoryProtocolKt.getGroup(
                configFactory.get(),
                new AccountId(recipient.getAddress().toString())
        );
        if (group != null && group.getDestroyed()) {
          groupThreadStatus = GroupThreadStatus.Destroyed;
        } else if (group != null && group.getKicked()) {
          groupThreadStatus = GroupThreadStatus.Kicked;
        } else {
          groupThreadStatus = GroupThreadStatus.None;
        }
      } else {
        groupThreadStatus = GroupThreadStatus.None;
      }

      MessageContent messageContent;
      try {
          messageContent = (messageContentJson == null || messageContentJson.isEmpty()) ? null : json.decodeFromString(
                  MessageContent.Companion.serializer(),
                  messageContentJson
          );
      } catch (Exception e) {
          Log.e(TAG, "Failed to parse message content for thread: " + threadId, e);
          messageContent = null;
      }

      return new ThreadRecord(body, lastMessage, recipient, date, count,
                              unreadCount, unreadMentionCount, threadId, deliveryReceiptCount, status, type,
              lastSeen, readReceiptCount, invitingAdmin, groupThreadStatus, messageContent, isReadFlag);
    }

    @Override
    public void close() {
      if (cursor != null) {
        cursor.close();
      }
    }
  }
}<|MERGE_RESOLUTION|>--- conflicted
+++ resolved
@@ -659,26 +659,6 @@
     return setLastSeen(threadId, lastSeenTime);
   }
 
-<<<<<<< HEAD
-  public void updateReadStatus(long threadId, boolean isRead) {
-    // update the thread row
-    SQLiteDatabase db = getWritableDatabase();
-
-    int readStatus = 0;
-
-    if(isRead){
-      readStatus = 1;
-    }
-
-    ContentValues contentValues = new ContentValues();
-    contentValues.put(READ, readStatus); // mark the thread unread
-
-    db.update(TABLE_NAME, contentValues, ID + " = ?", new String[]{String.valueOf(threadId)});
-    notifyThreadUpdated(threadId);
-  }
-
-=======
->>>>>>> ac77d85c
   private @NonNull String getFormattedBodyFor(@NonNull MessageRecord messageRecord) {
     if (messageRecord.isMms()) {
       MmsMessageRecord record = (MmsMessageRecord) messageRecord;
