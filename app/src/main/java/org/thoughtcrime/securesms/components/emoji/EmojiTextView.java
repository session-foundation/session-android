package org.thoughtcrime.securesms.components.emoji;

import static androidx.emoji2.text.EmojiCompat.LOAD_STATE_SUCCEEDED;

import android.content.Context;
import android.graphics.drawable.Drawable;
import android.text.Spannable;
import android.text.SpannableStringBuilder;
import android.text.TextUtils;
import android.util.AttributeSet;
import android.util.TypedValue;
import androidx.annotation.NonNull;
import androidx.annotation.Nullable;
import androidx.appcompat.widget.AppCompatTextView;
import androidx.core.widget.TextViewCompat;
import androidx.emoji2.text.EmojiCompat;
import androidx.emoji2.text.EmojiSpan;

import network.loki.messenger.R;
import org.session.libsession.utilities.Util;
import org.session.libsignal.utilities.guava.Optional;
import org.thoughtcrime.securesms.util.EmojiUtils;

public class EmojiTextView extends AppCompatTextView {
  private final boolean scaleEmojis;
<<<<<<< HEAD
  private static final char ELLIPSIS = '…';

  private CharSequence previousText;
  private BufferType previousBufferType = BufferType.NORMAL;
  private float originalFontSize;
  private boolean sizeChangeInProgress;
  private int maxLength;
=======

  private CharSequence previousText;
  private BufferType   previousBufferType = BufferType.NORMAL;
  private float        originalFontSize;
  private boolean      sizeChangeInProgress;
>>>>>>> 78225c4e
  private CharSequence overflowText;
  private CharSequence previousOverflowText;

  public EmojiTextView(Context context) {
    this(context, null);
  }

  public EmojiTextView(Context context, @Nullable AttributeSet attrs) {
    this(context, attrs, 0);
  }

  public EmojiTextView(Context context, @Nullable AttributeSet attrs, int defStyleAttr) {
    super(context, attrs, defStyleAttr);
    scaleEmojis = true;
<<<<<<< HEAD
    maxLength = 1000;
=======
>>>>>>> 78225c4e
    originalFontSize = getResources().getDimension(R.dimen.medium_font_size);
  }

  @Override
  public void setText(@Nullable CharSequence text, BufferType type) {
    if (text == null || text.length() == 0) {
      previousText = text;
      previousOverflowText = overflowText;
      previousBufferType = type;
      super.setText(text, type);
      return;
    }

    if (unchanged(text, overflowText, type)) {
      return;
    }

    if(scaleEmojis) {
        int emojiCount = EmojiUtils.INSTANCE.getOnlyEmojiCount(text);
      if(emojiCount > 0){
        float scale = 1.0f;
        if (emojiCount <= 8) scale += 0.35f;
        if (emojiCount <= 6) scale += 0.35f;
        if (emojiCount <= 4) scale += 0.35f;
        if (emojiCount <= 2) scale += 0.35f;
        if (emojiCount <= 1) scale += 0.35f;
        super.setTextSize(TypedValue.COMPLEX_UNIT_PX, originalFontSize * scale);
      } else {
        super.setTextSize(TypedValue.COMPLEX_UNIT_PX, originalFontSize);
      }
    } else {
      super.setTextSize(TypedValue.COMPLEX_UNIT_PX, originalFontSize);
    }

    previousText = text;
    previousOverflowText = overflowText;
    previousBufferType = type;

<<<<<<< HEAD
    // Let EmojiCompat (already initialized elsewhere) do its work.
    SpannableStringBuilder builder = new SpannableStringBuilder();
    builder.append(text).append(Optional.fromNullable(overflowText).or(""));
    super.setText(builder, BufferType.SPANNABLE);

    // Android fails to ellipsize spannable strings. (https://issuetracker.google.com/issues/36991688)
    // We ellipsize them ourselves by manually truncating the appropriate section.
    if (getEllipsize() == TextUtils.TruncateAt.END) {
      if (maxLength > 0) {
        ellipsizeAnyTextForMaxLength();
      } else {
        ellipsizeEmojiTextForMaxLines();
      }
    }
  }

  private void ellipsizeAnyTextForMaxLength() {
    if (maxLength > 0 && getText().length() > maxLength + 1) {
      SpannableStringBuilder newContent = new SpannableStringBuilder();
      newContent.append(getText().subSequence(0, maxLength))
              .append(ELLIPSIS)
              .append(Optional.fromNullable(overflowText).or(""));
      super.setText(newContent, BufferType.SPANNABLE);
    }
  }

  private void ellipsizeEmojiTextForMaxLines() {
    post(() -> {
      if (getLayout() == null) {
        ellipsizeEmojiTextForMaxLines();
        return;
      }
      int maxLines = TextViewCompat.getMaxLines(EmojiTextView.this);
      if (maxLines <= 0 && maxLength < 0) {
        return;
      }
      int lineCount = getLineCount();
      if (lineCount > maxLines) {
        int overflowStart = getLayout().getLineStart(maxLines - 1);
        CharSequence overflow = getText().subSequence(overflowStart, getText().length());
        CharSequence ellipsized = TextUtils.ellipsize(overflow, getPaint(), getWidth(), TextUtils.TruncateAt.END);
        SpannableStringBuilder newContent = new SpannableStringBuilder();
        newContent.append(getText().subSequence(0, overflowStart))
                .append(ellipsized.subSequence(0, ellipsized.length()))
                .append(Optional.fromNullable(overflowText).or(""));
        super.setText(newContent, BufferType.SPANNABLE);
      }
    });
  }

=======
    if (candidates == null || candidates.size() == 0) {
      super.setText(new SpannableStringBuilder(Optional.fromNullable(text).or("")).append(Optional.fromNullable(overflowText).or("")), BufferType.NORMAL);
    } else {
      CharSequence emojified = EmojiProvider.emojify(candidates, text, this, false);
      super.setText(new SpannableStringBuilder(emojified).append(Optional.fromNullable(overflowText).or("")), BufferType.SPANNABLE);
    }
  }

>>>>>>> 78225c4e
  private boolean unchanged(CharSequence text, CharSequence overflowText, BufferType bufferType) {
    CharSequence finalPrevText = (previousText == null || previousText.length() == 0 ? "" : previousText);
    CharSequence finalText = (text == null || text.length() == 0 ? "" : text);
    CharSequence finalPrevOverflowText = (previousOverflowText == null || previousOverflowText.length() == 0 ? "" : previousOverflowText);
    CharSequence finalOverflowText = (overflowText == null || overflowText.length() == 0 ? "" : overflowText);
    return Util.equals(finalPrevText, finalText)
            && Util.equals(finalPrevOverflowText, finalOverflowText)
            && Util.equals(previousBufferType, bufferType)
            && !sizeChangeInProgress;
  }

  @Override
  protected void onSizeChanged(int w, int h, int oldw, int oldh) {
    super.onSizeChanged(w, h, oldw, oldh);
    if (!sizeChangeInProgress) {
      sizeChangeInProgress = true;
      setText(previousText, previousBufferType);
      sizeChangeInProgress = false;
    }
  }

  @Override
  public void invalidateDrawable(@NonNull Drawable drawable) {
    super.invalidateDrawable(drawable);
  }

  @Override
  public void setTextSize(float size) {
    setTextSize(TypedValue.COMPLEX_UNIT_SP, size);
  }

  @Override
  public void setTextSize(int unit, float size) {
    this.originalFontSize = TypedValue.applyDimension(unit, size, getResources().getDisplayMetrics());
    super.setTextSize(unit, size);
  }
}<|MERGE_RESOLUTION|>--- conflicted
+++ resolved
@@ -1,43 +1,29 @@
 package org.thoughtcrime.securesms.components.emoji;
-
-import static androidx.emoji2.text.EmojiCompat.LOAD_STATE_SUCCEEDED;
 
 import android.content.Context;
 import android.graphics.drawable.Drawable;
-import android.text.Spannable;
 import android.text.SpannableStringBuilder;
-import android.text.TextUtils;
 import android.util.AttributeSet;
 import android.util.TypedValue;
+
 import androidx.annotation.NonNull;
 import androidx.annotation.Nullable;
 import androidx.appcompat.widget.AppCompatTextView;
-import androidx.core.widget.TextViewCompat;
-import androidx.emoji2.text.EmojiCompat;
-import androidx.emoji2.text.EmojiSpan;
 
-import network.loki.messenger.R;
 import org.session.libsession.utilities.Util;
 import org.session.libsignal.utilities.guava.Optional;
 import org.thoughtcrime.securesms.util.EmojiUtils;
 
+import network.loki.messenger.R;
+
 public class EmojiTextView extends AppCompatTextView {
   private final boolean scaleEmojis;
-<<<<<<< HEAD
-  private static final char ELLIPSIS = '…';
 
-  private CharSequence previousText;
-  private BufferType previousBufferType = BufferType.NORMAL;
-  private float originalFontSize;
-  private boolean sizeChangeInProgress;
-  private int maxLength;
-=======
 
   private CharSequence previousText;
   private BufferType   previousBufferType = BufferType.NORMAL;
   private float        originalFontSize;
   private boolean      sizeChangeInProgress;
->>>>>>> 78225c4e
   private CharSequence overflowText;
   private CharSequence previousOverflowText;
 
@@ -52,10 +38,6 @@
   public EmojiTextView(Context context, @Nullable AttributeSet attrs, int defStyleAttr) {
     super(context, attrs, defStyleAttr);
     scaleEmojis = true;
-<<<<<<< HEAD
-    maxLength = 1000;
-=======
->>>>>>> 78225c4e
     originalFontSize = getResources().getDimension(R.dimen.medium_font_size);
   }
 
@@ -74,7 +56,7 @@
     }
 
     if(scaleEmojis) {
-        int emojiCount = EmojiUtils.INSTANCE.getOnlyEmojiCount(text);
+      int emojiCount = EmojiUtils.INSTANCE.getOnlyEmojiCount(text);
       if(emojiCount > 0){
         float scale = 1.0f;
         if (emojiCount <= 8) scale += 0.35f;
@@ -90,71 +72,16 @@
       super.setTextSize(TypedValue.COMPLEX_UNIT_PX, originalFontSize);
     }
 
-    previousText = text;
+    previousText         = text;
     previousOverflowText = overflowText;
-    previousBufferType = type;
+    previousBufferType   = type;
 
-<<<<<<< HEAD
     // Let EmojiCompat (already initialized elsewhere) do its work.
     SpannableStringBuilder builder = new SpannableStringBuilder();
     builder.append(text).append(Optional.fromNullable(overflowText).or(""));
     super.setText(builder, BufferType.SPANNABLE);
-
-    // Android fails to ellipsize spannable strings. (https://issuetracker.google.com/issues/36991688)
-    // We ellipsize them ourselves by manually truncating the appropriate section.
-    if (getEllipsize() == TextUtils.TruncateAt.END) {
-      if (maxLength > 0) {
-        ellipsizeAnyTextForMaxLength();
-      } else {
-        ellipsizeEmojiTextForMaxLines();
-      }
-    }
   }
 
-  private void ellipsizeAnyTextForMaxLength() {
-    if (maxLength > 0 && getText().length() > maxLength + 1) {
-      SpannableStringBuilder newContent = new SpannableStringBuilder();
-      newContent.append(getText().subSequence(0, maxLength))
-              .append(ELLIPSIS)
-              .append(Optional.fromNullable(overflowText).or(""));
-      super.setText(newContent, BufferType.SPANNABLE);
-    }
-  }
-
-  private void ellipsizeEmojiTextForMaxLines() {
-    post(() -> {
-      if (getLayout() == null) {
-        ellipsizeEmojiTextForMaxLines();
-        return;
-      }
-      int maxLines = TextViewCompat.getMaxLines(EmojiTextView.this);
-      if (maxLines <= 0 && maxLength < 0) {
-        return;
-      }
-      int lineCount = getLineCount();
-      if (lineCount > maxLines) {
-        int overflowStart = getLayout().getLineStart(maxLines - 1);
-        CharSequence overflow = getText().subSequence(overflowStart, getText().length());
-        CharSequence ellipsized = TextUtils.ellipsize(overflow, getPaint(), getWidth(), TextUtils.TruncateAt.END);
-        SpannableStringBuilder newContent = new SpannableStringBuilder();
-        newContent.append(getText().subSequence(0, overflowStart))
-                .append(ellipsized.subSequence(0, ellipsized.length()))
-                .append(Optional.fromNullable(overflowText).or(""));
-        super.setText(newContent, BufferType.SPANNABLE);
-      }
-    });
-  }
-
-=======
-    if (candidates == null || candidates.size() == 0) {
-      super.setText(new SpannableStringBuilder(Optional.fromNullable(text).or("")).append(Optional.fromNullable(overflowText).or("")), BufferType.NORMAL);
-    } else {
-      CharSequence emojified = EmojiProvider.emojify(candidates, text, this, false);
-      super.setText(new SpannableStringBuilder(emojified).append(Optional.fromNullable(overflowText).or("")), BufferType.SPANNABLE);
-    }
-  }
-
->>>>>>> 78225c4e
   private boolean unchanged(CharSequence text, CharSequence overflowText, BufferType bufferType) {
     CharSequence finalPrevText = (previousText == null || previousText.length() == 0 ? "" : previousText);
     CharSequence finalText = (text == null || text.length() == 0 ? "" : text);
