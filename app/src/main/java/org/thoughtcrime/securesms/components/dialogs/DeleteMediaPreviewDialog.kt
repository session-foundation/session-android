--- conflicted
+++ resolved
@@ -9,14 +9,8 @@
         @JvmStatic
         fun show(context: Context, doDelete: Runnable) {
             context.showSessionDialog {
-<<<<<<< HEAD
-                title(context.resources.getQuantityString(R.plurals.deleteMessage, 1, 1))
-                text(R.string.deleteMessageDescriptionEveryone)
-=======
-                iconAttribute(R.attr.dialog_alert_icon)
                 title(context.resources.getString(R.string.delete))
                 text(R.string.deleteMessageDeviceOnly)
->>>>>>> bcabdc4f
                 dangerButton(R.string.delete) { doDelete.run() }
                 cancelButton()
             }
