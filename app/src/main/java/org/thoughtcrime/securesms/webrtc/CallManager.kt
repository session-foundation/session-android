--- conflicted
+++ resolved
@@ -235,11 +235,6 @@
 
     fun isIdle() = currentConnectionState == CallState.Idle
 
-<<<<<<< HEAD
-=======
-    fun isCurrentUser(recipient: Recipient) = recipient.address.toString() == storage.getUserPublicKey()
-
->>>>>>> 9f414aa5
     fun initializeVideo(context: Context) {
         Util.runOnMainSync {
             val base = EglBase.create()
@@ -608,11 +603,8 @@
             val thread = DatabaseComponent.get(context).threadDatabase().getOrCreateThreadIdFor(recipient)
             MessageSender.sendNonDurably(CallMessage.endCall(callId).applyExpiryMode(thread), Address.fromSerialized(userAddress), isSyncMessage = true)
             MessageSender.sendNonDurably(CallMessage.endCall(callId).applyExpiryMode(thread), recipient.address, isSyncMessage = recipient.isLocalNumber)
-<<<<<<< HEAD
-            insertCallMessage(recipient.address.serialize(), CallMessageType.CALL_INCOMING)
-=======
-            insertCallMessage(recipient.address.toString(), CallMessageType.CALL_MISSED)
->>>>>>> 9f414aa5
+            insertCallMessage(recipient.address.toString(), CallMessageType.CALL_INCOMING)
+
         }
     }
 
@@ -624,12 +616,7 @@
         val recipient = recipient ?: return
         val callId = callId ?: return
 
-<<<<<<< HEAD
         val sendHangup = intentRecipient == null || (intentRecipient == recipient && !recipient.isLocalNumber)
-=======
-        val currentUserPublicKey  = storage.getUserPublicKey()
-        val sendHangup = intentRecipient == null || (intentRecipient == recipient && recipient.address.toString() != currentUserPublicKey)
->>>>>>> 9f414aa5
 
         postViewModelState(CallViewModel.State.CALL_DISCONNECTED)
         stateProcessor.processEvent(Event.Hangup)
