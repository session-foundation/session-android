--- conflicted
+++ resolved
@@ -10,28 +10,20 @@
 import kotlinx.coroutines.flow.StateFlow
 import kotlinx.coroutines.flow.combine
 import kotlinx.coroutines.flow.map
-<<<<<<< HEAD
 import kotlinx.coroutines.flow.stateIn
 import org.session.libsession.utilities.Address
 import org.session.libsession.utilities.recipients.Recipient
-=======
-import kotlinx.coroutines.flow.onEach
 import org.session.libsession.utilities.UsernameUtils
-import org.thoughtcrime.securesms.webrtc.audio.SignalAudioManager
->>>>>>> 9f414aa5
 import org.webrtc.SurfaceViewRenderer
 import javax.inject.Inject
 
 @HiltViewModel
 class CallViewModel @Inject constructor(
-<<<<<<< HEAD
     @ApplicationContext private val context: Context,
     private val callManager: CallManager,
-    private val rtcCallBridge: WebRtcCallBridge
-=======
-    private val callManager: CallManager,
+    private val rtcCallBridge: WebRtcCallBridge,
     private val usernameUtils: UsernameUtils
->>>>>>> 9f414aa5
+
 ): ViewModel() {
 
     //todo PHONE Can we eventually remove this state and instead use the StateMachine.kt State?
@@ -84,7 +76,6 @@
     val recipient get() = callManager.recipientEvents
     val callStartTime: Long get() = callManager.callStartTime
 
-<<<<<<< HEAD
     fun swapVideos() = callManager.swapVideos()
 
     fun toggleMute() = callManager.toggleMuteAudio()
@@ -104,18 +95,13 @@
 
     fun hangUp() = rtcCallBridge.handleLocalHangup(null)
 
+    fun getContactName(accountID: String) = usernameUtils.getContactNameWithAccountID(accountID)
+
+    fun getCurrentUsername() = usernameUtils.getCurrentUsernameWithAccountIdFallback()
+
     data class CallState(
         val state: State,
         val hasAcceptedCall: Boolean
 
     )
-=======
-    fun getContactName(accountID: String) = usernameUtils.getContactNameWithAccountID(accountID)
-
-    fun getCurrentUsername() = usernameUtils.getCurrentUsernameWithAccountIdFallback()
-
-    fun swapVideos() {
-       callManager.swapVideos()
-    }
->>>>>>> 9f414aa5
 }