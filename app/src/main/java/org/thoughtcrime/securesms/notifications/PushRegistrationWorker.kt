--- conflicted
+++ resolved
@@ -4,20 +4,11 @@
 import androidx.hilt.work.HiltWorker
 import androidx.work.Constraints
 import androidx.work.CoroutineWorker
-<<<<<<< HEAD
-import androidx.work.Data
-import androidx.work.ExistingPeriodicWorkPolicy
-=======
->>>>>>> 7d036375
 import androidx.work.ExistingWorkPolicy
 import androidx.work.NetworkType
 import androidx.work.OneTimeWorkRequestBuilder
 import androidx.work.Operation
-<<<<<<< HEAD
-import androidx.work.PeriodicWorkRequestBuilder
-=======
 import androidx.work.OutOfQuotaPolicy
->>>>>>> 7d036375
 import androidx.work.WorkManager
 import androidx.work.WorkerParameters
 import dagger.assisted.Assisted
@@ -30,33 +21,18 @@
 import network.loki.messenger.libsession_util.Namespace
 import org.session.libsession.database.StorageProtocol
 import org.session.libsession.database.userAuth
-<<<<<<< HEAD
-import org.session.libsession.messaging.notifications.TokenFetcher
-=======
 import org.session.libsession.messaging.sending_receiving.notifications.Response
 import org.session.libsession.snode.SwarmAuth
 import org.session.libsession.utilities.ConfigFactoryProtocol
 import org.session.libsession.utilities.TextSecurePreferences
->>>>>>> 7d036375
 import org.session.libsignal.exceptions.NonRetryableException
 import org.session.libsignal.utilities.AccountId
 import org.session.libsignal.utilities.IdPrefix
 import org.session.libsignal.utilities.Log
-<<<<<<< HEAD
-import org.thoughtcrime.securesms.database.Storage
-import org.thoughtcrime.securesms.dependencies.ConfigFactory
-import org.thoughtcrime.securesms.notifications.PushRegistrationHandler.Companion.ARG_ACCOUNT_ID
-import org.thoughtcrime.securesms.notifications.PushRegistrationHandler.Companion.ARG_TOKEN
-import org.thoughtcrime.securesms.notifications.PushRegistrationHandler.Companion.TAG_PERIODIC
-import org.thoughtcrime.securesms.notifications.PushRegistrationHandler.Companion.tokenFingerprint
-import java.time.Duration
-import java.util.concurrent.TimeUnit
-=======
 import org.thoughtcrime.securesms.database.PushRegistrationDatabase
 import org.thoughtcrime.securesms.util.getRootCause
 import java.time.Duration
 import java.time.Instant
->>>>>>> 7d036375
 
 /**
  * Worker to process pending push registrations.
@@ -65,26 +41,6 @@
 class PushRegistrationWorker @AssistedInject constructor(
     @Assisted private val context: Context,
     @Assisted params: WorkerParameters,
-<<<<<<< HEAD
-    private val tokenFetcher: TokenFetcher, // this is only used as a stale-token GUARD
-    private val storage: Storage,
-    private val configFactory: ConfigFactory,
-    private val registry: PushRegistryV2,
-) : CoroutineWorker(context, params) {
-
-    override suspend fun doWork(): Result {
-        val accountId = inputData.getString(ARG_ACCOUNT_ID)?.let(AccountId::fromStringOrNull)
-            ?: return Result.failure()
-        val token = inputData.getString(ARG_TOKEN) ?: return Result.failure()
-
-        // Safety guard: if the current token changed, don't register the stale one.
-        tokenFetcher.token.value?.let { current ->
-            if (current.isNotEmpty() && current != token) {
-                Log.d(TAG, "Stale token for $accountId; skipping run.")
-                return Result.success() // no errors, we don't want to retry here
-            }
-        }
-=======
     private val registry: PushRegistryV2,
     private val storage: StorageProtocol,
     private val pushRegistrationDatabase: PushRegistrationDatabase,
@@ -149,7 +105,6 @@
                                     due = Instant.now().plus(Duration.ofDays(RE_REGISTER_INTERVAL_DAYS)),
                                 )
                             }
->>>>>>> 7d036375
 
                             result.isFailure -> {
                                 val exception = result.exceptionOrNull()!!
@@ -232,23 +187,6 @@
             }
         }
 
-<<<<<<< HEAD
-        return try {
-            registry.register(token = token, swarmAuth = swarmAuth, namespaces = namespaces)
-            Result.success()
-        }
-        catch (e: CancellationException) {
-            Log.d(TAG, "Push registration cancelled for account: $accountId")
-            throw e
-        }
-        catch (e: NonRetryableException) {
-            Log.e(TAG, "Non retryable error while registering push token for account: $accountId", e)
-            Result.failure()
-        }
-        catch (_: Throwable){
-            Log.e(TAG, "Error while registering push token for account: $accountId")
-            Result.retry()
-=======
         try {
             val responses = sendBatchRequest(batchRequests)
             responses.forEachIndexed { idx, response ->
@@ -266,62 +204,11 @@
             batchRequestItems.forEach { item ->
                 results += item to kotlin.Result.failure(e)
             }
->>>>>>> 7d036375
         }
 
         return results
     }
 
-<<<<<<< HEAD
-    companion object {
-        private const val TAG = "PushRegistrationWorker"
-
-
-        private fun oneTimeName(id: AccountId) = "pn-register-once-${id.hexString}"
-        private fun periodicName(id: AccountId) = "pn-register-periodic-${id.hexString}"
-
-        suspend fun scheduleImmediate(context: Context, id: AccountId, token: String) {
-            val data = Data.Builder()
-                .putString(ARG_ACCOUNT_ID, id.hexString)
-                .putString(ARG_TOKEN, token)
-                .build()
-            val req = OneTimeWorkRequestBuilder<PushRegistrationWorker>()
-                .setInputData(data)
-                .setBackoffCriteria(BackoffPolicy.EXPONENTIAL, Duration.ofSeconds(10))
-                .setConstraints(Constraints(NetworkType.CONNECTED))
-                .build()
-            WorkManager.getInstance(context)
-                .enqueueUniqueWork(oneTimeName(id), ExistingWorkPolicy.REPLACE, req).await()
-        }
-
-        suspend fun ensurePeriodic(context: Context, id: AccountId, token: String, replace: Boolean) {
-            val data = Data.Builder()
-                .putString(ARG_ACCOUNT_ID, id.hexString)
-                .putString(ARG_TOKEN, token) // immutable token snapshot
-                .build()
-            val req = PeriodicWorkRequestBuilder<PushRegistrationWorker>(
-                7, TimeUnit.DAYS,
-                1, TimeUnit.DAYS
-                )
-                .setInputData(data)
-                .addTag(TAG_PERIODIC)
-                .addTag(ARG_ACCOUNT_ID + id.hexString)
-                .addTag(ARG_TOKEN + tokenFingerprint(token))
-                .setConstraints(Constraints.Builder().setRequiredNetworkType(NetworkType.CONNECTED).build())
-                .build()
-
-            WorkManager.getInstance(context).enqueueUniquePeriodicWork(
-                periodicName(id),
-                if (replace) ExistingPeriodicWorkPolicy.REPLACE else ExistingPeriodicWorkPolicy.KEEP,
-                req
-            ).await()
-        }
-
-        suspend fun cancelAll(context: Context, id: AccountId) {
-            val wm = WorkManager.getInstance(context)
-            wm.cancelUniqueWork(oneTimeName(id)).await()
-            wm.cancelUniqueWork(periodicName(id)).await()
-=======
     private fun swarmAuthForAccount(accountId: AccountId): SwarmAuth {
         return when {
             accountId.prefix == IdPrefix.GROUP -> {
@@ -378,16 +265,6 @@
             Log.d(TAG, "Enqueued next worker with delay = $delay")
 
             return op
->>>>>>> 7d036375
-        }
-    }
-}
-
-private val GROUP_PUSH_NAMESPACES = listOf(
-    Namespace.GROUP_MESSAGES(),
-    Namespace.GROUP_INFO(),
-    Namespace.GROUP_MEMBERS(),
-    Namespace.GROUP_KEYS(),
-    Namespace.REVOKED_GROUP_MESSAGES(),
-)
-private val REGULAR_PUSH_NAMESPACES = listOf(Namespace.DEFAULT())+        }
+    }
+}