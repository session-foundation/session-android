--- conflicted
+++ resolved
@@ -3,10 +3,7 @@
 import android.Manifest
 import android.content.Context
 import android.content.pm.PackageManager
-<<<<<<< HEAD
-=======
 import androidx.core.app.ActivityCompat
->>>>>>> 68750e61
 import androidx.core.app.NotificationCompat
 import androidx.core.app.NotificationManagerCompat
 import androidx.core.content.ContextCompat.getString
@@ -43,13 +40,6 @@
 ) {
     private val json = Json { ignoreUnknownKeys = true }
 
-<<<<<<< HEAD
-    fun onPush(dataMap: Map<String, String>?) {
-        val result = dataMap?.decodeAndDecrypt()
-        val data = result?.first
-        if (data == null) {
-            onPush()
-=======
     /**
      * Both push services should hit this method once they receive notification data
      * As long as it is properly formatted
@@ -70,36 +60,32 @@
         // send a generic notification if we have no data
         if (pushData?.data == null) {
             sendGenericNotification()
->>>>>>> 68750e61
             return
         }
 
-        handlePushData(data = data, metadata = result.second)
-    }
-
-    private fun handlePushData(data: ByteArray, metadata: PushNotificationMetadata?) {
         try {
-<<<<<<< HEAD
             val params = when {
-                metadata?.namespace == Namespace.CLOSED_GROUP_MESSAGES() -> {
-                    val groupId = AccountId(requireNotNull(metadata.account) {
+                pushData.metadata?.namespace == Namespace.CLOSED_GROUP_MESSAGES() -> {
+                    val groupId = AccountId(requireNotNull(pushData.metadata.account) {
                         "Received a closed group message push notification without an account ID"
                     })
 
-                    val envelop = checkNotNull(tryDecryptGroupMessage(groupId, data)) {
+                    val envelop = checkNotNull(tryDecryptGroupMessage(groupId, pushData.data)) {
                         "Unable to decrypt closed group message"
                     }
 
                     MessageReceiveParameters(
                         data = envelop.toByteArray(),
-                        serverHash = metadata.msg_hash,
+                        serverHash = pushData.metadata.msg_hash,
                         closedGroup = Destination.ClosedGroup(groupId.hexString)
                     )
                 }
 
-                metadata?.namespace == 0 || metadata == null -> {
+                pushData.metadata?.namespace == 0 || pushData.metadata == null -> {
+                    val envelopeAsData = MessageWrapper.unwrap(pushData.data).toByteArray()
                     MessageReceiveParameters(
-                        data = MessageWrapper.unwrap(data).toByteArray(),
+                        data = envelopeAsData,
+                        serverHash = pushData.metadata?.msg_hash
                     )
                 }
 
@@ -110,22 +96,13 @@
             }
 
             JobQueue.shared.add(BatchMessageReceiveJob(listOf(params), null))
-=======
-            val envelopeAsData = MessageWrapper.unwrap(pushData.data).toByteArray()
-            val job = BatchMessageReceiveJob(listOf(
-                MessageReceiveParameters(
-                    data = envelopeAsData,
-                    serverHash = pushData.metadata?.msg_hash
-                )
-            ), null)
-            JobQueue.shared.add(job)
->>>>>>> 68750e61
         } catch (e: Exception) {
             Log.d(TAG, "Failed to unwrap data for message due to error.", e)
         }
-    }
-
-<<<<<<< HEAD
+
+    }
+    
+
     private fun tryDecryptGroupMessage(groupId: AccountId, data: ByteArray): Envelope? {
         val (envelopBytes, sender) = checkNotNull(configFactory.withGroupConfigs(groupId) { it.groupKeys.decrypt(data) }) {
             "Failed to decrypt group message"
@@ -138,10 +115,7 @@
             .build()
     }
 
-    private fun onPush() {
-=======
     private fun sendGenericNotification() {
->>>>>>> 68750e61
         Log.d(TAG, "Failed to decode data for message.")
 
         // no need to do anything if notification permissions are not granted
@@ -164,19 +138,10 @@
             .setPriority(NotificationCompat.PRIORITY_DEFAULT)
             .setAutoCancel(true)
 
-<<<<<<< HEAD
-        if (context.checkSelfPermission(android.Manifest.permission.POST_NOTIFICATIONS) == PackageManager.PERMISSION_GRANTED) {
-            NotificationManagerCompat.from(context).notify(11111, builder.build())
-        }
-    }
-
-    private fun Map<String, String>.decodeAndDecrypt() =
-=======
         NotificationManagerCompat.from(context).notify(11111, builder.build())
     }
 
     private fun Map<String, String>.asPushData(): PushData =
->>>>>>> 68750e61
         when {
             // this is a v2 push notification
             containsKey("spns") -> {
@@ -188,17 +153,10 @@
                 }
             }
             // old v1 push notification; we still need this for receiving legacy closed group notifications
-<<<<<<< HEAD
-            else -> this["ENCRYPTED_DATA"]?.let { Base64.decode(it) to null }
-        }
-
-    private fun decrypt(encPayload: ByteArray): Pair<ByteArray?, PushNotificationMetadata?> {
-=======
             else -> PushData(this["ENCRYPTED_DATA"]?.let(Base64::decode), null)
         }
 
     private fun decrypt(encPayload: ByteArray): PushData {
->>>>>>> 68750e61
         Log.d(TAG, "decrypt() called")
 
         val encKey = getOrCreateNotificationKey()
@@ -223,7 +181,7 @@
             // null data content is valid only if we got a "data_too_long" flag
             pushData.data?.let { check(metadata.data_len == it.size) { "wrong message data size" } }
                 ?: check(metadata.data_too_long) { "missing message data, but no too-long flag" }
-        } to metadata
+        }
     }
 
     fun getOrCreateNotificationKey(): Key {
