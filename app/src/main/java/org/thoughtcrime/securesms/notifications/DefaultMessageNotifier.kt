--- conflicted
+++ resolved
@@ -54,22 +54,18 @@
 import org.thoughtcrime.securesms.ApplicationContext
 import org.thoughtcrime.securesms.conversation.v2.utilities.MentionUtilities.highlightMentions
 import org.thoughtcrime.securesms.crypto.KeyPairUtilities.getUserED25519KeyPair
-<<<<<<< HEAD
-import org.thoughtcrime.securesms.database.LokiThreadDatabase
-import org.thoughtcrime.securesms.database.MmsSmsDatabase
-import org.thoughtcrime.securesms.database.RecipientDatabase
-import org.thoughtcrime.securesms.database.RecipientRepository
-import org.thoughtcrime.securesms.database.ThreadDatabase
-=======
 import org.thoughtcrime.securesms.database.MmsDatabase.Companion.MESSAGE_BOX
 import org.thoughtcrime.securesms.database.MmsSmsColumns
 import org.thoughtcrime.securesms.database.MmsSmsColumns.NOTIFIED
 import org.thoughtcrime.securesms.database.MmsSmsColumns.READ
 import org.thoughtcrime.securesms.database.MmsSmsDatabase.MMS_TRANSPORT
 import org.thoughtcrime.securesms.database.MmsSmsDatabase.TRANSPORT
+import org.thoughtcrime.securesms.database.LokiThreadDatabase
+import org.thoughtcrime.securesms.database.MmsSmsDatabase
 import org.thoughtcrime.securesms.database.RecipientDatabase
+import org.thoughtcrime.securesms.database.RecipientRepository
+import org.thoughtcrime.securesms.database.ThreadDatabase
 import org.thoughtcrime.securesms.database.SmsDatabase
->>>>>>> 774e896b
 import org.thoughtcrime.securesms.database.model.MediaMmsMessageRecord
 import org.thoughtcrime.securesms.database.model.MessageRecord
 import org.thoughtcrime.securesms.database.model.MmsMessageRecord
@@ -93,18 +89,14 @@
  *
  * @author Moxie Marlinspike
  */
-<<<<<<< HEAD
+private const val CONTENT_SIGNATURE = "content_signature"
+
 class DefaultMessageNotifier @Inject constructor(
     val avatarUtils: AvatarUtils,
     private val threadDatabase: ThreadDatabase,
     private val recipientRepository: RecipientRepository,
     private val mmsSmsDatabase: MmsSmsDatabase,
     private val lokiThreadDatabase: LokiThreadDatabase,
-=======
-private const val CONTENT_SIGNATURE = "content_signature"
-class DefaultMessageNotifier(
-    val avatarUtils: AvatarUtils
->>>>>>> 774e896b
 ) : MessageNotifier {
     override fun setVisibleThread(threadId: Long) {
         visibleThread = threadId
@@ -226,11 +218,7 @@
         var telcoCursor: Cursor? = null
 
         try {
-<<<<<<< HEAD
-            telcoCursor = mmsSmsDatabase.unread // TODO: add a notification specific lighter query here
-=======
-            telcoCursor = get(context).mmsSmsDatabase().unreadOrUnseenReactions // TODO: add a notification specific lighter query here
->>>>>>> 774e896b
+            telcoCursor = mmsSmsDatabase.unreadOrUnseenReactions // TODO: add a notification specific lighter query here
 
             if ((telcoCursor == null || telcoCursor.isAfterLast) || getLocalNumber(context) == null) {
                 updateBadge(context, 0)
@@ -521,28 +509,11 @@
             if (record == null) break // Bail if there are no more MessageRecords
 
             val threadId = record.threadId
-<<<<<<< HEAD
-            var body: CharSequence = record.getDisplayBody(context)
-            var threadRecipients: Recipient? = null
-            var slideDeck: SlideDeck? = null
-            val timestamp = record.timestamp
-            var messageRequest = false
-
-            if (threadId != -1L) {
-                threadRecipients = threadDatabase.getRecipientForThreadId(threadId)?.let(recipientRepository::getRecipientSync)
-                messageRequest = threadRecipients != null && !threadRecipients.isGroupOrCommunityRecipient &&
-                        !threadRecipients.approved && !threadDatabase.getLastSeenAndHasSent(threadId).second()
-                if (messageRequest && (threadDatabase.getMessageCount(threadId) > 1 || !hasHiddenMessageRequests(context))) {
-                    continue
-                }
-            }
-=======
             val threadRecipients = if (threadId != -1L) {
                 threadDatabase.getRecipientForThreadId(threadId)
             } else null
 
             // Start by checking various scenario that we should skip
->>>>>>> 774e896b
 
             // Skip if muted or calls
             if (threadRecipients?.isMuted == true) continue
@@ -562,17 +533,6 @@
             if (threadRecipients?.notifyType == RecipientDatabase.NOTIFY_TYPE_NONE) continue
 
             val userPublicKey = getLocalNumber(context)
-<<<<<<< HEAD
-            var blindedPublicKey = cache[threadId]
-            if (blindedPublicKey == null) {
-                blindedPublicKey = generateBlindedId(threadId, context)
-                cache[threadId] = blindedPublicKey
-            }
-            if (threadRecipients == null || !threadRecipients.isMuted()) {
-                if(record.isIncomingCall || record.isOutgoingCall){
-                    // do nothing here as we do not want to display a notification for incoming and outgoing calls,
-                    // they will instead be handled independently by the pre offer
-=======
 
             // Check mentions-only setting
             if (threadRecipients?.notifyType == RecipientDatabase.NOTIFY_TYPE_MENTIONS) {
@@ -580,7 +540,6 @@
                 if (blindedPublicKey == null) {
                     blindedPublicKey = generateBlindedId(threadId, context)
                     cache[threadId] = blindedPublicKey
->>>>>>> 774e896b
                 }
 
                 var isMentioned = false
@@ -676,19 +635,6 @@
                             (blindedPublicKey == null || reaction.author != blindedPublicKey)
                 }
 
-<<<<<<< HEAD
-                val userBlindedPublicKey = blindedPublicKey
-                val lastReact = Stream.of(record.reactions)
-                    .filter { r: ReactionRecord -> !(r.author == userPublicKey || r.author == userBlindedPublicKey) }
-                    .findLast()
-
-                if (lastReact.isPresent) {
-                    if (threadRecipients != null && !threadRecipients.isGroupOrCommunityRecipient) {
-                        val reaction = lastReact.get()
-                        val reactor = recipientRepository.getRecipientSyncOrEmpty(fromSerialized(reaction.author))
-                        val emoji = Phrase.from(context, R.string.emojiReactsNotification).put(EMOJI_KEY, reaction.emoji).format().toString()
-                        notificationState.addNotification(NotificationItem(id, mms,reactor, reactor, threadRecipients, threadId, emoji, reaction.dateSent, slideDeck))
-=======
                 if (reactionsFromOthers.isNotEmpty()) {
                     // Get the most recent reaction from others
                     val latestReaction = reactionsFromOthers.maxByOrNull { it.dateSent }
@@ -716,7 +662,6 @@
                                 null
                             )
                         )
->>>>>>> 774e896b
                     }
                 }
             }
