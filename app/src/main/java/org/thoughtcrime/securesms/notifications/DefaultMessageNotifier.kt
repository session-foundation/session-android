--- conflicted
+++ resolved
@@ -270,17 +270,8 @@
                     sendSingleThreadNotification(context, perThread,false,false)
                 }
 
-<<<<<<< HEAD
-                // If nothing to display at all, clear everything (including reminders)
-                if (normalItems.notificationCount == 0 && requestItems.notificationCount == 0) {
-                    // Request-aware cleanup (keeps active request notifs alive)
-                    cancelOrphanedNotifications(context, normalItems)
-                    return
-                }
-=======
                 // Clean up any notifications that are no longer in our state
                 cancelOrphanedNotifications(context, normalItems)
->>>>>>> 7d036375
             } catch (e: Exception) {
                 Log.e(TAG, "Error creating notification", e)
             }
@@ -466,11 +457,7 @@
 
     // Note: The `signal` parameter means "play an audio signal for the notification".
     @SuppressLint("MissingPermission")
-<<<<<<< HEAD
-    private fun sendMultipleThreadNotification(
-=======
     private fun sendGroupSummaryNotification(
->>>>>>> 7d036375
         context: Context,
         notificationState: NotificationState,
         signal: Boolean
