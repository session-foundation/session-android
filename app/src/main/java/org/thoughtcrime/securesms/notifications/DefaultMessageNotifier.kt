/*
 * Copyright (C) 2011 Whisper Systems
 *
 * This program is free software: you can redistribute it and/or modify
 * it under the terms of the GNU General Public License as published by
 * the Free Software Foundation, either version 3 of the License, or
 * (at your option) any later version.
 *
 * This program is distributed in the hope that it will be useful,
 * but WITHOUT ANY WARRANTY; without even the implied warranty of
 * MERCHANTABILITY or FITNESS FOR A PARTICULAR PURPOSE.  See the
 * GNU General Public License for more details.
 *
 * You should have received a copy of the GNU General Public License
 * along with this program.  If not, see <http://www.gnu.org/licenses/>.
 */
package org.thoughtcrime.securesms.notifications

import android.Manifest
import android.annotation.SuppressLint
import android.app.AlarmManager
import android.app.PendingIntent
import android.content.BroadcastReceiver
import android.content.Context
import android.content.Intent
import android.content.pm.PackageManager
import android.database.Cursor
import android.graphics.Bitmap
import android.os.AsyncTask
import android.text.TextUtils
import androidx.core.app.ActivityCompat
import androidx.core.app.NotificationCompat
import androidx.core.app.NotificationManagerCompat
import com.squareup.phrase.Phrase
import network.loki.messenger.R
import network.loki.messenger.libsession_util.util.BlindKeyAPI
import org.session.libsession.messaging.sending_receiving.notifications.MessageNotifier
import org.session.libsession.utilities.Address.Companion.fromSerialized
import org.session.libsession.utilities.ServiceUtil
import org.session.libsession.utilities.StringSubstitutionConstants.EMOJI_KEY
import org.session.libsession.utilities.TextSecurePreferences
import org.session.libsession.utilities.TextSecurePreferences.Companion.getLocalNumber
import org.session.libsession.utilities.TextSecurePreferences.Companion.getNotificationPrivacy
import org.session.libsession.utilities.TextSecurePreferences.Companion.getRepeatAlertsCount
import org.session.libsession.utilities.TextSecurePreferences.Companion.isNotificationsEnabled
import org.session.libsession.utilities.TextSecurePreferences.Companion.removeHasHiddenMessageRequests
import org.session.libsession.utilities.recipients.RecipientData
import org.session.libsignal.utilities.AccountId
import org.session.libsignal.utilities.Hex
import org.session.libsignal.utilities.IdPrefix
import org.session.libsignal.utilities.Log
import org.session.libsignal.utilities.Util
import org.thoughtcrime.securesms.ApplicationContext
import org.thoughtcrime.securesms.conversation.v2.utilities.MentionUtilities.highlightMentions
import org.thoughtcrime.securesms.crypto.KeyPairUtilities.getUserED25519KeyPair
import org.thoughtcrime.securesms.database.MmsSmsColumns.NOTIFIED
import org.thoughtcrime.securesms.database.MmsSmsDatabase
import org.thoughtcrime.securesms.database.RecipientRepository
import org.thoughtcrime.securesms.database.ThreadDatabase
import org.thoughtcrime.securesms.database.model.MediaMmsMessageRecord
import org.thoughtcrime.securesms.database.model.MessageRecord
import org.thoughtcrime.securesms.database.model.MmsMessageRecord
import org.thoughtcrime.securesms.database.model.NotifyType
import org.thoughtcrime.securesms.mms.SlideDeck
import org.thoughtcrime.securesms.service.KeyCachingService
import org.thoughtcrime.securesms.util.AvatarUtils
import org.thoughtcrime.securesms.util.SessionMetaProtocol.canUserReplyToNotification
import org.thoughtcrime.securesms.util.SpanUtil
import org.thoughtcrime.securesms.webrtc.CallNotificationBuilder.Companion.WEBRTC_NOTIFICATION
import java.util.concurrent.Executor
import java.util.concurrent.Executors
import java.util.concurrent.TimeUnit
import java.util.concurrent.atomic.AtomicBoolean
import javax.inject.Inject
import kotlin.concurrent.Volatile

/**
 * Handles posting system notifications for new messages.
 *
 *
 * @author Moxie Marlinspike
 */
private const val CONTENT_SIGNATURE = "content_signature"

class DefaultMessageNotifier @Inject constructor(
    val avatarUtils: AvatarUtils,
    private val threadDatabase: ThreadDatabase,
    private val recipientRepository: RecipientRepository,
    private val mmsSmsDatabase: MmsSmsDatabase,
<<<<<<< HEAD
    private val lokiThreadDatabase: LokiThreadDatabase,
    private val textSecurePreferences: TextSecurePreferences
=======
>>>>>>> 2ec8a29c
) : MessageNotifier {
    override fun setVisibleThread(threadId: Long) {
        visibleThread = threadId
    }

    override fun setHomeScreenVisible(isVisible: Boolean) {
        homeScreenVisible = isVisible
    }

    override fun setLastDesktopActivityTimestamp(timestamp: Long) {
        lastDesktopActivityTimestamp = timestamp
    }

    override fun cancelDelayedNotifications() {
        executor.cancel()
    }

    private fun cancelActiveNotifications(context: Context): Boolean {
        val notifications = ServiceUtil.getNotificationManager(context)
        val hasNotifications = notifications.activeNotifications.size > 0
        notifications.cancel(SUMMARY_NOTIFICATION_ID)

        try {
            val activeNotifications = notifications.activeNotifications

            for (activeNotification in activeNotifications) {
                if (activeNotification.id != WEBRTC_NOTIFICATION) {
                    notifications.cancel(activeNotification.id)
                }
            }
        } catch (e: Throwable) {
            // XXX Appears to be a ROM bug, see #6043
            Log.w(TAG, "cancel notification error: $e")
            notifications.cancelAll()
        }
        return hasNotifications
    }

    private fun cancelOrphanedNotifications(
        context: Context,
        normal: NotificationState
    ) {
        try {
            val notificationManager = ServiceUtil.getNotificationManager(context)
            val activeNotifications = notificationManager.activeNotifications

            // IDs that are always valid
            val allowed = hashSetOf(
                SUMMARY_NOTIFICATION_ID,
                KeyCachingService.SERVICE_RUNNING_ID,
                FOREGROUND_ID,
                PENDING_MESSAGES_ID,
                WEBRTC_NOTIFICATION
            )

            // Allow all normal per-thread ids
            for (threadId in normal.threads) {
                allowed += (SUMMARY_NOTIFICATION_ID + threadId).toInt()
            }

            // Request notifs: we SKIP canceling anything tagged/grouped as a request.
            // (Their IDs happen to be SUMMARY + threadId, but we don't rely on that here.)
            activeNotifications.forEach { statusBarNotification ->
                val isRequestNotif =
                    statusBarNotification.tag == REQUEST_TAG ||
                            statusBarNotification.notification.group == REQUESTS_GROUP

                if (isRequestNotif) return@forEach

                if (!allowed.contains(statusBarNotification.id)) {
                    notificationManager.cancel(statusBarNotification.id)
                }
            }
        } catch (e: Throwable) {
            Log.w(TAG, e)
        }
    }

    override fun updateNotification(context: Context) {
        if (!isNotificationsEnabled(context)) {
            return
        }

        updateNotification(context, false, 0)
    }

    override fun updateNotification(context: Context, threadId: Long) {
        if (System.currentTimeMillis() - lastDesktopActivityTimestamp < DESKTOP_ACTIVITY_PERIOD) {
            Log.i(TAG, "Scheduling delayed notification...")
            executor.execute(DelayedNotification(context, threadId))
        } else {
            updateNotification(context, threadId, true)
        }
    }

    override fun updateNotification(context: Context, threadId: Long, signal: Boolean) {
        val isVisible = visibleThread == threadId

        val recipient = threadDatabase.getRecipientForThreadId(threadId)
            ?.let(recipientRepository::getRecipientSync)

        if (recipient != null && !recipient.isGroupOrCommunityRecipient && threadDatabase.getMessageCount(
                threadId
            ) == 1 &&
            !(recipient.approved || threadDatabase.getLastSeenAndHasSent(threadId).second())
        ) {
            removeHasHiddenMessageRequests(context)
        }

        if (!isNotificationsEnabled(context) ||
            (recipient != null && recipient.isMuted())
        ) {
            return
        }

        if ((!isVisible && !homeScreenVisible) || hasExistingNotifications(context)) {
            updateNotification(context, signal, 0)
        }
    }

    private fun hasExistingNotifications(context: Context): Boolean {
        val notifications = ServiceUtil.getNotificationManager(context)
        try {
            val activeNotifications = notifications.activeNotifications
            return activeNotifications.isNotEmpty()
        } catch (e: Exception) {
            return false
        }
    }

    override fun updateNotification(context: Context, signal: Boolean, reminderCount: Int) {
        var playNotificationAudio = signal // Local copy of the argument so we can modify it

        var incomingCursor: Cursor? = null
        var reactionsCursor: Cursor? = null

        try {
            incomingCursor  = mmsSmsDatabase.getUnreadIncomingForNotifications(MAX_ROWS)
            reactionsCursor = mmsSmsDatabase.getOutgoingWithUnseenReactionsForNotifications(MAX_ROWS)

            val localNumber = textSecurePreferences.getLocalNumber()
            val hasIncoming  = incomingCursor  != null && incomingCursor.count  > 0
            val hasReactions = reactionsCursor != null && reactionsCursor.count > 0
            val nothingToDo  = !hasIncoming && !hasReactions

            // early exit
            if (nothingToDo || localNumber == null) {
                cancelActiveNotifications(context)
                clearReminder(context)
                return
            }

            try {
                val notificationState = constructNotificationState(
                    context,
                    incomingCursor,
                    reactionsCursor
                )

                // split into normal vs request without touching NotificationState class
                val requestItems = NotificationState().apply {
                    notificationState.notifications.asSequence().filter { it.isMessageRequest }.forEach { addNotification(it) }
                }
                val normalItems = NotificationState().apply {
                    notificationState.notifications.asSequence().filter { !it.isMessageRequest }.forEach { addNotification(it) }
                }

                if (playNotificationAudio && (System.currentTimeMillis() - lastAudibleNotification) < MIN_AUDIBLE_PERIOD_MILLIS) {
                    playNotificationAudio = false
                } else if (playNotificationAudio) {
                    lastAudibleNotification = System.currentTimeMillis()
                }

                // Normal notifications (unchanged behavior, but uses normalItems)
                if (normalItems.hasMultipleThreads()) {
                    for (threadId in normalItems.threads) {
                        val perThread = NotificationState(normalItems.getNotificationsForThread(threadId))
                        sendSingleThreadNotification(context, perThread, false, true)
                    }
                    sendMultipleThreadNotification(context, normalItems, playNotificationAudio)
                } else if (normalItems.notificationCount > 0) {
                    sendSingleThreadNotification(context, normalItems, playNotificationAudio, false)
                }

                // Post request notifications per thread (no sound, not bundled)
                for (threadId in requestItems.threads) {
                    val perThread = NotificationState(requestItems.getNotificationsForThread(threadId))
                    sendSingleThreadNotification(context, perThread,false,false)
                }

                // If nothing to display at all, clear everything (including reminders)
                if (normalItems.notificationCount == 0 && requestItems.notificationCount == 0) {
                    // Request-aware cleanup (keeps active request notifs alive)
                    cancelOrphanedNotifications(context, normalItems)
                    clearReminder(context)
                    return
                }

                if (playNotificationAudio) {
                    scheduleReminder(context, reminderCount)
                }
            } catch (e: Exception) {
                Log.e(TAG, "Error creating notification", e)
            }

        } finally {
            incomingCursor?.close()
            reactionsCursor?.close()
        }
    }

    // Note: The `signal` parameter means "play an audio signal for the notification".
    private fun sendSingleThreadNotification(
        context: Context,
        notificationState: NotificationState,
        signal: Boolean,
        bundled: Boolean
    ) {
        Log.i(TAG, "sendSingleThreadNotification()  signal: $signal  bundled: $bundled")

        if (notificationState.notifications.isEmpty()) {
            if (!bundled) {
                cancelActiveNotifications(context)
            }
            Log.i(TAG, "Empty notification state. Skipping.")
            return
        }

        // Bail early if the existing displayed notification has the same content as what we are trying to send now
        val notifications = notificationState.notifications
        // Use dedicated id + group for request notifications
        val isRequest = notifications.firstOrNull()?.isMessageRequest == true
        val notificationId = if (isRequest) {
            (SUMMARY_NOTIFICATION_ID + notifications[0].threadId).toInt()
        } else {
            (SUMMARY_NOTIFICATION_ID + (if (bundled) notifications[0].threadId else 0)).toInt()
        }

        val contentSignature = notifications.map {
            getNotificationSignature(it)
        }.sorted().joinToString("|")

        val existingNotifications = ServiceUtil.getNotificationManager(context).activeNotifications

        val existingSignature = if (isRequest) {
            // For requests: match BOTH id and tag to detect duplicates correctly
            existingNotifications
                .firstOrNull { it.id == notificationId && REQUEST_TAG == it.tag }
                ?.notification?.extras?.getString(CONTENT_SIGNATURE)
        } else {
            existingNotifications
                .firstOrNull { it.id == notificationId }
                ?.notification?.extras?.getString(CONTENT_SIGNATURE)
        }

        if (existingSignature == contentSignature) {
            Log.i(TAG, "Skipping duplicate single thread notification for ID $notificationId")
            return
        }

        val builder = SingleRecipientNotificationBuilder(
            context,
            getNotificationPrivacy(context),
            avatarUtils
        )
        builder.putStringExtra(CONTENT_SIGNATURE, contentSignature)

        val notificationItem = notifications.first()
        val messageOriginator = notificationItem.recipient
        val messageIdTag = notificationItem.timestamp.toString()

        val timestamp = notificationItem.timestamp
        if (timestamp != 0L) builder.setWhen(timestamp)

        builder.putStringExtra(LATEST_MESSAGE_ID_TAG, messageIdTag)
        builder.putStringExtra(EXTRA_THREAD_ID, notifications[0].threadId.toString())

        val notificationText = notificationItem.text

        builder.setThread(notificationItem.recipient)
        builder.setMessageCount(notificationState.notificationCount)


        if(notificationItem.isMessageRequest){
            // Set the notification title to App Name
            builder.setContentTitle(context.getString(R.string.app_name))
            builder.setLargeIcon(null as Bitmap?)
        }

        val builderCS = notificationText ?: ""
        val ss = highlightMentions(
            recipientRepository = recipientRepository,
            text = builderCS,
            isOutgoingMessage = false,
            isQuote = false,
            formatOnly = true,
            context = context
        )

        builder.setPrimaryMessageBody(
            messageOriginator,
            notificationItem.individualRecipient,
            ss,
            notificationItem.slideDeck
        )

        builder.setContentIntent(notificationItem.getPendingIntent(context))
        builder.setDeleteIntent(notificationState.getDeleteIntent(context))
        builder.setOnlyAlertOnce(!signal)
        builder.setGroupAlertBehavior(NotificationCompat.GROUP_ALERT_SUMMARY)
        builder.setAutoCancel(true)

        val replyMethod = ReplyMethod.forRecipient(context, messageOriginator)

        val canReply = canUserReplyToNotification(messageOriginator)

        val quickReplyIntent = if (canReply) notificationState.getQuickReplyIntent(
            context,
            messageOriginator
        ) else null
        val remoteReplyIntent = if (canReply) notificationState.getRemoteReplyIntent(
            context,
            messageOriginator,
            replyMethod
        ) else null

        builder.addActions(
            notificationState.getMarkAsReadIntent(context, notificationId),
            quickReplyIntent,
            remoteReplyIntent,
            replyMethod
        )

        if (canReply) {
            builder.addAndroidAutoAction(
                notificationState.getAndroidAutoReplyIntent(context, messageOriginator),
                notificationState.getAndroidAutoHeardIntent(context, notificationId),
                notificationItem.timestamp
            )
        }

        val iterator: ListIterator<NotificationItem> =
            notifications.listIterator(notifications.size)
        while (iterator.hasPrevious()) {
            val item = iterator.previous()
            builder.addMessageBody(item.recipient, item.individualRecipient, item.text)
        }

        if (signal) {
            builder.setAlarms(notificationState.getRingtone(context))
            builder.setTicker(
                notificationItem.individualRecipient,
                notificationItem.text
            )
        }

        // requests go to a separate group; normal keeps existing behavior
        if (bundled || isRequest) {
            builder.setGroup(if (isRequest) REQUESTS_GROUP else NOTIFICATION_GROUP)
            builder.setGroupAlertBehavior(NotificationCompat.GROUP_ALERT_SUMMARY)
        }

        val notification = builder.build()

        // TODO - ACL to fix this properly & will do on 2024-08-26, but just skipping for now so review can start
        if (ActivityCompat.checkSelfPermission(
                context,
                Manifest.permission.POST_NOTIFICATIONS
            ) != PackageManager.PERMISSION_GRANTED
        ) {
            // TODO: Consider calling
            //    ActivityCompat#requestPermissions
            // here to request the missing permissions, and then overriding
            //   public void onRequestPermissionsResult(int requestCode, String[] permissions,
            //                                          int[] grantResults)
            // to handle the case where the user grants the permission. See the documentation
            // for ActivityCompat#requestPermissions for more details.
            return
        }

        if (isRequest) {
            NotificationManagerCompat.from(context).notify(REQUEST_TAG, notificationId, notification)
        } else {
            NotificationManagerCompat.from(context).notify(notificationId, notification)
        }

        Log.i(TAG, "Posted notification. $notification")
    }

    private fun getNotificationSignature(notification: NotificationItem): String {
        return "${notification.id}_${notification.text}_${notification.timestamp}_${notification.threadId}"
    }

    // Note: The `signal` parameter means "play an audio signal for the notification".
    private fun sendMultipleThreadNotification(
        context: Context,
        notificationState: NotificationState,
        signal: Boolean
    ) {
        Log.i(TAG, "sendMultiThreadNotification()  signal: $signal")

        val notifications = notificationState.notifications
        val contentSignature = notifications.map {
            getNotificationSignature(it)
        }.sorted().joinToString("|")

        val existingNotifications = ServiceUtil.getNotificationManager(context).activeNotifications
        val existingSignature =
            existingNotifications.find { it.id == SUMMARY_NOTIFICATION_ID }?.notification?.extras?.getString(
                CONTENT_SIGNATURE
            )

        if (existingSignature == contentSignature) {
            Log.i(TAG, "Skipping duplicate multi-thread notification")
            return
        }

        val builder = MultipleRecipientNotificationBuilder(context, getNotificationPrivacy(context))
        builder.putStringExtra(CONTENT_SIGNATURE, contentSignature)

        builder.setMessageCount(notificationState.notificationCount, notificationState.threadCount)
        builder.setMostRecentSender(notifications[0].individualRecipient)
        builder.setGroup(NOTIFICATION_GROUP)
        builder.setDeleteIntent(notificationState.getDeleteIntent(context))
        builder.setOnlyAlertOnce(!signal)
        builder.setGroupAlertBehavior(NotificationCompat.GROUP_ALERT_SUMMARY)
        builder.setAutoCancel(true)

        val messageIdTag = notifications[0].timestamp.toString()

        val notificationManager = ServiceUtil.getNotificationManager(context)
        for (notification in notificationManager.activeNotifications) {
            if (notification.id == SUMMARY_NOTIFICATION_ID && messageIdTag == notification.notification.extras.getString(
                    LATEST_MESSAGE_ID_TAG
                )
            ) {
                return
            }
        }

        val timestamp = notifications[0].timestamp
        if (timestamp != 0L) builder.setWhen(timestamp)

        builder.addActions(notificationState.getMarkAsReadIntent(context, SUMMARY_NOTIFICATION_ID))

        val iterator: ListIterator<NotificationItem> =
            notifications.listIterator(notifications.size)
        while (iterator.hasPrevious()) {
            val item = iterator.previous()
            builder.addMessageBody(
                item.individualRecipient, highlightMentions(
                    recipientRepository = recipientRepository,
                    text = (if (item.text != null) item.text else "")!!,
                    isOutgoingMessage = false,
                    isQuote = false,
                    formatOnly = true,  // no styling here, only text formatting
                    context = context
                )
            )
        }

        if (signal) {
            builder.setAlarms(notificationState.getRingtone(context))
            val text = notifications[0].text
            builder.setTicker(
                notifications[0].individualRecipient,
                highlightMentions(
                    recipientRepository = recipientRepository,
                    text = text ?: "",
                    isOutgoingMessage = false,
                    isQuote = false,
                    formatOnly = true,  // no styling here, only text formatting
                    context = context
                )
            )
        }

        builder.putStringExtra(LATEST_MESSAGE_ID_TAG, messageIdTag)

        // TODO - ACL to fix this properly & will do on 2024-08-26, but just skipping for now so review can start
        if (ActivityCompat.checkSelfPermission(
                context,
                Manifest.permission.POST_NOTIFICATIONS
            ) != PackageManager.PERMISSION_GRANTED
        ) {
            // TODO: Consider calling
            //    ActivityCompat#requestPermissions
            // here to request the missing permissions, and then overriding
            //   public void onRequestPermissionsResult(int requestCode, String[] permissions,
            //                                          int[] grantResults)
            // to handle the case where the user grants the permission. See the documentation
            // for ActivityCompat#requestPermissions for more details.
            return
        }

        val notification = builder.build()
        NotificationManagerCompat.from(context).notify(SUMMARY_NOTIFICATION_ID, notification)
        Log.i(TAG, "Posted notification. $notification")
    }

    private fun constructNotificationState(context: Context, cursor: Cursor): NotificationState {
        val notificationState = NotificationState()
        val reader = mmsSmsDatabase.readerFor(cursor)
        if (reader == null) {
            Log.e(TAG, "No reader for cursor - aborting constructNotificationState")
            return NotificationState()
        }

        val cache: MutableMap<Long, String?> = HashMap()
        val messageCountCache = mutableMapOf<Long, Int>()

        // track which request threads we've already added
        val requestThreadsDedup = hashSetOf<Long>()

        var record: MessageRecord? = null
        do {
            record = reader.next
            if (record == null) break // Bail if there are no more MessageRecords

            val threadId = record.threadId
            val threadRecipients = if (threadId != -1L) {
                threadDatabase.getRecipientForThreadId(threadId)
                    ?.let(recipientRepository::getRecipientSync)
            } else null

            // Start by checking various scenario that we should skip

            // Skip if muted or calls
            if (threadRecipients?.isMuted() == true) continue
            if (record.isIncomingCall || record.isOutgoingCall) continue

            // Handle message requests early
            val isMessageRequest = threadRecipients != null &&
                    !threadRecipients.isGroupOrCommunityRecipient &&
                    !threadRecipients.approved &&
                    !threadDatabase.getLastSeenAndHasSent(threadId).second()

            // Do not repeat request notifications once the thread has >1 messages
            if (isMessageRequest) {
                val msgCount =
                    messageCountCache.getOrPut(threadId) { threadDatabase.getMessageCount(threadId) }
                if (msgCount > 1) continue
            }

            // Check notification settings
            if (threadRecipients?.notifyType == NotifyType.NONE) continue

            val userPublicKey = getLocalNumber(context)

            // Check mentions-only setting
            if (threadRecipients?.notifyType == NotifyType.MENTIONS) {
                var blindedPublicKey = cache[threadId]
                if (blindedPublicKey == null) {
                    blindedPublicKey = generateBlindedId(threadId, context)
                    cache[threadId] = blindedPublicKey
                }

                var isMentioned = false
                val body = record.getDisplayBody(context).toString()

                // Check for @mentions
                if (body.contains("@$userPublicKey") ||
                    (blindedPublicKey != null && body.contains("@$blindedPublicKey"))
                ) {
                    isMentioned = true
                }

                // Check for quote mentions
                if (record is MmsMessageRecord) {
                    val quote = record.quote
                    val quoteAuthor = quote?.author?.toString()
                    if ((quoteAuthor != null && userPublicKey == quoteAuthor) ||
                        (blindedPublicKey != null && quoteAuthor == blindedPublicKey)
                    ) {
                        isMentioned = true
                    }
                }

                if (!isMentioned) continue
            }

            Log.w(
                TAG,
                "Processing: ID=${record.getId()}, outgoing=${record.isOutgoing}, read=${record.isRead}, hasReactions=${record.reactions.isNotEmpty()}"
            )

            // Determine the reason this message was returned by the query
            val isNotified = cursor.getInt(cursor.getColumnIndexOrThrow(NOTIFIED)) == 1
            val isUnreadIncoming =
                !record.isOutgoing && !record.isRead() && !isNotified // << Case 1
            val hasUnreadReactions = record.reactions.isNotEmpty() // << Case 2

            Log.w(
                TAG,
                "  -> isUnreadIncoming=$isUnreadIncoming, hasUnreadReactions=$hasUnreadReactions, isNotified=${isNotified}"
            )

            // CASE 1: TRULY NEW UNREAD INCOMING MESSAGE
            // Only show message notification if it's incoming, unread AND not yet notified
            if (isUnreadIncoming) {
                // If this is a request and we already added this thread, skip
                if (isMessageRequest && !requestThreadsDedup.add(threadId)) {
                    continue
                }

                // Prepare message body
                var body: CharSequence = record.getDisplayBody(context)
                var slideDeck: SlideDeck? = null

                if (isMessageRequest) {
                    body = SpanUtil.italic(context.getString(R.string.messageRequestsNew))
                } else if (KeyCachingService.isLocked(context)) {
                    body = SpanUtil.italic(
                        context.resources.getQuantityString(
                            R.plurals.messageNewYouveGot,
                            1,
                            1
                        )
                    )
                } else {
                    // Handle MMS content
                    if (record.isMms && TextUtils.isEmpty(body) && (record as MmsMessageRecord).slideDeck.slides.isNotEmpty()) {
                        slideDeck = (record as MediaMmsMessageRecord).slideDeck
                        body = SpanUtil.italic(slideDeck.body)
                    } else if (record.isMms && !record.isMmsNotification && (record as MmsMessageRecord).slideDeck.slides.isNotEmpty()) {
                        slideDeck = (record as MediaMmsMessageRecord).slideDeck
                        val message = slideDeck.body + ": " + record.body
                        val italicLength = message.length - body.length
                        body = SpanUtil.italic(message, italicLength)
                    } else if (record.isOpenGroupInvitation) {
                        body = SpanUtil.italic(context.getString(R.string.communityInvitation))
                    }
                }

                Log.w(TAG, "Adding incoming message notification: ${body}")

                // Add incoming message notification
                notificationState.addNotification(
                    NotificationItem(
                        record.getId(),
                        record.isMms || record.isMmsNotification,
                        record.individualRecipient,
                        record.recipient,
                        threadRecipients,
                        threadId,
                        body,
                        record.timestamp,
                        slideDeck,
                        isMessageRequest
                    )
                )
            }
            // CASE 2: REACTIONS TO OUR OUTGOING MESSAGES
            // Only if: it's OUR message AND it has reactions AND it's NOT an unread incoming message
            else if (record.isOutgoing &&
                hasUnreadReactions &&
                threadRecipients != null &&
                !threadRecipients.isGroupOrCommunityRecipient
            ) {

                var blindedPublicKey = cache[threadId]
                if (blindedPublicKey == null) {
                    blindedPublicKey = generateBlindedId(threadId, context)
                    cache[threadId] = blindedPublicKey
                }

                // Find reactions from others (not from us)
                val reactionsFromOthers = record.reactions.filter { reaction ->
                    reaction.author != userPublicKey &&
                            (blindedPublicKey == null || reaction.author != blindedPublicKey)
                }

                if (reactionsFromOthers.isNotEmpty()) {
                    // Get the most recent reaction from others
                    val latestReaction = reactionsFromOthers.maxByOrNull { it.dateSent }

                    if (latestReaction != null) {
                        val reactor =
                            recipientRepository.getRecipientSync(fromSerialized(latestReaction.author))
                        val emoji = Phrase.from(context, R.string.emojiReactsNotification)
                            .put(EMOJI_KEY, latestReaction.emoji).format().toString()

                        // Use unique ID to avoid conflicts with message notifications
                        val reactionId =
                            "reaction_${record.getId()}_${latestReaction.emoji}_${latestReaction.author}".hashCode()
                                .toLong()

                        Log.w(
                            TAG,
                            "Adding reaction notification: ${emoji} to our message ID ${record.getId()}"
                        )

                        notificationState.addNotification(
                            NotificationItem(
                                reactionId,
                                record.isMms || record.isMmsNotification,
                                reactor,
                                reactor,
                                threadRecipients,
                                threadId,
                                emoji,
                                latestReaction.dateSent, null,
                                isMessageRequest
                            )
                        )
                    }
                }
            }
            // CASE 3: IGNORED SCENARIOS
            // This handles cases like:
            // - Contact's message with reactions (hasUnreadReactions=true, but isOutgoing=false)
            // - Already read messages that somehow got returned
            // - etc.
            else {
                Log.w(
                    TAG,
                    "Ignoring message: not unread incoming and not our outgoing with reactions"
                )
            }

        } while (record != null)

        reader.close()
        return notificationState
    }

    // Combines multiple cursors using the existing (Context, Cursor) version.
    // That inner version owns closing the cursor via its Reader.
    private fun constructNotificationState(context: Context, vararg cursors: Cursor?): NotificationState {
        val items = mutableListOf<NotificationItem>()

        for (cursor in cursors) {
            if (cursor == null) continue
            val partial = constructNotificationState(context, cursor)
            items += partial.notifications
        }

        // De-dupe by ID and keep newest-first so downstream code sees a stable, recent-first order.
        val out = NotificationState()
        val seen = HashSet<Long>()
        items.sortedByDescending { it.timestamp }
            .forEach { if (seen.add(it.id)) out.addNotification(it) }

        return out
    }

    private fun generateBlindedId(threadId: Long, context: Context): String? {
        val threadRecipient = recipientRepository.getRecipientSync(threadDatabase.getRecipientForThreadId(threadId) ?: return null)
        val serverPubKey = (threadRecipient.data as? RecipientData.Community)?.serverPubKey
        val edKeyPair = getUserED25519KeyPair(context)
        if (serverPubKey != null && edKeyPair != null) {
            val blindedKeyPair = BlindKeyAPI.blind15KeyPairOrNull(
                ed25519SecretKey = edKeyPair.secretKey.data,
                serverPubKey = Hex.fromStringCondensed(serverPubKey),
            )
            if (blindedKeyPair != null) {
                return AccountId(IdPrefix.BLINDED, blindedKeyPair.pubKey.data).hexString
            }
        }
        return null
    }

    private fun scheduleReminder(context: Context, count: Int) {
        if (count >= getRepeatAlertsCount(context)) {
            return
        }

        val alarmManager = context.getSystemService(Context.ALARM_SERVICE) as AlarmManager
        val alarmIntent = Intent(ReminderReceiver.REMINDER_ACTION)
        alarmIntent.putExtra("reminder_count", count)

        val pendingIntent = PendingIntent.getBroadcast(
            context,
            0,
            alarmIntent,
            PendingIntent.FLAG_CANCEL_CURRENT or PendingIntent.FLAG_IMMUTABLE
        )
        val timeout = TimeUnit.MINUTES.toMillis(2)

        alarmManager[AlarmManager.RTC_WAKEUP, System.currentTimeMillis() + timeout] = pendingIntent
    }

    override fun clearReminder(context: Context) {
        val alarmIntent = Intent(ReminderReceiver.REMINDER_ACTION)
        val pendingIntent = PendingIntent.getBroadcast(
            context,
            0,
            alarmIntent,
            PendingIntent.FLAG_CANCEL_CURRENT or PendingIntent.FLAG_IMMUTABLE
        )
        val alarmManager = context.getSystemService(Context.ALARM_SERVICE) as AlarmManager
        alarmManager.cancel(pendingIntent)
    }

    class ReminderReceiver : BroadcastReceiver() {
        @SuppressLint("StaticFieldLeak")
        override fun onReceive(context: Context, intent: Intent) {
            object : AsyncTask<Void?, Void?, Void?>() {

                override fun doInBackground(vararg params: Void?): Void? {
                    val reminderCount = intent.getIntExtra("reminder_count", 0)
                    ApplicationContext.getInstance(context).messageNotifier.updateNotification(
                        context,
                        true,
                        reminderCount + 1
                    )
                    return null
                }

            }.executeOnExecutor(AsyncTask.THREAD_POOL_EXECUTOR)
        }

        companion object {
            const val REMINDER_ACTION: String =
                "network.loki.securesms.MessageNotifier.REMINDER_ACTION"
        }
    }

    private class DelayedNotification(private val context: Context, private val threadId: Long) :
        Runnable {
        private val canceled = AtomicBoolean(false)

        private val delayUntil: Long

        init {
            this.delayUntil = System.currentTimeMillis() + DELAY
        }

        override fun run() {
            val delayMillis = delayUntil - System.currentTimeMillis()
            Log.i(TAG, "Waiting to notify: $delayMillis")

            if (delayMillis > 0) {
                Util.sleep(delayMillis)
            }

            if (!canceled.get()) {
                Log.i(TAG, "Not canceled, notifying...")
                ApplicationContext.getInstance(context).messageNotifier.updateNotification(
                    context,
                    threadId,
                    true
                )
                ApplicationContext.getInstance(context).messageNotifier.cancelDelayedNotifications()
            } else {
                Log.w(TAG, "Canceled, not notifying...")
            }
        }

        fun cancel() {
            canceled.set(true)
        }

        companion object {
            private val DELAY = TimeUnit.SECONDS.toMillis(5)
        }
    }

    private class CancelableExecutor {
        private val executor: Executor = Executors.newSingleThreadExecutor()
        private val tasks: MutableSet<DelayedNotification> = HashSet()

        fun execute(runnable: DelayedNotification) {
            synchronized(tasks) { tasks.add(runnable) }

            val wrapper = Runnable {
                runnable.run()
                synchronized(tasks) {
                    tasks.remove(runnable)
                }
            }

            executor.execute(wrapper)
        }

        fun cancel() {
            synchronized(tasks) {
                for (task in tasks) {
                    task.cancel()
                }
            }
        }
    }

    companion object {
        private val TAG: String = DefaultMessageNotifier::class.java.simpleName

        const val EXTRA_REMOTE_REPLY: String = "extra_remote_reply"
        const val LATEST_MESSAGE_ID_TAG: String = "extra_latest_message_id"

        const val EXTRA_THREAD_ID: String = "extra_thread_id"

        const val MAX_ROWS = 100 // We can change this

        private const val FOREGROUND_ID = 313399
        private const val SUMMARY_NOTIFICATION_ID = 1338
        private const val PENDING_MESSAGES_ID = 1111
        private const val NOTIFICATION_GROUP = "messages"

        // Separate group & id-space for request notifications
        private const val REQUESTS_GROUP = "message_requests"
        private const val REQUEST_TAG    = "message_request"

        private val MIN_AUDIBLE_PERIOD_MILLIS = TimeUnit.SECONDS.toMillis(5)
        private val DESKTOP_ACTIVITY_PERIOD = TimeUnit.MINUTES.toMillis(1)

        @Volatile
        private var visibleThread: Long = -1

        @Volatile
        private var homeScreenVisible = false

        @Volatile
        private var lastDesktopActivityTimestamp: Long = -1

        @Volatile
        private var lastAudibleNotification: Long = -1
        private val executor = CancelableExecutor()
    }
}<|MERGE_RESOLUTION|>--- conflicted
+++ resolved
@@ -87,11 +87,7 @@
     private val threadDatabase: ThreadDatabase,
     private val recipientRepository: RecipientRepository,
     private val mmsSmsDatabase: MmsSmsDatabase,
-<<<<<<< HEAD
-    private val lokiThreadDatabase: LokiThreadDatabase,
     private val textSecurePreferences: TextSecurePreferences
-=======
->>>>>>> 2ec8a29c
 ) : MessageNotifier {
     override fun setVisibleThread(threadId: Long) {
         visibleThread = threadId
