--- conflicted
+++ resolved
@@ -102,11 +102,7 @@
                     recipient.address is Address.LegacyGroup -> !deprecationManager.isDeprecated
 
                     // if the recipient is a community, check if it can write
-<<<<<<< HEAD
-                    recipient.data is RecipientData.Community -> recipient.data.roomInfo?.write == true
-=======
-                    recipient.data is RecipientData.Community && !recipient.data.openGroup.canWrite -> false
->>>>>>> 1d02d27c
+                    recipient.data is RecipientData.Community && recipient.data.roomInfo?.canWrite != true -> false
 
                     else -> {
                         val name = if (recipient.isSelf) context.getString(R.string.noteToSelf)
