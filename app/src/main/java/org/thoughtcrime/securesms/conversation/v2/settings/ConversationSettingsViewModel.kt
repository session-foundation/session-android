package org.thoughtcrime.securesms.conversation.v2.settings

import android.content.ClipData
import android.content.ClipboardManager
import android.content.Context
import android.content.Intent
import android.icu.text.BreakIterator
import android.widget.Toast
import androidx.annotation.DrawableRes
import androidx.annotation.StringRes
import androidx.appcompat.app.AppCompatActivity.CLIPBOARD_SERVICE
import androidx.lifecycle.ViewModel
import androidx.lifecycle.viewModelScope
import com.bumptech.glide.Glide
import com.squareup.phrase.Phrase
import dagger.assisted.Assisted
import dagger.assisted.AssistedFactory
import dagger.assisted.AssistedInject
import dagger.hilt.android.lifecycle.HiltViewModel
import dagger.hilt.android.qualifiers.ApplicationContext
import kotlinx.coroutines.Dispatchers
import kotlinx.coroutines.ExperimentalCoroutinesApi
import kotlinx.coroutines.FlowPreview
import kotlinx.coroutines.flow.MutableStateFlow
import kotlinx.coroutines.flow.StateFlow
import kotlinx.coroutines.flow.filterNotNull
import kotlinx.coroutines.flow.update
import kotlinx.coroutines.launch
import kotlinx.coroutines.withContext
import network.loki.messenger.R
import network.loki.messenger.libsession_util.ConfigBase.Companion.PRIORITY_HIDDEN
import network.loki.messenger.libsession_util.ConfigBase.Companion.PRIORITY_VISIBLE
import network.loki.messenger.libsession_util.util.BlindKeyAPI
import network.loki.messenger.libsession_util.util.ExpiryMode
import network.loki.messenger.libsession_util.util.GroupInfo
import org.session.libsession.database.StorageProtocol
import org.session.libsession.messaging.groups.GroupManagerV2
import org.session.libsession.messaging.open_groups.OpenGroup
import org.session.libsession.utilities.Address
import org.session.libsession.utilities.Address.Companion.fromSerialized
import org.session.libsession.utilities.ConfigFactoryProtocol
import org.session.libsession.utilities.ExpirationUtil
import org.session.libsession.utilities.StringSubstitutionConstants.COMMUNITY_NAME_KEY
import org.session.libsession.utilities.StringSubstitutionConstants.GROUP_NAME_KEY
import org.session.libsession.utilities.StringSubstitutionConstants.NAME_KEY
import org.session.libsession.utilities.StringSubstitutionConstants.TIME_KEY
import org.session.libsession.utilities.TextSecurePreferences
import org.session.libsession.utilities.getGroup
import org.session.libsession.utilities.recipients.Recipient
import org.session.libsession.utilities.upsertContact
import org.session.libsignal.utilities.AccountId
import org.session.libsignal.utilities.Hex
import org.session.libsignal.utilities.IdPrefix
import org.session.libsignal.utilities.Log
import org.thoughtcrime.securesms.conversation.v2.ConversationActivityV2
import org.thoughtcrime.securesms.conversation.v2.utilities.TextUtilities.textSizeInBytes
import org.thoughtcrime.securesms.database.LokiThreadDatabase
import org.thoughtcrime.securesms.database.RecipientDatabase
import org.thoughtcrime.securesms.database.RecipientRepository
import org.thoughtcrime.securesms.dependencies.ConfigFactory.Companion.MAX_GROUP_DESCRIPTION_BYTES
import org.thoughtcrime.securesms.dependencies.ConfigFactory.Companion.MAX_NAME_BYTES
import org.thoughtcrime.securesms.groups.OpenGroupManager
import org.thoughtcrime.securesms.home.HomeActivity
import org.thoughtcrime.securesms.pro.ProStatusManager
import org.thoughtcrime.securesms.repository.ConversationRepository
import org.thoughtcrime.securesms.ui.SimpleDialogData
import org.thoughtcrime.securesms.ui.getSubbedString
import org.thoughtcrime.securesms.util.AvatarUIData
import org.thoughtcrime.securesms.util.AvatarUtils
import org.thoughtcrime.securesms.util.avatarOptions
import kotlin.math.min


@OptIn(FlowPreview::class, ExperimentalCoroutinesApi::class)
@HiltViewModel(assistedFactory = ConversationSettingsViewModel.Factory::class)
class ConversationSettingsViewModel @AssistedInject constructor(
    @Assisted private val address: Address,
    @param:ApplicationContext private val context: Context,
    private val avatarUtils: AvatarUtils,
    private val repository: ConversationRepository,
    private val configFactory: ConfigFactoryProtocol,
    private val storage: StorageProtocol,
    private val conversationRepository: ConversationRepository,
    private val textSecurePreferences: TextSecurePreferences,
    private val navigator: ConversationSettingsNavigator,
    private val groupManagerV2: GroupManagerV2,
    private val prefs: TextSecurePreferences,
    private val lokiThreadDatabase: LokiThreadDatabase,
    private val groupManager: GroupManagerV2,
    private val openGroupManager: OpenGroupManager,
<<<<<<< HEAD
    private val recipientRepository: RecipientRepository,
=======
    private val proStatusManager: ProStatusManager,
>>>>>>> dfc750d6
) : ViewModel() {

    private val threadId by lazy {
        requireNotNull(storage.getThreadId(address)) {
            "Thread doesn't exist for this conversation"
        }
    }

    private val _uiState: MutableStateFlow<UIState> = MutableStateFlow(
        UIState(
            avatarUIData = AvatarUIData(emptyList())
        )
    )
    val uiState: StateFlow<UIState> = _uiState

    private val _dialogState: MutableStateFlow<DialogsState> = MutableStateFlow(DialogsState())
    val dialogState: StateFlow<DialogsState> = _dialogState

    private var recipient: Recipient? = null

    private var groupV2: GroupInfo.ClosedGroupInfo? = null

    private val community: OpenGroup? by lazy {
        storage.getOpenGroup(threadId)
    }

    private val optionCopyAccountId: OptionsItem by lazy{
        OptionsItem(
            name = context.getString(R.string.accountIDCopy),
            icon = R.drawable.ic_copy,
            qaTag = R.string.qa_conversation_settings_copy_account,
            onClick = ::copyAccountId
        )
    }

    private val optionSearch: OptionsItem by lazy{
        OptionsItem(
            name = context.getString(R.string.searchConversation),
            icon = R.drawable.ic_search,
            qaTag = R.string.qa_conversation_settings_search,
            onClick = ::goBackToSearch
        )
    }


    private fun optionDisappearingMessage(subtitle: String?): OptionsItem {
        return OptionsItem(
            name = context.getString(R.string.disappearingMessages),
            subtitle = subtitle,
            icon = R.drawable.ic_timer,
            qaTag = R.string.qa_conversation_settings_disappearing,
            subtitleQaTag = R.string.qa_conversation_settings_disappearing_sub,
            onClick = {
                navigateTo(ConversationSettingsDestination.RouteDisappearingMessages)
            }
        )
    }

    private val optionPin: OptionsItem by lazy {
        OptionsItem(
            name = context.getString(R.string.pinConversation),
            icon = R.drawable.ic_pin,
            qaTag = R.string.qa_conversation_settings_pin,
            onClick = ::pinConversation
        )
    }

    private val optionUnpin: OptionsItem by lazy {
        OptionsItem(
            name = context.getString(R.string.pinUnpinConversation),
            icon = R.drawable.ic_pin_off,
            qaTag = R.string.qa_conversation_settings_pin,
            onClick = ::unpinConversation
        )
    }

    private fun optionNotifications(iconRes: Int, subtitle: String?): OptionsItem {
        return OptionsItem(
            name = context.getString(R.string.sessionNotifications),
            subtitle = subtitle,
            icon = iconRes,
            qaTag = R.string.qa_conversation_settings_notifications,
            subtitleQaTag = R.string.qa_conversation_settings_notifications_sub,
            onClick = {
                navigateTo(ConversationSettingsDestination.RouteNotifications)
            }
        )
    }

    private val optionAttachments: OptionsItem by lazy{
        OptionsItem(
            name = context.getString(R.string.attachments),
            icon = R.drawable.ic_file,
            qaTag = R.string.qa_conversation_settings_attachments,
            onClick = {
                navigateTo(ConversationSettingsDestination.RouteAllMedia)
            }
        )
    }

    private val optionBlock: OptionsItem by lazy{
        OptionsItem(
            name = context.getString(R.string.block),
            icon = R.drawable.ic_user_round_x,
            qaTag = R.string.qa_conversation_settings_block,
            onClick = ::confirmBlockUser
        )
    }

    private val optionUnblock: OptionsItem by lazy{
        OptionsItem(
            name = context.getString(R.string.blockUnblock),
            icon = R.drawable.ic_user_round_tick,
            qaTag = R.string.qa_conversation_settings_block,
            onClick = ::confirmUnblockUser
        )
    }

    private val optionClearMessages: OptionsItem by lazy{
        OptionsItem(
            name = context.getString(R.string.clearMessages),
            icon = R.drawable.ic_message_trash_custom,
            qaTag = R.string.qa_conversation_settings_clear_messages,
            onClick = ::confirmClearMessages
        )
    }

    private val optionDeleteConversation: OptionsItem by lazy{
        OptionsItem(
            name = context.getString(R.string.conversationsDelete),
            icon = R.drawable.ic_trash_2,
            qaTag = R.string.qa_conversation_settings_delete_conversation,
            onClick = ::confirmDeleteConversation
        )
    }

    private val optionDeleteContact: OptionsItem by lazy{
        OptionsItem(
            name = context.getString(R.string.contactDelete),
            icon = R.drawable.ic_user_round_trash,
            qaTag = R.string.qa_conversation_settings_delete_contact,
            onClick = ::confirmDeleteContact
        )
    }

    private val optionHideNTS: OptionsItem by lazy{
        OptionsItem(
            name = context.getString(R.string.noteToSelfHide),
            icon = R.drawable.ic_eye_off,
            qaTag = R.string.qa_conversation_settings_hide_nts,
            onClick = ::confirmHideNTS
        )
    }

    private val optionShowNTS: OptionsItem by lazy{
        OptionsItem(
            name = context.getString(R.string.showNoteToSelf),
            icon = R.drawable.ic_eye,
            qaTag = R.string.qa_conversation_settings_hide_nts,
            onClick = ::confirmShowNTS
        )
    }

    // Groups
    private val optionGroupMembers: OptionsItem by lazy{
        OptionsItem(
            name = context.getString(R.string.groupMembers),
            icon = R.drawable.ic_users_round,
            qaTag = R.string.qa_conversation_settings_group_members,
            onClick = {
                navigateTo(ConversationSettingsDestination.RouteGroupMembers(
                    groupId = groupV2?.groupAccountId ?: "")
                )
            }
        )
    }

    private val optionInviteMembers: OptionsItem by lazy{
        OptionsItem(
            name = context.getString(R.string.membersInvite),
            icon = R.drawable.ic_user_round_plus,
            qaTag = R.string.qa_conversation_settings_invite_contacts,
            onClick = {
                navigateTo(ConversationSettingsDestination.RouteInviteToCommunity(
                    communityUrl = community?.joinURL ?: ""
                ))
            }
        )
    }

    private val optionManageMembers: OptionsItem by lazy{
        OptionsItem(
            name = context.getString(R.string.manageMembers),
            icon = R.drawable.ic_user_round_pen,
            qaTag = R.string.qa_conversation_settings_manage_members,
            onClick = {
                navigateTo(ConversationSettingsDestination.RouteManageMembers(
                    groupId = groupV2?.groupAccountId ?: "")
                )
            }
        )
    }

    private val optionLeaveGroup: OptionsItem by lazy{
        OptionsItem(
            name = context.getString(R.string.groupLeave),
            icon = R.drawable.ic_log_out,
            qaTag = R.string.qa_conversation_settings_leave_group,
            onClick = ::confirmLeaveGroup
        )
    }

    private val optionDeleteGroup: OptionsItem by lazy{
        OptionsItem(
            name = context.getString(R.string.groupDelete),
            icon = R.drawable.ic_trash_2,
            qaTag = R.string.qa_conversation_settings_delete_group,
            onClick = ::confirmLeaveGroup
        )
    }

    // Community
    private val optionCopyCommunityURL: OptionsItem by lazy{
        OptionsItem(
            name = context.getString(R.string.communityUrlCopy),
            icon = R.drawable.ic_copy,
            qaTag = R.string.qa_conversation_settings_copy_community_url,
            onClick = ::copyCommunityUrl
        )
    }

    private val optionLeaveCommunity: OptionsItem by lazy{
        OptionsItem(
            name = context.getString(R.string.communityLeave),
            icon = R.drawable.ic_log_out,
            qaTag = R.string.qa_conversation_settings_leave_community,
            onClick = ::confirmLeaveCommunity
        )
    }

    init {
        // update data when we have a recipient and update when there are changes from the thread or recipient
        viewModelScope.launch {
            recipientRepository.observeRecipient(address)
                .filterNotNull()
                .collect {
                    recipient = it
                    getStateFromRecipient(it)
                }
        }
    }

    fun onResume(){
        // check the mute timing in case it has changed when coming back to the screen
        val conversation = recipient ?: return

        // Check if notification item exists first
        val hasNotificationItem = _uiState.value.categories
            .flatMap { it.items }
            .flatMap { it.items }
            .firstOrNull { it.qaTag == R.string.qa_conversation_settings_notifications }

        // no need to do anything if the state doesn't have any notification item
        if (hasNotificationItem == null) return

        // get the new values
        val (notificationIconRes, notificationSubtitle) = getNotificationsData(conversation)

        // if they are the same as what we already have, no need to go further
        if (notificationIconRes == hasNotificationItem.icon &&
            notificationSubtitle == hasNotificationItem.subtitle) return

        // otherwise update the text
        _uiState.update { currentState ->
            // Update the item
            currentState.copy(
                categories = currentState.categories.map { category ->
                    category.copy(
                        items = category.items.map { subCategory ->
                            subCategory.copy(
                                items = subCategory.items.map { item ->
                                    if (item.qaTag == R.string.qa_conversation_settings_notifications) {
                                        item.copy(subtitle = notificationSubtitle, icon = notificationIconRes)
                                    } else item
                                }
                            )
                        }
                    )
                }
            )
        }
    }

    private suspend fun getStateFromRecipient(conversation: Recipient){
        val configContact = configFactory.withUserConfigs { configs ->
            configs.contacts.get(conversation.address.toString())
        }

        groupV2 = if(conversation.isGroupV2Recipient) configFactory.getGroup(AccountId(conversation.address.toString()))
        else null

        // admin
        val isAdmin: Boolean =  when {
            // for Groups V2
            conversation.isGroupV2Recipient -> groupV2?.hasAdminKey() == true

            // for communities the the `isUserModerator` field
            conversation.isCommunityRecipient -> isCommunityAdmin()

            // false in other cases
            else -> false
        }

        // edit name - Can edit name for 1on1, or if admin of a groupV2
        val editCommand = when {
            conversation.is1on1 -> Commands.ShowNicknameDialog
            conversation.isGroupV2Recipient && isAdmin -> Commands.ShowGroupEditDialog
            else -> null
        }

        // description / display name with QA tags
        val (description: String?, descriptionQaTag: String?) = when{
            // for 1on1, if the user has a nickname it should be displayed as the
            // main name, and the description should show the real name in parentheses
            conversation.is1on1 -> {
                if(configContact?.nickname?.isNotEmpty() == true && configContact.name.isNotEmpty()) {
                    (
                        "(${configContact.name})" to // description
                        context.getString(R.string.qa_conversation_settings_description_1on1) // description qa tag
                    )
                } else (null to null)
            }

            conversation.isGroupV2Recipient -> {
                if(groupV2 == null) (null to null)
                else {
                    (
                        configFactory.withGroupConfigs(AccountId(groupV2!!.groupAccountId)){
                            it.groupInfo.getDescription()
                        } to // description
                        context.getString(R.string.qa_conversation_settings_description_groups) // description qa tag
                    )
                }
            }

            conversation.isCommunityRecipient -> {
                (
                    community?.description to // description
                    context.getString(R.string.qa_conversation_settings_description_community) // description qa tag
                )
            }

            else -> (null to null)
        }

        // name
        val name = when {
            conversation.isLocalNumber -> context.getString(R.string.noteToSelf)
            else -> conversation.displayName
        }

        // account ID
        val accountId = when{
            conversation.is1on1 || conversation.isLocalNumber -> conversation.address.toString()
            else -> null
        }

        // disappearing message type
        val expiryMode = recipient?.expiryMode
        val disappearingSubtitle = if(expiryMode != null && expiryMode != ExpiryMode.NONE) {
            // Get the type of disappearing message and the abbreviated duration..
            val dmTypeString = when (expiryMode) {
                is ExpiryMode.AfterRead -> R.string.disappearingMessagesDisappearAfterReadState
                else -> R.string.disappearingMessagesDisappearAfterSendState
            }
            val durationAbbreviated =
                ExpirationUtil.getExpirationAbbreviatedDisplayValue(expiryMode.expirySeconds)

            // ..then substitute into the string..
            context.getSubbedString(
                dmTypeString,
                TIME_KEY to durationAbbreviated
            )
        } else context.getString(R.string.off)

        val pinned = recipient?.isPinned == true

        val (notificationIconRes, notificationSubtitle) = getNotificationsData(conversation)

        // organise the setting options
        val optionData = options@when {
            conversation.isLocalNumber -> {
                val mainOptions = mutableListOf<OptionsItem>()
                val dangerOptions = mutableListOf<OptionsItem>()

                val ntsHidden = conversation.priority == PRIORITY_HIDDEN

                mainOptions.addAll(listOf(
                    optionCopyAccountId,
                    optionSearch,
                    optionDisappearingMessage(disappearingSubtitle),
                    if(pinned) optionUnpin else optionPin,
                    optionAttachments,
                ))

                if(ntsHidden) mainOptions.add(optionShowNTS)
                else dangerOptions.add(optionHideNTS)

                dangerOptions.addAll(listOf(
                    optionClearMessages,
                ))

                listOf(
                    OptionsCategory(
                        items = listOf(
                            OptionsSubCategory(items = mainOptions),
                            OptionsSubCategory(
                                danger = true,
                                items = dangerOptions
                            )
                        )
                    )
                )
            }

            conversation.is1on1 -> {
                val mainOptions = mutableListOf<OptionsItem>()
                val dangerOptions = mutableListOf<OptionsItem>()

                mainOptions.addAll(listOf(
                    optionCopyAccountId,
                    optionSearch
                ))

                // these options are only for users who aren't blocked
                if(!conversation.blocked) {
                    mainOptions.addAll(listOf(
                        optionDisappearingMessage(disappearingSubtitle),
                        if(pinned) optionUnpin else optionPin,
                        optionNotifications(notificationIconRes, notificationSubtitle),
                    ))
                }

                // finally add attachments
                mainOptions.add(optionAttachments)

                dangerOptions.addAll(listOf(
                    if(recipient?.blocked == true) optionUnblock else optionBlock,
                    optionClearMessages,
                    optionDeleteConversation,
                    optionDeleteContact
                ))

                listOf(
                    OptionsCategory(
                        items = listOf(
                            OptionsSubCategory(items = mainOptions),
                            OptionsSubCategory(
                                danger = true,
                                items = dangerOptions
                            )
                        )
                    )
                )
            }

            conversation.isGroupV2Recipient -> {
                // if the user is kicked or the group destroyed, only show "Delete Group"
                if(groupV2 != null && groupV2?.shouldPoll == false){
                    listOf(
                            OptionsCategory(
                                items = listOf(
                                    OptionsSubCategory(
                                        danger = true,
                                        items = listOf(optionDeleteGroup)
                                    )
                                )
                            )
                    )
                } else {
                    val mainOptions = mutableListOf<OptionsItem>()
                    val adminOptions = mutableListOf<OptionsItem>()
                    val dangerOptions = mutableListOf<OptionsItem>()

                    mainOptions.add(optionSearch)

                    // for non admins, disappearing messages is in the non admin section
                    if (!isAdmin) {
                        mainOptions.add(optionDisappearingMessage(disappearingSubtitle))
                    }

                    mainOptions.addAll(
                        listOf(
                            if (pinned) optionUnpin else optionPin,
                            optionNotifications(notificationIconRes, notificationSubtitle),
                            optionGroupMembers,
                            optionAttachments,
                        )
                    )

                    // apply different options depending on admin status
                    if (isAdmin) {
                        dangerOptions.addAll(
                            listOf(
                                optionClearMessages,
                                optionDeleteGroup
                            )
                        )

                        // admin options
                        adminOptions.addAll(
                            listOf(
                                optionManageMembers,
                                optionDisappearingMessage(disappearingSubtitle)
                            )
                        )

                        // the returned options for group admins
                        listOf(
                            OptionsCategory(
                                items = listOf(
                                    OptionsSubCategory(items = mainOptions),
                                )
                            ),
                            OptionsCategory(
                                name = context.getString(R.string.adminSettings),
                                items = listOf(
                                    OptionsSubCategory(items = adminOptions),
                                    OptionsSubCategory(
                                        danger = true,
                                        items = dangerOptions
                                    )
                                )
                            )
                        )
                    } else {
                        dangerOptions.addAll(
                            listOf(
                                optionClearMessages,
                                optionLeaveGroup
                            )
                        )

                        // the returned options for group non-admins
                        listOf(
                            OptionsCategory(
                                items = listOf(
                                    OptionsSubCategory(items = mainOptions),
                                    OptionsSubCategory(
                                        danger = true,
                                        items = dangerOptions
                                    )
                                )
                            )
                        )
                    }
                }
            }

            conversation.isCommunityRecipient -> {
                val mainOptions = mutableListOf<OptionsItem>()
                val dangerOptions = mutableListOf<OptionsItem>()

                mainOptions.addAll(listOf(
                    optionCopyCommunityURL,
                    optionSearch,
                    if(pinned) optionUnpin else optionPin,
                    optionNotifications(notificationIconRes, notificationSubtitle),
                    optionInviteMembers,
                    optionAttachments,
                ))

                dangerOptions.addAll(listOf(
                    optionClearMessages,
                    optionLeaveCommunity
                ))

                listOf(
                    OptionsCategory(
                        items = listOf(
                            OptionsSubCategory(items = mainOptions),
                            OptionsSubCategory(
                                danger = true,
                                items = dangerOptions
                            )
                        )
                    )
                )
            }

            else -> emptyList()
        }

        val avatarData = avatarUtils.getUIDataFromRecipient(conversation)
        _uiState.update {
            _uiState.value.copy(
                name = name,
                nameQaTag = when {
                    conversation.isLocalNumber -> context.getString(R.string.qa_conversation_settings_display_name_nts)
                    conversation.is1on1 -> context.getString(R.string.qa_conversation_settings_display_name_1on1)
                    conversation.isGroupV2Recipient -> context.getString(R.string.qa_conversation_settings_display_name_groups)
                    conversation.isCommunityRecipient -> context.getString(R.string.qa_conversation_settings_display_name_community)
                    else -> null
                },
                editCommand = editCommand,
                description = description,
                descriptionQaTag = descriptionQaTag,
                accountId = accountId,
                avatarUIData = avatarData,
                categories = optionData
            )
        }

        // also preload the larger version of the avatar in case the user goes to the fullscreen avatar
        avatarData.elements.mapNotNull { it.contactPhoto }.forEach {
            val  loadSize = min(context.resources.displayMetrics.widthPixels, context.resources.displayMetrics.heightPixels)
            Glide.with(context).load(it)
                .avatarOptions(loadSize)
                .preload(loadSize, loadSize)
        }
    }

    private fun getNotificationsData(conversation: Recipient): Pair<Int, String> {
        return when{
            conversation.isMuted() -> R.drawable.ic_volume_off to context.getString(R.string.notificationsMuted)
            conversation.notifyType == RecipientDatabase.NOTIFY_TYPE_MENTIONS ->
                R.drawable.ic_at_sign to context.getString(R.string.notificationsMentionsOnly)
            else -> R.drawable.ic_volume_2 to context.getString(R.string.notificationsAllMessages)
        }
    }

    private fun copyAccountId(){
        val accountID = recipient?.address?.toString() ?: ""
        val clip = ClipData.newPlainText("Account ID", accountID)
        val manager = context.getSystemService(CLIPBOARD_SERVICE) as ClipboardManager
        manager.setPrimaryClip(clip)
        Toast.makeText(context, R.string.copied, Toast.LENGTH_SHORT).show()
    }

    private fun copyCommunityUrl(){
        val url = community?.joinURL ?: return
        val clip = ClipData.newPlainText(context.getString(R.string.communityUrl), url)
        val manager = context.getSystemService(CLIPBOARD_SERVICE) as ClipboardManager
        manager.setPrimaryClip(clip)
        Toast.makeText(context, R.string.copied, Toast.LENGTH_SHORT).show()
    }

    private fun isCommunityAdmin(): Boolean {
        if(community == null) return false
        else{
            val userPublicKey = textSecurePreferences.getLocalNumber() ?: return false
            val keyPair = storage.getUserED25519KeyPair() ?: return false
            val blindedPublicKey = community!!.publicKey.let {
                BlindKeyAPI.blind15KeyPairOrNull(
                    ed25519SecretKey = keyPair.secretKey.data,
                    serverPubKey = Hex.fromStringCondensed(it),
                )?.pubKey?.data }
                ?.let { AccountId(IdPrefix.BLINDED, it) }?.hexString
            return openGroupManager.isUserModerator(community!!.id, userPublicKey, blindedPublicKey)
        }
    }

    private fun pinConversation(){
<<<<<<< HEAD
        storage.setPinned(address, true)
=======
        // check the pin limit before continuing
        val totalPins = storage.getTotalPinned()
        val maxPins = proStatusManager.getPinnedConversationLimit()
        if(totalPins >= maxPins){
            // the user has reached the pin limit, show the CTA
            _dialogState.update {
                it.copy(pinCTA = PinProCTA(overTheLimit = totalPins > maxPins))
            }
        } else {
            viewModelScope.launch {
                storage.setPinned(threadId, true)
            }
        }
>>>>>>> dfc750d6
    }

    private fun unpinConversation(){
        storage.setPinned(address, false)
    }

    private fun confirmBlockUser(){
        _dialogState.update {
            it.copy(
                showSimpleDialog = SimpleDialogData(
                    title = context.getString(R.string.block),
                    message = Phrase.from(context, R.string.blockDescription)
                        .put(NAME_KEY, recipient?.displayName ?: "")
                        .format(),
                    positiveText = context.getString(R.string.block),
                    negativeText = context.getString(R.string.cancel),
                    positiveQaTag = context.getString(R.string.qa_conversation_settings_dialog_block_confirm),
                    negativeQaTag = context.getString(R.string.qa_conversation_settings_dialog_block_cancel),
                    onPositive = ::blockUser,
                    onNegative = {}
                )
            )
        }
    }

    private fun confirmUnblockUser(){
        _dialogState.update {
            it.copy(
                showSimpleDialog = SimpleDialogData(
                    title = context.getString(R.string.blockUnblock),
                    message = Phrase.from(context, R.string.blockUnblockName)
                        .put(NAME_KEY, recipient?.displayName ?: "")
                        .format(),
                    positiveText = context.getString(R.string.blockUnblock),
                    negativeText = context.getString(R.string.cancel),
                    positiveQaTag = context.getString(R.string.qa_conversation_settings_dialog_unblock_confirm),
                    negativeQaTag = context.getString(R.string.qa_conversation_settings_dialog_unblock_cancel),
                    onPositive = ::unblockUser,
                    onNegative = {}
                )
            )
        }
    }

    private fun blockUser() {
        val conversation = recipient ?: return
        viewModelScope.launch {
            if (conversation.isContactRecipient || conversation.isGroupV2Recipient) {
                repository.setBlocked(conversation.address, true)
            }

            if (conversation.isGroupV2Recipient) {
                groupManagerV2.onBlocked(AccountId(conversation.address.toString()))
            }
        }
    }

    private fun unblockUser() {
        if(recipient == null) return
        viewModelScope.launch {
            repository.setBlocked(recipient!!.address, false)
        }
    }

    private fun confirmHideNTS(){
        _dialogState.update {
            it.copy(
                showSimpleDialog = SimpleDialogData(
                    title = context.getString(R.string.noteToSelfHide),
                    message = context.getText(R.string.hideNoteToSelfDescription),
                    positiveText = context.getString(R.string.hide),
                    negativeText = context.getString(R.string.cancel),
                    positiveQaTag = context.getString(R.string.qa_conversation_settings_dialog_hide_nts_confirm),
                    negativeQaTag = context.getString(R.string.qa_conversation_settings_dialog_hide_nts_cancel),
                    onPositive = ::hideNoteToSelf,
                    onNegative = {}
                )
            )
        }
    }

    private fun confirmShowNTS(){
        _dialogState.update {
            it.copy(
                showSimpleDialog = SimpleDialogData(
                    title = context.getString(R.string.showNoteToSelf),
                    message = context.getText(R.string.showNoteToSelfDescription),
                    positiveText = context.getString(R.string.show),
                    negativeText = context.getString(R.string.cancel),
                    positiveQaTag = context.getString(R.string.qa_conversation_settings_dialog_show_nts_confirm),
                    negativeQaTag = context.getString(R.string.qa_conversation_settings_dialog_show_nts_cancel),
                    positiveStyleDanger = false,
                    onPositive = ::showNoteToSelf,
                    onNegative = {}
                )
            )
        }
    }

    private fun hideNoteToSelf() {
        configFactory.withMutableUserConfigs {
            it.userProfile.setNtsPriority(PRIORITY_HIDDEN)
        }
    }

    fun showNoteToSelf() {
        configFactory.withMutableUserConfigs {
            it.userProfile.setNtsPriority(PRIORITY_VISIBLE)
        }
    }

    private fun confirmDeleteContact(){
        _dialogState.update {
            it.copy(
                showSimpleDialog = SimpleDialogData(
                    title = context.getString(R.string.contactDelete),
                    message = Phrase.from(context, R.string.deleteContactDescription)
                        .put(NAME_KEY, recipient?.displayName ?: "")
                        .format(),
                    positiveText = context.getString(R.string.delete),
                    negativeText = context.getString(R.string.cancel),
                    positiveQaTag = context.getString(R.string.qa_conversation_settings_dialog_delete_contact_confirm),
                    negativeQaTag = context.getString(R.string.qa_conversation_settings_dialog_delete_contact_cancel),
                    onPositive = ::deleteContact,
                    onNegative = {}
                )
            )
        }
    }

    private fun deleteContact() {
        val conversation = recipient ?: return
        viewModelScope.launch {
            showLoading()
            withContext(Dispatchers.Default) {
                storage.deleteContactAndSyncConfig(conversation.address.toString())
            }

            hideLoading()
            goBackHome()
        }
    }

    private fun confirmDeleteConversation(){
        _dialogState.update {
            it.copy(
                showSimpleDialog = SimpleDialogData(
                    title = context.getString(R.string.conversationsDelete),
                    message = Phrase.from(context, R.string.deleteConversationDescription)
                        .put(NAME_KEY, recipient?.displayName ?: "")
                        .format(),
                    positiveText = context.getString(R.string.delete),
                    negativeText = context.getString(R.string.cancel),
                    positiveQaTag = context.getString(R.string.qa_conversation_settings_dialog_delete_conversation_confirm),
                    negativeQaTag = context.getString(R.string.qa_conversation_settings_dialog_delete_conversation_cancel),
                    onPositive = ::deleteConversation,
                    onNegative = {}
                )
            )
        }
    }

    private fun deleteConversation() {
        viewModelScope.launch {
            showLoading()
            withContext(Dispatchers.Default) {
                storage.deleteConversation(threadId)
            }

            hideLoading()
            goBackHome()
        }
    }

    private fun confirmLeaveCommunity(){
        _dialogState.update {
            it.copy(
                showSimpleDialog = SimpleDialogData(
                    title = context.getString(R.string.communityLeave),
                    message = Phrase.from(context, R.string.groupLeaveDescription)
                        .put(GROUP_NAME_KEY, recipient?.displayName ?: "")
                        .format(),
                    positiveText = context.getString(R.string.leave),
                    negativeText = context.getString(R.string.cancel),
                    positiveQaTag = context.getString(R.string.qa_conversation_settings_dialog_leave_community_confirm),
                    negativeQaTag = context.getString(R.string.qa_conversation_settings_dialog_leave_community_cancel),
                    onPositive = ::leaveCommunity,
                    onNegative = {}
                )
            )
        }
    }

    private fun leaveCommunity() {
        viewModelScope.launch {
            showLoading()
            withContext(Dispatchers.Default) {
                val community = lokiThreadDatabase.getOpenGroupChat(threadId)
                if (community != null) {
                    openGroupManager.delete(community.server, community.room, context)
                }
            }

            hideLoading()
            goBackHome()
        }
    }

    private fun confirmClearMessages(){
        val conversation = recipient ?: return

        // default to 1on1
        var message: CharSequence = Phrase.from(context, R.string.clearMessagesChatDescriptionUpdated)
            .put(NAME_KEY,conversation.displayName)
            .format()

        when{
            conversation.isGroupV2Recipient -> {
                if(groupV2?.hasAdminKey() == true){
                    // group admin clearing messages have a dedicated custom dialog
                    _dialogState.update { it.copy(groupAdminClearMessagesDialog = GroupAdminClearMessageDialog(conversation.displayName)) }
                    return

                } else {
                    message = Phrase.from(context, R.string.clearMessagesGroupDescriptionUpdated)
                        .put(GROUP_NAME_KEY, conversation.displayName)
                        .format()
                }
            }

            conversation.isCommunityRecipient -> {
                message = Phrase.from(context, R.string.clearMessagesCommunityUpdated)
                    .put(COMMUNITY_NAME_KEY, conversation.displayName)
                    .format()
            }

            conversation.isLocalNumber -> {
                message = context.getText(R.string.clearMessagesNoteToSelfDescriptionUpdated)
            }
        }

        _dialogState.update {
            it.copy(
                showSimpleDialog = SimpleDialogData(
                    title = context.getString(R.string.clearMessages),
                    message = message,
                    positiveText = context.getString(R.string.clear),
                    negativeText = context.getString(R.string.cancel),
                    positiveQaTag = context.getString(R.string.qa_conversation_settings_dialog_clear_messages_confirm),
                    negativeQaTag = context.getString(R.string.qa_conversation_settings_dialog_clear_messages_cancel),
                    onPositive = { clearMessages(false) },
                    onNegative = {}
                )
            )
        }
    }

    private fun clearMessages(clearForEveryoneGroupsV2: Boolean) {
        viewModelScope.launch {
            showLoading()
            try {
                withContext(Dispatchers.Default) {
                    conversationRepository.clearAllMessages(
                        threadId,
                        if (clearForEveryoneGroupsV2 && groupV2 != null) AccountId(groupV2!!.groupAccountId) else null
                    )
                }

                Toast.makeText(context, context.resources.getQuantityString(
                    R.plurals.deleteMessageDeleted,
                    2, // as per the ACs, we decided to always show this message as plural
                    2
                ), Toast.LENGTH_LONG).show()
            } catch (e: Exception){
                Toast.makeText(context, context.resources.getQuantityString(
                    R.plurals.deleteMessageFailed,
                    2, // we don't care about the number, just that it is multiple messages since we are doing "Clear All"
                    2
                ), Toast.LENGTH_LONG).show()
            }

            hideLoading()
        }
    }

    private fun confirmLeaveGroup(){
        val groupData = groupV2 ?: return
        _dialogState.update { state ->
            val dialogData = groupManager.getLeaveGroupConfirmationDialogData(
                AccountId(groupData.groupAccountId),
                _uiState.value.name
            ) ?: return

            state.copy(
                showSimpleDialog = SimpleDialogData(
                    title = dialogData.title,
                    message = dialogData.message,
                    positiveText = context.getString(dialogData.positiveText),
                    negativeText = context.getString(dialogData.negativeText),
                    positiveQaTag = dialogData.positiveQaTag?.let{ context.getString(it) },
                    negativeQaTag = dialogData.negativeQaTag?.let{ context.getString(it) },
                    onPositive = ::leaveGroup,
                    onNegative = {}
                )
            )
        }
    }

    private fun leaveGroup() {
        val conversation = recipient ?: return
        viewModelScope.launch {
            showLoading()

            try {
                withContext(Dispatchers.Default) {
                    groupManagerV2.leaveGroup(AccountId(conversation.address.toString()))
                }
                hideLoading()
                goBackHome()
            } catch (e: Exception){
                hideLoading()

                val txt = Phrase.from(context, R.string.groupLeaveErrorFailed)
                    .put(GROUP_NAME_KEY, conversation.displayName)
                    .format().toString()
                Toast.makeText(context, txt, Toast.LENGTH_LONG).show()
            }
        }
    }

    private suspend fun goBackHome(){
        navigator.navigateToIntent(
            Intent(context, HomeActivity::class.java).apply {
                // pop back to home activity
                addFlags(
                    Intent.FLAG_ACTIVITY_CLEAR_TOP or
                            Intent.FLAG_ACTIVITY_SINGLE_TOP
                )
            }
        )
    }

    private fun goBackToSearch(){
        viewModelScope.launch {
            navigator.returnResult(ConversationActivityV2.SHOW_SEARCH, true)
        }
    }

    /**
     * This returns the number of visible glyphs in a string, instead of its underlying length
     * For example: 👨🏻‍❤️‍💋‍👨🏻 has a length of 15 as a string, but would return 1 here as it is only one visible element
     */
    private fun getDisplayedCharacterSize(text: String): Int {
        val iterator = BreakIterator.getCharacterInstance()
        iterator.setText(text)
        var count = 0
        while (iterator.next() != BreakIterator.DONE) {
            count++
        }
        return count
    }

    fun onCommand(command: Commands) {
        when (command) {
            is Commands.CopyAccountId -> copyAccountId()

            is Commands.HideSimpleDialog -> _dialogState.update {
                it.copy(showSimpleDialog = null)
            }

            is Commands.HideGroupAdminClearMessagesDialog -> _dialogState.update {
                it.copy(groupAdminClearMessagesDialog = null)
            }

            is Commands.ClearMessagesGroupDeviceOnly -> clearMessages(false)
            is Commands.ClearMessagesGroupEveryone -> clearMessages(true)

            is Commands.HideNicknameDialog -> hideNicknameDialog()

            is Commands.ShowNicknameDialog -> showNicknameDialog()

            is Commands.ShowGroupEditDialog -> showGroupEditDialog()

            is Commands.HideGroupEditDialog -> hideGroupEditDialog()

            is Commands.HidePinCTADialog -> {
                _dialogState.update { it.copy(pinCTA = null) }
            }

            is Commands.RemoveNickname -> {
                setNickname(null)

                hideNicknameDialog()
            }

            is Commands.SetNickname -> {
                setNickname(_dialogState.value.nicknameDialog?.inputNickname?.trim())

                hideNicknameDialog()
            }

            is Commands.UpdateNickname -> {
                val trimmedName = command.nickname.trim()

                val error: String? = when {
                    trimmedName.textSizeInBytes() > MAX_NAME_BYTES -> context.getString(R.string.nicknameErrorShorter)

                    else -> null
                }

                _dialogState.update {
                    it.copy(
                        nicknameDialog = it.nicknameDialog?.copy(
                            inputNickname = command.nickname,
                            setEnabled = trimmedName.isNotEmpty() && // can save if we have an input
                                    trimmedName != it.nicknameDialog.currentNickname && // ... and it isn't the same as what is already saved
                                error == null, // ... and there are no errors
                            error = error
                        )
                    )
                }
            }

            is Commands.UpdateGroupName -> {
                val trimmedName = command.name.trim()

                val error: String? = when {
                    trimmedName.textSizeInBytes() > MAX_NAME_BYTES -> context.getString(R.string.groupNameEnterShorter)

                    else -> null
                }

                _dialogState.update {
                    it.copy(
                        groupEditDialog = it.groupEditDialog?.copy(
                            inputName = command.name,
                            saveEnabled = trimmedName.isNotEmpty() && // can save if we have an input
                                    trimmedName != it.groupEditDialog.currentName && // ... and it isn't the same as what is already saved
                                    error == null && // ... and there are no name errors
                                    it.groupEditDialog.errorDescription == null, // ... and there are no description errors
                            errorName = error
                        )
                    )
                }
            }

            is Commands.UpdateGroupDescription -> {
                val trimmedDescription = command.description.trim()

                val error: String? = when {
                    // description should be less than 200 characters
                    getDisplayedCharacterSize(trimmedDescription) > 200 -> context.getString(R.string.updateGroupInformationEnterShorterDescription)

                    // description should be less than max bytes
                    trimmedDescription.textSizeInBytes() > MAX_GROUP_DESCRIPTION_BYTES -> context.getString(R.string.updateGroupInformationEnterShorterDescription)

                    else -> null
                }

                _dialogState.update {
                    it.copy(
                        groupEditDialog = it.groupEditDialog?.copy(
                            inputtedDescription = command.description,
                            saveEnabled = trimmedDescription != it.groupEditDialog.currentName && // ... and it isn't the same as what is already saved
                                    error == null && // ... and there are no description errors
                                    it.groupEditDialog.inputName?.trim()?.isNotEmpty() ==  true && // ... and there is a name input
                                    it.groupEditDialog.errorName == null, // ... and there are no name errors
                            errorDescription = error
                        )
                    )
                }
            }

            is Commands.SetGroupText -> {
                val groupData = groupV2 ?: return
                val dialogData = _dialogState.value.groupEditDialog ?: return

                showLoading()
                hideGroupEditDialog()
                viewModelScope.launch {
                    // save name if needed
                    if(dialogData.inputName != dialogData.currentName) {
                        groupManager.setName(
                            AccountId(groupData.groupAccountId),
                            dialogData.inputName ?: dialogData.currentName
                        )
                    }

                    // save description if needed
                    if(dialogData.inputtedDescription != dialogData.currentDescription) {
                        groupManager.setDescription(
                            AccountId(groupData.groupAccountId),
                            dialogData.inputtedDescription ?: ""
                        )
                    }

                    hideLoading()
                }
            }

            is Commands.GoToProUpgradeScreen -> {
                // hide dialog
                _dialogState.update { it.copy(pinCTA = null) }

                // to go Pro upgrade screen
                //todo PRO go to screen once it exists
            }
        }
    }

    private fun setNickname(nickname: String?){
        val conversation = recipient ?: return

        viewModelScope.launch(Dispatchers.Default) {
            val publicKey = conversation.address.toString()

            if (AccountId.fromStringOrNull(publicKey)?.prefix == IdPrefix.STANDARD) {
                configFactory.withMutableUserConfigs { configs ->
                    configs.contacts.upsertContact(publicKey) {
                        this.nickname = nickname.orEmpty()
                    }
                }
            }
        }
    }

    private fun showNicknameDialog(){
        val conversation = recipient ?: return

        val configContact = configFactory.withUserConfigs { configs ->
            configs.contacts.get(conversation.address.toString())
        }

        _dialogState.update {
            it.copy(
                nicknameDialog = NicknameDialogData(
                    name = configContact?.name ?: "",
                    currentNickname = configContact?.nickname,
                    inputNickname = configContact?.nickname,
                    setEnabled = false,
                    removeEnabled = configContact?.nickname?.isEmpty() == false,  // can only remove is we have a nickname already
                    error = null
                ),
                groupEditDialog = null
            )
        }
    }

    private fun showGroupEditDialog(){
        val groupName = _uiState.value.name
        val groupDescription = _uiState.value.description

        _dialogState.update {
            it.copy(groupEditDialog = GroupEditDialog(
                currentName = groupName,
                inputName = groupName,
                currentDescription = groupDescription,
                inputtedDescription = groupDescription,
                saveEnabled = false,
                errorName = null,
                errorDescription = null
            ))
        }
    }

    private fun hideNicknameDialog(){
        _dialogState.update {
            it.copy(nicknameDialog = null)
        }
    }

    private fun hideGroupEditDialog(){
        _dialogState.update {
            it.copy(groupEditDialog = null)
        }
    }

    private fun showLoading(){
        _uiState.update {
            it.copy(showLoading = true)
        }
    }

    private fun hideLoading(){
        _uiState.update {
            it.copy(showLoading = false)
        }
    }

    private fun navigateTo(destination: ConversationSettingsDestination){
        viewModelScope.launch {
            navigator.navigate(destination)
        }
    }

    fun inviteContactsToCommunity(contacts: Set<AccountId>) {
        showLoading()
        viewModelScope.launch {
            try {
                withContext(Dispatchers.Default) {
                    val recipients = contacts.map { contact ->
                        fromSerialized(contact.hexString)
                    }

                    repository.inviteContactsToCommunity(threadId, recipients)
                }

                hideLoading()

                // show confirmation toast
                Toast.makeText(context, context.resources.getQuantityString(
                    R.plurals.groupInviteSending,
                    contacts.size,
                    contacts.size
                ), Toast.LENGTH_LONG).show()
            } catch (e: Exception){
                Log.w("", "Error sending community invites", e)
                hideLoading()
                Toast.makeText(context, R.string.errorUnknown, Toast.LENGTH_LONG).show()
            }
        }
    }

    sealed interface Commands {
        data object CopyAccountId : Commands
        data object HideSimpleDialog : Commands
        data object HideGroupAdminClearMessagesDialog : Commands
        data object ClearMessagesGroupDeviceOnly : Commands
        data object ClearMessagesGroupEveryone : Commands

        // dialogs
        data object ShowNicknameDialog : Commands
        data object HideNicknameDialog : Commands
        data object RemoveNickname : Commands
        data object SetNickname: Commands
        data class UpdateNickname(val nickname: String): Commands
        data class UpdateGroupName(val name: String): Commands
        data class UpdateGroupDescription(val description: String): Commands
        data object SetGroupText: Commands

        data object ShowGroupEditDialog : Commands
        data object HideGroupEditDialog : Commands

        data object HidePinCTADialog: Commands

        data object GoToProUpgradeScreen: Commands
    }

    @AssistedFactory
    interface Factory {
        fun create(address: Address): ConversationSettingsViewModel
    }

    data class UIState(
        val avatarUIData: AvatarUIData,
        val name: String = "",
        val nameQaTag: String? = null,
        val description: String? = null,
        val descriptionQaTag: String? = null,
        val accountId: String? = null,
        val showLoading: Boolean = false,
        val editCommand: Commands? = null,
        val categories: List<OptionsCategory> = emptyList()
    )

    data class OptionsCategory(
        val name: String? = null,
        val items: List<OptionsSubCategory> = emptyList()
    )

    data class OptionsSubCategory(
        val danger: Boolean = false,
        val items: List<OptionsItem> = emptyList()
    )

    data class OptionsItem(
        val name: String,
        @DrawableRes val icon: Int,
        @StringRes val qaTag: Int? = null,
        val subtitle: String? = null,
        @StringRes val subtitleQaTag: Int? = null,
        val enabled: Boolean = true,
        val onClick: () -> Unit
    )

    data class DialogsState(
        val pinCTA: PinProCTA? = null,
        val showSimpleDialog: SimpleDialogData? = null,
        val nicknameDialog: NicknameDialogData? = null,
        val groupEditDialog: GroupEditDialog? = null,
        val groupAdminClearMessagesDialog: GroupAdminClearMessageDialog? = null,
    )

    data class PinProCTA(
        val overTheLimit: Boolean
    )

    data class NicknameDialogData(
        val name: String,
        val currentNickname: String?, // the currently saved nickname, if any
        val inputNickname: String?, // the nickname being inputted
        val setEnabled: Boolean,
        val removeEnabled: Boolean,
        val error: String?
    )

    data class GroupEditDialog(
        val currentName: String, // the currently saved name
        val inputName: String?, // the name being inputted
        val currentDescription: String?,
        val inputtedDescription: String?,
        val saveEnabled: Boolean,
        val errorName: String?,
        val errorDescription: String?,
    )

    data class GroupAdminClearMessageDialog(
        val groupName: String
    )
}<|MERGE_RESOLUTION|>--- conflicted
+++ resolved
@@ -88,11 +88,8 @@
     private val lokiThreadDatabase: LokiThreadDatabase,
     private val groupManager: GroupManagerV2,
     private val openGroupManager: OpenGroupManager,
-<<<<<<< HEAD
     private val recipientRepository: RecipientRepository,
-=======
     private val proStatusManager: ProStatusManager,
->>>>>>> dfc750d6
 ) : ViewModel() {
 
     private val threadId by lazy {
@@ -756,9 +753,6 @@
     }
 
     private fun pinConversation(){
-<<<<<<< HEAD
-        storage.setPinned(address, true)
-=======
         // check the pin limit before continuing
         val totalPins = storage.getTotalPinned()
         val maxPins = proStatusManager.getPinnedConversationLimit()
@@ -769,10 +763,9 @@
             }
         } else {
             viewModelScope.launch {
-                storage.setPinned(threadId, true)
-            }
-        }
->>>>>>> dfc750d6
+                storage.setPinned(address, true)
+            }
+        }
     }
 
     private fun unpinConversation(){
