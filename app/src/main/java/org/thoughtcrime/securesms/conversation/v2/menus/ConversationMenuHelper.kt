package org.thoughtcrime.securesms.conversation.v2.menus

import android.annotation.SuppressLint
import android.content.Context
import android.content.Intent
import android.graphics.BitmapFactory
import android.os.AsyncTask
import android.view.Menu
import android.view.MenuInflater
import android.view.MenuItem
import android.widget.Toast
<<<<<<< HEAD
import androidx.appcompat.app.AlertDialog
=======
import androidx.annotation.ColorInt
>>>>>>> 1bb39399
import androidx.appcompat.app.AppCompatActivity
import androidx.appcompat.view.ContextThemeWrapper
import androidx.appcompat.widget.SearchView
import androidx.appcompat.widget.SearchView.OnQueryTextListener
import androidx.core.content.pm.ShortcutInfoCompat
import androidx.core.content.pm.ShortcutManagerCompat
import androidx.core.graphics.drawable.IconCompat
import network.loki.messenger.R
import org.session.libsession.messaging.sending_receiving.MessageSender
import org.session.libsession.messaging.sending_receiving.leave
import org.session.libsession.utilities.GroupUtil.doubleDecodeGroupID
import org.session.libsession.utilities.TextSecurePreferences
import org.session.libsession.utilities.recipients.Recipient
import org.session.libsignal.utilities.guava.Optional
import org.session.libsignal.utilities.toHexString
import org.thoughtcrime.securesms.MediaOverviewActivity
import org.thoughtcrime.securesms.ShortcutLauncherActivity
import org.thoughtcrime.securesms.calls.WebRtcCallActivity
import org.thoughtcrime.securesms.contacts.SelectContactsActivity
import org.thoughtcrime.securesms.conversation.v2.ConversationActivityV2
import org.thoughtcrime.securesms.conversation.v2.utilities.NotificationUtils
import org.thoughtcrime.securesms.dependencies.DatabaseComponent
import org.thoughtcrime.securesms.groups.EditClosedGroupActivity
import org.thoughtcrime.securesms.groups.EditClosedGroupActivity.Companion.groupIDKey
import org.thoughtcrime.securesms.preferences.PrivacySettingsActivity
import org.thoughtcrime.securesms.service.WebRtcCallService
import org.thoughtcrime.securesms.showSessionDialog
import org.thoughtcrime.securesms.showMuteDialog
import org.thoughtcrime.securesms.util.BitmapUtil
import java.io.IOException

object ConversationMenuHelper {
    
    fun onPrepareOptionsMenu(
        menu: Menu,
        inflater: MenuInflater,
        thread: Recipient,
        context: Context
    ) {
        // Prepare
        menu.clear()
        val isOpenGroup = thread.isOpenGroupRecipient
        // Base menu (options that should always be present)
        inflater.inflate(R.menu.menu_conversation, menu)
        // Expiring messages
<<<<<<< HEAD
        if (!isOpenGroup && (thread.hasApprovedMe() || thread.isClosedGroupRecipient || thread.isLocalNumber)) {
            inflater.inflate(R.menu.menu_conversation_expiration, menu)
=======
        if (!isOpenGroup && (thread.hasApprovedMe() || thread.isClosedGroupRecipient) && !thread.isBlocked) {
            if (thread.expireMessages > 0) {
                inflater.inflate(R.menu.menu_conversation_expiration_on, menu)
                val item = menu.findItem(R.id.menu_expiring_messages)
                item.actionView?.let { actionView ->
                    val iconView = actionView.findViewById<ImageView>(R.id.menu_badge_icon)
                    val badgeView = actionView.findViewById<TextView>(R.id.expiration_badge)
                    @ColorInt val color = context.getColorFromAttr(android.R.attr.textColorPrimary)
                    iconView.colorFilter = PorterDuffColorFilter(color, PorterDuff.Mode.MULTIPLY)
                    badgeView.text = ExpirationUtil.getExpirationAbbreviatedDisplayValue(context, thread.expireMessages)
                    actionView.setOnClickListener { onOptionsItemSelected(item) }
                }
            } else {
                inflater.inflate(R.menu.menu_conversation_expiration_off, menu)
            }
>>>>>>> 1bb39399
        }
        // One-on-one chat menu allows copying the session id
        if (thread.isContactRecipient) {
            inflater.inflate(R.menu.menu_conversation_copy_session_id, menu)
        }
        // One-on-one chat menu (options that should only be present for one-on-one chats)
        if (thread.isContactRecipient) {
            if (thread.isBlocked) {
                inflater.inflate(R.menu.menu_conversation_unblock, menu)
            } else if (!thread.isLocalNumber) {
                inflater.inflate(R.menu.menu_conversation_block, menu)
            }
        }
        // Closed group menu (options that should only be present in closed groups)
        if (thread.isClosedGroupRecipient) {
            inflater.inflate(R.menu.menu_conversation_closed_group, menu)
        }
        // Open group menu
        if (isOpenGroup) {
            inflater.inflate(R.menu.menu_conversation_open_group, menu)
        }
        // Muting
        if (thread.isMuted) {
            inflater.inflate(R.menu.menu_conversation_muted, menu)
        } else {
            inflater.inflate(R.menu.menu_conversation_unmuted, menu)
        }

        if (thread.isGroupRecipient && !thread.isMuted) {
            inflater.inflate(R.menu.menu_conversation_notification_settings, menu)
        }

        if (thread.showCallMenu()) {
            inflater.inflate(R.menu.menu_conversation_call, menu)
        }

        // Search
        val searchViewItem = menu.findItem(R.id.menu_search)
        (context as ConversationActivityV2).searchViewItem = searchViewItem
        val searchView = searchViewItem.actionView as SearchView
        val queryListener = object : OnQueryTextListener {
            override fun onQueryTextSubmit(query: String): Boolean {
                return true
            }

            override fun onQueryTextChange(query: String): Boolean {
                context.onSearchQueryUpdated(query)
                return true
            }
        }
        searchViewItem.setOnActionExpandListener(object : MenuItem.OnActionExpandListener {
            override fun onMenuItemActionExpand(item: MenuItem): Boolean {
                searchView.setOnQueryTextListener(queryListener)
                context.onSearchOpened()
                for (i in 0 until menu.size()) {
                    if (menu.getItem(i) != searchViewItem) {
                        menu.getItem(i).isVisible = false
                    }
                }
                return true
            }

            override fun onMenuItemActionCollapse(item: MenuItem): Boolean {
                searchView.setOnQueryTextListener(null)
                context.onSearchClosed()
                return true
            }
        })
    }

    fun onOptionItemSelected(context: Context, item: MenuItem, thread: Recipient): Boolean {
        when (item.itemId) {
            R.id.menu_view_all_media -> { showAllMedia(context, thread) }
            R.id.menu_search -> { search(context) }
            R.id.menu_add_shortcut -> { addShortcut(context, thread) }
            R.id.menu_expiring_messages -> { showExpirationSettings(context, thread) }
            R.id.menu_unblock -> { unblock(context, thread) }
            R.id.menu_block -> { block(context, thread, deleteThread = false) }
            R.id.menu_block_delete -> { blockAndDelete(context, thread) }
            R.id.menu_copy_session_id -> { copySessionID(context, thread) }
            R.id.menu_copy_open_group_url -> { copyOpenGroupUrl(context, thread) }
            R.id.menu_edit_group -> { editClosedGroup(context, thread) }
            R.id.menu_leave_group -> { leaveClosedGroup(context, thread) }
            R.id.menu_invite_to_open_group -> { inviteContacts(context, thread) }
            R.id.menu_unmute_notifications -> { unmute(context, thread) }
            R.id.menu_mute_notifications -> { mute(context, thread) }
            R.id.menu_notification_settings -> { setNotifyType(context, thread) }
            R.id.menu_call -> { call(context, thread) }
        }
        return true
    }

    private fun showAllMedia(context: Context, thread: Recipient) {
        val intent = Intent(context, MediaOverviewActivity::class.java)
        intent.putExtra(MediaOverviewActivity.ADDRESS_EXTRA, thread.address)
        val activity = context as AppCompatActivity
        activity.startActivity(intent)
    }

    private fun search(context: Context) {
        val searchViewModel = (context as ConversationActivityV2).searchViewModel
        searchViewModel.onSearchOpened()
    }

    private fun call(context: Context, thread: Recipient) {

        if (!TextSecurePreferences.isCallNotificationsEnabled(context)) {
            context.showSessionDialog {
                title(R.string.ConversationActivity_call_title)
                text(R.string.ConversationActivity_call_prompt)
                button(R.string.activity_settings_title, R.string.AccessibilityId_settings) {
                    Intent(context, PrivacySettingsActivity::class.java).let(context::startActivity)
                }
                cancelButton()
            }
            return
        }

        WebRtcCallService.createCall(context, thread)
            .let(context::startService)

        Intent(context, WebRtcCallActivity::class.java)
            .apply { flags = Intent.FLAG_ACTIVITY_NEW_TASK }
            .let(context::startActivity)

    }

    @SuppressLint("StaticFieldLeak")
    private fun addShortcut(context: Context, thread: Recipient) {
        object : AsyncTask<Void?, Void?, IconCompat?>() {

            override fun doInBackground(vararg params: Void?): IconCompat? {
                var icon: IconCompat? = null
                val contactPhoto = thread.contactPhoto
                if (contactPhoto != null) {
                    try {
                        var bitmap = BitmapFactory.decodeStream(contactPhoto.openInputStream(context))
                        bitmap = BitmapUtil.createScaledBitmap(bitmap, 300, 300)
                        icon = IconCompat.createWithAdaptiveBitmap(bitmap)
                    } catch (e: IOException) {
                        // Do nothing
                    }
                }
                if (icon == null) {
                    icon = IconCompat.createWithResource(context, if (thread.isGroupRecipient) R.mipmap.ic_group_shortcut else R.mipmap.ic_person_shortcut)
                }
                return icon
            }

            override fun onPostExecute(icon: IconCompat?) {
                val name = Optional.fromNullable<String>(thread.name)
                    .or(Optional.fromNullable<String>(thread.profileName))
                    .or(thread.toShortString())
                val shortcutInfo = ShortcutInfoCompat.Builder(context, thread.address.serialize() + '-' + System.currentTimeMillis())
                    .setShortLabel(name)
                    .setIcon(icon)
                    .setIntent(ShortcutLauncherActivity.createIntent(context, thread.address))
                    .build()
                if (ShortcutManagerCompat.requestPinShortcut(context, shortcutInfo, null)) {
                    Toast.makeText(context, context.resources.getString(R.string.ConversationActivity_added_to_home_screen), Toast.LENGTH_LONG).show()
                }
            }
        }.execute()
    }

    private fun showExpirationSettings(context: Context, thread: Recipient) {
        val listener = context as? ConversationMenuListener ?: return
        listener.showExpirationSettings(thread)
    }

    private fun unblock(context: Context, thread: Recipient) {
        if (!thread.isContactRecipient) { return }
        val listener = context as? ConversationMenuListener ?: return
        listener.unblock()
    }

    private fun block(context: Context, thread: Recipient, deleteThread: Boolean) {
        if (!thread.isContactRecipient) { return }
        val listener = context as? ConversationMenuListener ?: return
        listener.block(deleteThread)
    }

    private fun blockAndDelete(context: Context, thread: Recipient) {
        if (!thread.isContactRecipient) { return }
        val listener = context as? ConversationMenuListener ?: return
        listener.block(deleteThread = true)
    }

    private fun copySessionID(context: Context, thread: Recipient) {
        if (!thread.isContactRecipient) { return }
        val listener = context as? ConversationMenuListener ?: return
        listener.copySessionID(thread.address.toString())
    }

    private fun copyOpenGroupUrl(context: Context, thread: Recipient) {
        if (!thread.isOpenGroupRecipient) { return }
        val listener = context as? ConversationMenuListener ?: return
        listener.copyOpenGroupUrl(thread)
    }

    private fun editClosedGroup(context: Context, thread: Recipient) {
        if (!thread.isClosedGroupRecipient) { return }
        val intent = Intent(context, EditClosedGroupActivity::class.java)
        val groupID: String = thread.address.toGroupString()
        intent.putExtra(groupIDKey, groupID)
        context.startActivity(intent)
    }

    private fun leaveClosedGroup(context: Context, thread: Recipient) {
        if (!thread.isClosedGroupRecipient) { return }

        val group = DatabaseComponent.get(context).groupDatabase().getGroup(thread.address.toGroupString()).orNull()
        val admins = group.admins
        val sessionID = TextSecurePreferences.getLocalNumber(context)
        val isCurrentUserAdmin = admins.any { it.toString() == sessionID }
        val message = if (isCurrentUserAdmin) {
            "Because you are the creator of this group it will be deleted for everyone. This cannot be undone."
        } else {
            context.resources.getString(R.string.ConversationActivity_are_you_sure_you_want_to_leave_this_group)
        }

        fun onLeaveFailed() = Toast.makeText(context, R.string.ConversationActivity_error_leaving_group, Toast.LENGTH_LONG).show()

        context.showSessionDialog {
            title(R.string.ConversationActivity_leave_group)
            text(message)
            button(R.string.yes) {
                try {
                    val groupPublicKey = doubleDecodeGroupID(thread.address.toString()).toHexString()
                    val isClosedGroup = DatabaseComponent.get(context).lokiAPIDatabase().isClosedGroup(groupPublicKey)

                    if (isClosedGroup) MessageSender.leave(groupPublicKey, notifyUser = false)
                    else onLeaveFailed()
                } catch (e: Exception) {
                    onLeaveFailed()
                }
            }
            button(R.string.no)
        }
    }

    private fun inviteContacts(context: Context, thread: Recipient) {
        if (!thread.isOpenGroupRecipient) { return }
        val intent = Intent(context, SelectContactsActivity::class.java)
        val activity = context as AppCompatActivity
        activity.startActivityForResult(intent, ConversationActivityV2.INVITE_CONTACTS)
    }

    private fun unmute(context: Context, thread: Recipient) {
        DatabaseComponent.get(context).recipientDatabase().setMuted(thread, 0)
    }

    private fun mute(context: Context, thread: Recipient) {
        showMuteDialog(ContextThemeWrapper(context, context.theme)) { until ->
            DatabaseComponent.get(context).recipientDatabase().setMuted(thread, until)
        }
    }

    private fun setNotifyType(context: Context, thread: Recipient) {
        NotificationUtils.showNotifyDialog(context, thread) { notifyType ->
            DatabaseComponent.get(context).recipientDatabase().setNotifyType(thread, notifyType)
        }
    }

    interface ConversationMenuListener {
        fun block(deleteThread: Boolean = false)
        fun unblock()
        fun copySessionID(sessionId: String)
        fun copyOpenGroupUrl(thread: Recipient)
        fun showExpirationSettings(thread: Recipient)
    }

}<|MERGE_RESOLUTION|>--- conflicted
+++ resolved
@@ -9,11 +9,7 @@
 import android.view.MenuInflater
 import android.view.MenuItem
 import android.widget.Toast
-<<<<<<< HEAD
-import androidx.appcompat.app.AlertDialog
-=======
 import androidx.annotation.ColorInt
->>>>>>> 1bb39399
 import androidx.appcompat.app.AppCompatActivity
 import androidx.appcompat.view.ContextThemeWrapper
 import androidx.appcompat.widget.SearchView
@@ -59,26 +55,8 @@
         // Base menu (options that should always be present)
         inflater.inflate(R.menu.menu_conversation, menu)
         // Expiring messages
-<<<<<<< HEAD
         if (!isOpenGroup && (thread.hasApprovedMe() || thread.isClosedGroupRecipient || thread.isLocalNumber)) {
             inflater.inflate(R.menu.menu_conversation_expiration, menu)
-=======
-        if (!isOpenGroup && (thread.hasApprovedMe() || thread.isClosedGroupRecipient) && !thread.isBlocked) {
-            if (thread.expireMessages > 0) {
-                inflater.inflate(R.menu.menu_conversation_expiration_on, menu)
-                val item = menu.findItem(R.id.menu_expiring_messages)
-                item.actionView?.let { actionView ->
-                    val iconView = actionView.findViewById<ImageView>(R.id.menu_badge_icon)
-                    val badgeView = actionView.findViewById<TextView>(R.id.expiration_badge)
-                    @ColorInt val color = context.getColorFromAttr(android.R.attr.textColorPrimary)
-                    iconView.colorFilter = PorterDuffColorFilter(color, PorterDuff.Mode.MULTIPLY)
-                    badgeView.text = ExpirationUtil.getExpirationAbbreviatedDisplayValue(context, thread.expireMessages)
-                    actionView.setOnClickListener { onOptionsItemSelected(item) }
-                }
-            } else {
-                inflater.inflate(R.menu.menu_conversation_expiration_off, menu)
-            }
->>>>>>> 1bb39399
         }
         // One-on-one chat menu allows copying the session id
         if (thread.isContactRecipient) {
