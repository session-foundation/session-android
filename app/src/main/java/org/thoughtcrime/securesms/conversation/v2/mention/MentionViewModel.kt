--- conflicted
+++ resolved
@@ -11,27 +11,20 @@
 import androidx.lifecycle.ViewModel
 import androidx.lifecycle.viewModelScope
 import dagger.assisted.Assisted
-import dagger.assisted.AssistedFactory
 import dagger.assisted.AssistedInject
 import dagger.hilt.android.lifecycle.HiltViewModel
 import kotlinx.coroutines.CoroutineDispatcher
 import kotlinx.coroutines.Dispatchers
 import kotlinx.coroutines.ExperimentalCoroutinesApi
-import kotlinx.coroutines.flow.Flow
-import kotlinx.coroutines.flow.MutableStateFlow
 import kotlinx.coroutines.flow.SharingStarted
 import kotlinx.coroutines.flow.StateFlow
-import kotlinx.coroutines.flow.debounce
 import kotlinx.coroutines.flow.filterNotNull
 import kotlinx.coroutines.flow.first
-import kotlinx.coroutines.flow.firstOrNull
 import kotlinx.coroutines.flow.flatMapLatest
 import kotlinx.coroutines.flow.flowOf
 import kotlinx.coroutines.flow.flowOn
 import kotlinx.coroutines.flow.mapLatest
-import kotlinx.coroutines.flow.onStart
 import kotlinx.coroutines.flow.stateIn
-import kotlinx.coroutines.launch
 import kotlinx.coroutines.withContext
 import network.loki.messenger.R
 import network.loki.messenger.libsession_util.allWithStatus
@@ -39,21 +32,14 @@
 import org.session.libsession.utilities.ConfigFactoryProtocol
 import org.session.libsession.utilities.recipients.displayName
 import org.session.libsignal.utilities.AccountId
-import org.session.libsignal.utilities.IdPrefix
 import org.thoughtcrime.securesms.conversation.v2.utilities.MentionUtilities
-import org.thoughtcrime.securesms.database.DatabaseContentProviders.Conversation
 import org.thoughtcrime.securesms.database.GroupDatabase
 import org.thoughtcrime.securesms.database.GroupMemberDatabase
 import org.thoughtcrime.securesms.database.MmsDatabase
-<<<<<<< HEAD
+import org.thoughtcrime.securesms.database.MmsSmsDatabase
 import org.thoughtcrime.securesms.database.RecipientRepository
-=======
-import org.thoughtcrime.securesms.database.MmsSmsDatabase
-import org.thoughtcrime.securesms.database.SessionContactDatabase
->>>>>>> 3ddf66e6
 import org.thoughtcrime.securesms.database.Storage
 import org.thoughtcrime.securesms.database.ThreadDatabase
-import org.thoughtcrime.securesms.util.observeChanges
 
 /**
  * A ViewModel that provides the mention search functionality for a text input.
@@ -69,20 +55,12 @@
     contentResolver: ContentResolver,
     threadDatabase: ThreadDatabase,
     groupDatabase: GroupDatabase,
-<<<<<<< HEAD
     mmsDatabase: MmsDatabase,
     memberDatabase: GroupMemberDatabase,
     storage: Storage,
     configFactory: ConfigFactoryProtocol,
     recipientRepository: RecipientRepository,
-=======
-    contactDatabase: SessionContactDatabase,
-    memberDatabase: GroupMemberDatabase,
-    storage: Storage,
-    configFactory: ConfigFactoryProtocol,
-    dispatcher: CoroutineDispatcher = Dispatchers.IO,
     mmsSmsDatabase: MmsSmsDatabase
->>>>>>> 3ddf66e6
 ) : ViewModel() {
     private val dispatcher: CoroutineDispatcher = Dispatchers.Default
     private val editable = MentionEditable()
@@ -118,20 +96,15 @@
                         groupDatabase.getGroupMemberAddresses(address.toGroupString(), false)
                             .map { it.toString() }
                     }
-<<<<<<< HEAD
                     address.isGroupV2 -> {
                         storage.getMembers(address.toString()).map { it.accountId() }
                     }
 
-                    address.isCommunity -> mmsDatabase.getRecentChatMemberIDs(threadID, 20)
-                    address.isContact -> listOf(address.address)
-=======
-                    recipient.isCommunityRecipient -> mmsSmsDatabase.getRecentChatMemberAddresses(
+                    address.isCommunity -> mmsSmsDatabase.getRecentChatMemberAddresses(
                         threadID,
                         20
                     )
-                    recipient.isContactRecipient -> listOf(recipient.address.toString())
->>>>>>> 3ddf66e6
+                    address.isContact -> listOf(address.address)
                     else -> listOf()
                 }
 
@@ -348,43 +321,8 @@
         object Error : AutoCompleteState
     }
 
-<<<<<<< HEAD
     @AssistedFactory
     interface Factory {
         fun create(address: Address): MentionViewModel
-=======
-    @dagger.assisted.AssistedFactory
-    interface AssistedFactory {
-        fun create(threadId: Long): Factory
-    }
-
-    class Factory @AssistedInject constructor(
-        @Assisted private val threadId: Long,
-        private val contentResolver: ContentResolver,
-        private val threadDatabase: ThreadDatabase,
-        private val groupDatabase: GroupDatabase,
-        private val contactDatabase: SessionContactDatabase,
-        private val storage: Storage,
-        private val memberDatabase: GroupMemberDatabase,
-        private val configFactory: ConfigFactoryProtocol,
-        private val application: Application,
-        private val mmsSmsDatabase : MmsSmsDatabase
-    ) : ViewModelProvider.Factory {
-        @Suppress("UNCHECKED_CAST")
-        override fun <T : ViewModel> create(modelClass: Class<T>): T {
-            return MentionViewModel(
-                threadID = threadId,
-                contentResolver = contentResolver,
-                threadDatabase = threadDatabase,
-                groupDatabase = groupDatabase,
-                contactDatabase = contactDatabase,
-                memberDatabase = memberDatabase,
-                storage = storage,
-                configFactory = configFactory,
-                application = application,
-                mmsSmsDatabase = mmsSmsDatabase
-            ) as T
-        }
->>>>>>> 3ddf66e6
     }
 }