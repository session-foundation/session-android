package org.thoughtcrime.securesms.conversation.v2.messages

import android.Manifest
import android.content.Context
import android.content.Intent
import android.graphics.Bitmap
import android.graphics.drawable.BitmapDrawable
import android.graphics.drawable.Drawable
import android.util.AttributeSet
import android.view.LayoutInflater
import android.view.View
import android.widget.LinearLayout
import androidx.core.content.res.ResourcesCompat
import androidx.core.graphics.drawable.toBitmap
import androidx.core.view.isGone
import androidx.core.view.isVisible
import androidx.recyclerview.widget.RecyclerView
import dagger.hilt.android.AndroidEntryPoint
import network.loki.messenger.R
import network.loki.messenger.databinding.ViewControlMessageBinding
import network.loki.messenger.libsession_util.util.ExpiryMode
import org.session.libsession.messaging.MessagingModuleConfiguration
import org.session.libsession.messaging.messages.ExpirationConfiguration
import org.session.libsession.utilities.StringSubstitutionConstants.APP_NAME_KEY
import org.session.libsession.utilities.StringSubstitutionConstants.NAME_KEY
import org.session.libsession.utilities.TextSecurePreferences
import org.session.libsession.utilities.TextSecurePreferences.Companion.CALL_NOTIFICATIONS_ENABLED
import org.session.libsession.utilities.getColorFromAttr
import org.thoughtcrime.securesms.conversation.disappearingmessages.DisappearingMessages
<<<<<<< HEAD
import org.thoughtcrime.securesms.conversation.disappearingmessages.expiryMode
import org.thoughtcrime.securesms.database.RecipientRepository
=======
>>>>>>> f639dd3d
import org.thoughtcrime.securesms.database.model.MessageRecord
import org.thoughtcrime.securesms.database.model.content.DisappearingMessageUpdate
import org.thoughtcrime.securesms.dependencies.DatabaseComponent
import org.thoughtcrime.securesms.permissions.Permissions
import org.thoughtcrime.securesms.preferences.PrivacySettingsActivity
import org.thoughtcrime.securesms.showSessionDialog
import org.thoughtcrime.securesms.ui.findActivity
import org.thoughtcrime.securesms.ui.getSubbedCharSequence
import org.thoughtcrime.securesms.ui.getSubbedString
import org.thoughtcrime.securesms.util.DateUtils
import javax.inject.Inject


@AndroidEntryPoint
class ControlMessageView : LinearLayout {

    private val TAG = "ControlMessageView"

    private val binding = ViewControlMessageBinding.inflate(LayoutInflater.from(context), this, true)

    val iconSize by lazy {
        resources.getDimensionPixelSize(R.dimen.medium_spacing)
    }

    private val infoDrawable: Drawable? by lazy {
        val icon = ResourcesCompat.getDrawable(resources, R.drawable.ic_info, context.theme)?.toBitmap()
        if(icon != null) {
            val d = BitmapDrawable(resources, Bitmap.createScaledBitmap(icon, iconSize, iconSize, true))
            d.setTint(context.getColorFromAttr(R.attr.message_received_text_color))
            d
        } else null
    }

    constructor(context: Context) : super(context)
    constructor(context: Context, attrs: AttributeSet) : super(context, attrs)
    constructor(context: Context, attrs: AttributeSet, defStyleAttr: Int) : super(context, attrs, defStyleAttr)

    @Inject lateinit var disappearingMessages: DisappearingMessages
    @Inject lateinit var dateUtils: DateUtils
    @Inject lateinit var recipientRepository: RecipientRepository

    val controlContentView: View get() = binding.controlContentView

    init {
        layoutParams = RecyclerView.LayoutParams(RecyclerView.LayoutParams.MATCH_PARENT, RecyclerView.LayoutParams.WRAP_CONTENT)
    }

    fun bind(message: MessageRecord, previous: MessageRecord?, longPress: (() -> Unit)? = null) {
        binding.dateBreakTextView.showDateBreak(message, previous, dateUtils)
        binding.iconImageView.isGone = true
        binding.expirationTimerView.isGone = true
        binding.followSetting.isGone = true
        var messageBody: CharSequence = message.getDisplayBody(context)

        binding.root.contentDescription = null
        binding.textView.text = messageBody
        val messageContent = message.messageContent
        when {
            messageContent is DisappearingMessageUpdate -> {
                binding.apply {
                    expirationTimerView.isVisible = true

                    val threadRecipient = DatabaseComponent.get(context).threadDatabase().getRecipientForThreadId(message.threadId)

                    if (threadRecipient?.isGroup == true) {
                        expirationTimerView.setTimerIcon()
                    } else {
                        expirationTimerView.setExpirationTime(message.expireStarted, message.expiresIn)
                    }

                    followSetting.isVisible = ExpirationConfiguration.isNewConfigEnabled
<<<<<<< HEAD
                        && !message.isOutgoing
                        && message.expiryMode != MessagingModuleConfiguration.shared.storage.getExpirationConfiguration(message.threadId)
                        && threadRecipient?.isGroupOrCommunity != true
=======
                            && !message.isOutgoing
                            && messageContent.expiryMode != (MessagingModuleConfiguration.shared.storage.getExpirationConfiguration(message.threadId)?.expiryMode ?: ExpiryMode.NONE)
                            && threadRecipient?.isGroupOrCommunityRecipient != true
>>>>>>> f639dd3d

                    if (followSetting.isVisible) {
                        binding.controlContentView.setOnClickListener {
                            disappearingMessages.showFollowSettingDialog(context, threadId = message.threadId, recipient = message.recipient, messageContent)
                        }
                    } else {
                        binding.controlContentView.setOnClickListener(null)
                    }
                }
            }

            message.isGroupExpirationTimerUpdate -> {
                binding.expirationTimerView.apply {
                    isVisible = true
                    setTimerIcon()
                }
            }

            message.isMediaSavedNotification -> {
                binding.iconImageView.apply {
                    setImageDrawable(
                        ResourcesCompat.getDrawable(resources, R.drawable.ic_arrow_down_to_line, context.theme)
                    )
                    isVisible = true
                }
            }
            message.isMessageRequestResponse -> {
                val msgRecipient = message.recipient.address.toString()
                val me = TextSecurePreferences.getLocalNumber(context)
                binding.textView.text =  if(me == msgRecipient) { // you accepted the user's request
                    val threadRecipient = DatabaseComponent.get(context).threadDatabase().getRecipientForThreadId(message.threadId)
                        ?.let { recipientRepository.getRecipientSync(it) }
                    context.getSubbedCharSequence(
                        R.string.messageRequestYouHaveAccepted,
                        NAME_KEY to (threadRecipient?.displayName ?: "")
                    )
                } else { // they accepted your request
                    context.getString(R.string.messageRequestsAccepted)
                }

                binding.root.contentDescription = context.getString(R.string.AccessibilityId_message_request_config_message)
            }
            message.isCallLog -> {
                val drawableRes = when {
                    message.isIncomingCall -> R.drawable.ic_phone_incoming
                    message.isOutgoingCall -> R.drawable.ic_phone_outgoing
                    else -> R.drawable.ic_phone_missed
                }

                // Since this is using text drawable we need to go the long way around to size and style the drawable
                // We could set the colour and style directly in the drawable's xml but it then makes it non reusable
                // This will all be simplified  once we turn this all to Compose
                val icon = ResourcesCompat.getDrawable(resources, drawableRes, context.theme)?.toBitmap()
                icon?.let{
                    val drawable = BitmapDrawable(resources, Bitmap.createScaledBitmap(icon, iconSize, iconSize, true));
                    binding.callTextView.setCompoundDrawablesRelativeWithIntrinsicBounds(
                        drawable,null, null, null)

                    val iconTint = when {
                        message.isIncomingCall || message.isOutgoingCall -> R.attr.message_received_text_color
                        else -> R.attr.danger
                    }

                    drawable.setTint(context.getColorFromAttr(iconTint))
                }

                binding.textView.isVisible = false
                binding.callTextView.text = messageBody

                if (message.expireStarted > 0 && message.expiresIn > 0) {
                    binding.expirationTimerView.isVisible = true
                    binding.expirationTimerView.setExpirationTime(message.expireStarted, message.expiresIn)
                }

                // remove clicks by default
                binding.controlContentView.setOnClickListener(null)
                hideInfo()

                // handle click behaviour depending on criteria
                if (message.isMissedCall || message.isFirstMissedCall) {
                    when {
                        // when the call toggle is disabled in the privacy screen,
                        // show a dedicated privacy dialog
                        !TextSecurePreferences.isCallNotificationsEnabled(context) -> {
                            showInfo()
                            binding.controlContentView.setOnClickListener {
                                context.showSessionDialog {
                                    val titleTxt = context.getSubbedString(
                                        R.string.callsMissedCallFrom,
                                        NAME_KEY to message.individualRecipient.displayName
                                    )
                                    title(titleTxt)

                                    val bodyTxt = context.getSubbedCharSequence(
                                        R.string.callsYouMissedCallPermissions,
                                        NAME_KEY to message.individualRecipient.displayName
                                    )
                                    text(bodyTxt)

                                    button(R.string.sessionSettings) {
                                        val intent = Intent(context, PrivacySettingsActivity::class.java)
                                        // allow the screen to auto scroll to the appropriate toggle
                                        intent.putExtra(PrivacySettingsActivity.SCROLL_AND_TOGGLE_KEY, CALL_NOTIFICATIONS_ENABLED)
                                        context.startActivity(intent)
                                    }
                                    cancelButton()
                                }
                            }
                        }

                        // if we're currently missing the audio/microphone permission,
                        // show a dedicated permission dialog
                        !Permissions.hasAll(context, Manifest.permission.RECORD_AUDIO) -> {
                            showInfo()
                            binding.controlContentView.setOnClickListener {
                                context.showSessionDialog {
                                    val titleTxt = context.getSubbedString(
                                        R.string.callsMissedCallFrom,
                                        NAME_KEY to message.individualRecipient.displayName
                                    )
                                    title(titleTxt)

                                    val bodyTxt = context.getSubbedCharSequence(
                                        R.string.callsMicrophonePermissionsRequired,
                                        NAME_KEY to message.individualRecipient.displayName
                                    )
                                    text(bodyTxt)

                                    button(R.string.theContinue) {
                                        Permissions.with(context.findActivity())
                                            .request(Manifest.permission.RECORD_AUDIO)
                                            .withPermanentDenialDialog(
                                                context.getSubbedString(R.string.permissionsMicrophoneAccessRequired,
                                                    APP_NAME_KEY to context.getString(R.string.app_name))
                                            )
                                            .execute()
                                    }
                                    cancelButton()
                                }
                            }
                        }
                    }
                }
            }
        }

        binding.textView.isGone = message.isCallLog
        binding.callView.isVisible = message.isCallLog

        // handle long clicked if it was passed on
        longPress?.let {
            binding.controlContentView.setOnLongClickListener {
                longPress.invoke()
                true
            }
        }
    }

    fun showInfo(){
        binding.callTextView.setCompoundDrawablesRelativeWithIntrinsicBounds(
            binding.callTextView.compoundDrawablesRelative.first(),
            null,
            infoDrawable,
            null
        )
    }

    fun hideInfo(){
        binding.callTextView.setCompoundDrawablesRelativeWithIntrinsicBounds(
            binding.callTextView.compoundDrawablesRelative.first(),
            null,
            null,
            null
        )
    }

    fun recycle() {

    }
}<|MERGE_RESOLUTION|>--- conflicted
+++ resolved
@@ -27,11 +27,8 @@
 import org.session.libsession.utilities.TextSecurePreferences.Companion.CALL_NOTIFICATIONS_ENABLED
 import org.session.libsession.utilities.getColorFromAttr
 import org.thoughtcrime.securesms.conversation.disappearingmessages.DisappearingMessages
-<<<<<<< HEAD
 import org.thoughtcrime.securesms.conversation.disappearingmessages.expiryMode
 import org.thoughtcrime.securesms.database.RecipientRepository
-=======
->>>>>>> f639dd3d
 import org.thoughtcrime.securesms.database.model.MessageRecord
 import org.thoughtcrime.securesms.database.model.content.DisappearingMessageUpdate
 import org.thoughtcrime.securesms.dependencies.DatabaseComponent
@@ -103,15 +100,9 @@
                     }
 
                     followSetting.isVisible = ExpirationConfiguration.isNewConfigEnabled
-<<<<<<< HEAD
-                        && !message.isOutgoing
-                        && message.expiryMode != MessagingModuleConfiguration.shared.storage.getExpirationConfiguration(message.threadId)
-                        && threadRecipient?.isGroupOrCommunity != true
-=======
                             && !message.isOutgoing
                             && messageContent.expiryMode != (MessagingModuleConfiguration.shared.storage.getExpirationConfiguration(message.threadId)?.expiryMode ?: ExpiryMode.NONE)
-                            && threadRecipient?.isGroupOrCommunityRecipient != true
->>>>>>> f639dd3d
+                            && threadRecipient?.isGroupOrCommunity != true
 
                     if (followSetting.isVisible) {
                         binding.controlContentView.setOnClickListener {
