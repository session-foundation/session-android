package org.thoughtcrime.securesms.conversation.v2.dialogs

import android.app.Dialog
import android.os.Bundle
import androidx.fragment.app.DialogFragment
import com.squareup.phrase.Phrase
import dagger.hilt.android.AndroidEntryPoint
import network.loki.messenger.R
import org.session.libsession.database.StorageProtocol
import org.session.libsession.messaging.MessagingModuleConfiguration
import org.session.libsession.messaging.jobs.AttachmentDownloadJob
import org.session.libsession.messaging.jobs.JobQueue
import org.session.libsession.messaging.sending_receiving.attachments.AttachmentState
import org.session.libsession.messaging.sending_receiving.attachments.DatabaseAttachment
import org.session.libsession.utilities.StringSubstitutionConstants.CONVERSATION_NAME_KEY
import org.session.libsession.utilities.recipients.Recipient
import org.session.libsession.utilities.recipients.displayName
import org.thoughtcrime.securesms.createSessionDialog
import org.thoughtcrime.securesms.database.SessionContactDatabase
import javax.inject.Inject

/** Shown when receiving media from a contact for the first time, to confirm that
 * they are to be trusted and files sent by them are to be downloaded. */
@AndroidEntryPoint
class AutoDownloadDialog(private val threadRecipient: Recipient,
                         private val databaseAttachment: DatabaseAttachment
) : DialogFragment() {

    @Inject lateinit var storage: StorageProtocol
    @Inject lateinit var contactDB: SessionContactDatabase
    @Inject lateinit var attachmentDownloadJobFactory: AttachmentDownloadJob.Factory

    override fun onCreateDialog(savedInstanceState: Bundle?): Dialog = createSessionDialog {
        title(getString(R.string.attachmentsAutoDownloadModalTitle))

        val explanation = Phrase.from(context, R.string.attachmentsAutoDownloadModalDescription)
            .put(CONVERSATION_NAME_KEY, threadRecipient.displayName())
            .format()
        text(explanation)

        button(R.string.download, R.string.AccessibilityId_download) {
            setAutoDownload()
        }

        cancelButton { dismiss() }
    }

    private fun setAutoDownload() {
<<<<<<< HEAD
        storage.setAutoDownloadAttachments(threadRecipient.address, true)
        JobQueue.shared.createAndStartAttachmentDownload(databaseAttachment)
=======
        storage.setAutoDownloadAttachments(threadRecipient, true)

        val attachmentId = databaseAttachment.attachmentId.rowId
        if (databaseAttachment.transferState == AttachmentState.PENDING.value
            && MessagingModuleConfiguration.shared.storage.getAttachmentUploadJob(attachmentId) == null) {
            // start download
            JobQueue.shared.add(attachmentDownloadJobFactory.create(attachmentId, databaseAttachment.mmsId))
        }
>>>>>>> e4f803bd
    }
}<|MERGE_RESOLUTION|>--- conflicted
+++ resolved
@@ -46,11 +46,7 @@
     }
 
     private fun setAutoDownload() {
-<<<<<<< HEAD
         storage.setAutoDownloadAttachments(threadRecipient.address, true)
-        JobQueue.shared.createAndStartAttachmentDownload(databaseAttachment)
-=======
-        storage.setAutoDownloadAttachments(threadRecipient, true)
 
         val attachmentId = databaseAttachment.attachmentId.rowId
         if (databaseAttachment.transferState == AttachmentState.PENDING.value
@@ -58,6 +54,5 @@
             // start download
             JobQueue.shared.add(attachmentDownloadJobFactory.create(attachmentId, databaseAttachment.mmsId))
         }
->>>>>>> e4f803bd
     }
 }