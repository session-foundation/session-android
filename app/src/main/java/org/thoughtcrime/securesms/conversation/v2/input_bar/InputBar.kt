package org.thoughtcrime.securesms.conversation.v2.input_bar

import android.annotation.SuppressLint
import android.content.Context
import android.graphics.PointF
import android.net.Uri
import android.text.Editable
import android.util.AttributeSet
import android.view.KeyEvent
import android.view.LayoutInflater
import android.view.MotionEvent
import android.view.View
import android.view.inputmethod.EditorInfo
import android.widget.RelativeLayout
import android.widget.TextView
import androidx.core.view.isGone
import androidx.core.view.isVisible
import com.bumptech.glide.RequestManager
import network.loki.messenger.R
import network.loki.messenger.databinding.ViewInputBarBinding
import org.session.libsession.messaging.sending_receiving.link_preview.LinkPreview
import org.session.libsession.utilities.TextSecurePreferences
import org.session.libsession.utilities.getColorFromAttr
import org.session.libsession.utilities.recipients.Recipient
<<<<<<< HEAD
import org.thoughtcrime.securesms.conversation.v2.InputBarCharLimitState
import org.thoughtcrime.securesms.conversation.v2.InputBarContentState
import org.thoughtcrime.securesms.conversation.v2.InputBarState
=======
import org.thoughtcrime.securesms.InputbarViewModel
import org.thoughtcrime.securesms.InputbarViewModel.InputBarContentState
import org.thoughtcrime.securesms.conversation.v2.ViewUtil
>>>>>>> dfc750d6
import org.thoughtcrime.securesms.conversation.v2.components.LinkPreviewDraftView
import org.thoughtcrime.securesms.conversation.v2.components.LinkPreviewDraftViewDelegate
import org.thoughtcrime.securesms.conversation.v2.messages.QuoteView
import org.thoughtcrime.securesms.conversation.v2.messages.QuoteViewDelegate
import org.thoughtcrime.securesms.database.model.MessageRecord
import org.thoughtcrime.securesms.database.model.MmsMessageRecord
import org.thoughtcrime.securesms.util.addTextChangedListener
import org.thoughtcrime.securesms.util.contains

// TODO: A lot of the logic regarding voice messages is currently performed in the ConversationActivity
// TODO: and here - it would likely be best to move this into the CA's ViewModel.

// Enums to keep track of the state of our voice recording mechanism as the user can
// manipulate the UI faster than we can setup & teardown.
enum class VoiceRecorderState {
    Idle,
    SettingUpToRecord,
    Recording,
    ShuttingDownAfterRecord
}

@SuppressLint("ClickableViewAccessibility")
class InputBar @JvmOverloads constructor(
    context: Context,
    attrs: AttributeSet? = null,
    defStyleAttr: Int = 0
) : RelativeLayout(
    context,
    attrs,
    defStyleAttr
), InputBarEditTextDelegate,
    QuoteViewDelegate,
    LinkPreviewDraftViewDelegate,
    TextView.OnEditorActionListener {

    private var binding: ViewInputBarBinding = ViewInputBarBinding.inflate(LayoutInflater.from(context), this, true)
    private var linkPreviewDraftView: LinkPreviewDraftView? = null
    private var quoteView: QuoteView? = null
    var delegate: InputBarDelegate? = null
    var quote: MessageRecord? = null
    var linkPreview: LinkPreview? = null
    private var showInput: Boolean = true
        set(value) {
            if (field != value) {
                field = value
                showOrHideInputIfNeeded()
            }
        }
    private var allowAttachMultimediaButtons: Boolean = true
        set(value) {
            field = value
            updateMultimediaButtonsState()

            binding.inputBarEditText.allowMultimediaInput = value
        }

    var text: String
        get() = binding.inputBarEditText.text?.toString() ?: ""
        set(value) { binding.inputBarEditText.setText(value) }

    fun setText(text: CharSequence, type: TextView.BufferType){
        binding.inputBarEditText.setText(text, type)
    }

    var voiceRecorderState = VoiceRecorderState.Idle

    private val attachmentsButton = InputBarButton(context, R.drawable.ic_plus).apply {
        contentDescription = context.getString(R.string.AccessibilityId_attachmentsButton)
    }

    val microphoneButton = InputBarButton(context, R.drawable.ic_mic).apply {
        contentDescription = context.getString(R.string.AccessibilityId_voiceMessageNew)
    }

    private val sendButton = InputBarButton(context, R.drawable.ic_arrow_up, isSendButton = true).apply {
        contentDescription = context.getString(R.string.AccessibilityId_send)
    }

    private val textColor: Int by lazy {
        context.getColorFromAttr(android.R.attr.textColorPrimary)
    }

    private val dangerColor: Int by lazy {
        context.getColorFromAttr(R.attr.danger)
    }

    var sendOnly: Boolean = false

    init {
        // Parse custom attributes
        attrs?.let { attributeSet ->
            val typedArray = context.obtainStyledAttributes(attributeSet, R.styleable.InputBar)
            try {
                sendOnly = typedArray.getBoolean(R.styleable.InputBar_sendOnly, false)
            } finally {
                typedArray.recycle()
            }
        }

        // Send button
        binding.microphoneOrSendButtonContainer.addView(sendButton)
        sendButton.layoutParams = LayoutParams(LayoutParams.MATCH_PARENT, LayoutParams.MATCH_PARENT)
        sendButton.onUp = { e ->
            if (sendButton.contains(PointF(e.x, e.y))) {
                delegate?.sendMessage()
            }
        }

        // Edit text
        binding.inputBarEditText.setOnEditorActionListener(this)
        if (TextSecurePreferences.isEnterSendsEnabled(context)) {
            binding.inputBarEditText.imeOptions = EditorInfo.IME_ACTION_SEND
        } else {
            binding.inputBarEditText.imeOptions = EditorInfo.IME_ACTION_NONE
        }
        val incognitoFlag = if (TextSecurePreferences.isIncognitoKeyboardEnabled(context)) 16777216 else 0
        binding.inputBarEditText.imeOptions = binding.inputBarEditText.imeOptions or incognitoFlag // Always use incognito keyboard if setting enabled
        binding.inputBarEditText.delegate = this

        if(sendOnly){
            sendButton.isVisible = true
            binding.attachmentsButtonContainer.isVisible = false
            microphoneButton.isVisible = false
        } else {
            sendButton.isVisible = false

            // Attachments button
            binding.attachmentsButtonContainer.addView(attachmentsButton)
            attachmentsButton.layoutParams =
                LayoutParams(LayoutParams.MATCH_PARENT, LayoutParams.MATCH_PARENT)
            attachmentsButton.onPress = { toggleAttachmentOptions() }

            // Microphone button
            binding.microphoneOrSendButtonContainer.addView(microphoneButton)
            microphoneButton.layoutParams =
                LayoutParams(LayoutParams.MATCH_PARENT, LayoutParams.MATCH_PARENT)

            microphoneButton.onMove = { delegate?.onMicrophoneButtonMove(it) }
            microphoneButton.onCancel = { delegate?.onMicrophoneButtonCancel(it) }

            // Use a separate 'raw' OnTouchListener to record the microphone button down/up timestamps because
            // they don't get delayed by any multi-threading or delegates which throw off the timestamp accuracy.
            // For example: If we bind something to `microphoneButton.onPress` and also log something in
            // `microphoneButton.onUp` and tap the button then the logged output order is onUp and THEN onPress!
            microphoneButton.setOnTouchListener(object : OnTouchListener {
                override fun onTouch(v: View, event: MotionEvent): Boolean {

                    // We only handle single finger touch events so just consume the event and bail if there are more
                    if (event.pointerCount > 1) return true

                    when (event.action) {
                        MotionEvent.ACTION_DOWN -> {

                            // Only start spinning up the voice recorder if we're not already recording, setting up, or tearing down
                            if (voiceRecorderState == VoiceRecorderState.Idle) {
                                startRecordingVoiceMessage()
                            }
                        }

                        MotionEvent.ACTION_UP -> {

                            // Handle the pointer up event appropriately, whether that's to keep recording if recording was locked
                            // on, or finishing recording if just hold-to-record.
                            delegate?.onMicrophoneButtonUp(event)
                        }
                    }

                    // Return false to propagate the event rather than consuming it
                    return false
                }
            })
        }
    }

    override fun onEditorAction(v: TextView?, actionId: Int, event: KeyEvent?): Boolean {
        if (v === binding.inputBarEditText && actionId == EditorInfo.IME_ACTION_SEND) {
            // same as pressing send button
            delegate?.sendMessage()
            return true
        }
        return false
    }

    override fun inputBarEditTextContentChanged(text: CharSequence) {
        microphoneButton.isVisible = text.trim().isEmpty() && !sendOnly
        sendButton.isVisible = microphoneButton.isGone || sendOnly
        delegate?.inputBarEditTextContentChanged(text)
    }

    override fun commitInputContent(contentUri: Uri) { delegate?.commitInputContent(contentUri) }

    private fun toggleAttachmentOptions() { delegate?.toggleAttachmentOptions() }


    private fun startRecordingVoiceMessage() {
        delegate?.startRecordingVoiceMessage()
    }

    fun draftQuote(thread: Recipient, message: MessageRecord, glide: RequestManager) {
        quoteView?.let(binding.inputBarAdditionalContentContainer::removeView)

        quote = message

        // If we already have a link preview View then clear the 'additional content' layout so that
        // our quote View is always the first element (i.e., at the top of the reply).
        if (linkPreview != null && linkPreviewDraftView != null) {
            binding.inputBarAdditionalContentContainer.removeAllViews()
        }

        // Inflate quote View with typed array here
        val layout = LayoutInflater.from(context).inflate(R.layout.view_quote_draft, binding.inputBarAdditionalContentContainer, false)
        quoteView = layout.findViewById<QuoteView>(R.id.mainQuoteViewContainer).also {
            it.delegate = this
            binding.inputBarAdditionalContentContainer.addView(layout)
            val attachments = (message as? MmsMessageRecord)?.slideDeck
            val sender = if (message.isOutgoing) TextSecurePreferences.getLocalNumber(context)!! else message.individualRecipient.address.toString()
            it.bind(sender, message.body, attachments, thread, true, message.isOpenGroupInvitation, message.threadId, false, glide)
        }

        // Before we request a layout update we'll add back any LinkPreviewDraftView that might
        // exist - as this goes into the LinearLayout second it will be below the quote View.
        if (linkPreview != null && linkPreviewDraftView != null) {
            binding.inputBarAdditionalContentContainer.addView(linkPreviewDraftView)
        }

        // focus the text and show keyboard
        ViewUtil.focusAndShowKeyboard(binding.inputBarEditText)

        requestLayout()
    }

    override fun cancelQuoteDraft() {
        binding.inputBarAdditionalContentContainer.removeView(quoteView)
        quote = null
        quoteView = null
        requestLayout()
    }

    fun draftLinkPreview() {
        // As `draftLinkPreview` is called before `updateLinkPreview` when we modify a URI in a
        // message we'll bail early if a link preview View already exists and just let
        // `updateLinkPreview` get called to update the existing View.
        if (linkPreview != null && linkPreviewDraftView != null) return
        linkPreviewDraftView?.let(binding.inputBarAdditionalContentContainer::removeView)
        linkPreviewDraftView = LinkPreviewDraftView(context).also { it.delegate = this }

        // Add the link preview View. Note: If there's already a quote View in the 'additional
        // content' container then this preview View will be added after / below it - which is fine.
        binding.inputBarAdditionalContentContainer.addView(linkPreviewDraftView)
        requestLayout()
    }

    fun updateLinkPreviewDraft(glide: RequestManager, updatedLinkPreview: LinkPreview) {
        // Update our `linkPreview` property with the new (provided as an argument to this function)
        // then update the View from that.
        linkPreview = updatedLinkPreview.also { linkPreviewDraftView?.update(glide, it) }
    }

    override fun cancelLinkPreviewDraft() {
        binding.inputBarAdditionalContentContainer.removeView(linkPreviewDraftView)
        linkPreview = null
        linkPreviewDraftView = null
        requestLayout()
    }

    private fun showOrHideInputIfNeeded() {
        if (!showInput) {
            cancelQuoteDraft()
            cancelLinkPreviewDraft()
        }

        binding.inputBarEditText.isVisible = showInput
        attachmentsButton.isVisible = showInput && !sendOnly
        microphoneButton.isVisible = showInput && text.isEmpty() && !sendOnly
        sendButton.isVisible = showInput && text.isNotEmpty() || sendOnly
    }

    private fun updateMultimediaButtonsState() {
        attachmentsButton.isEnabled = allowAttachMultimediaButtons

        microphoneButton.isEnabled  = allowAttachMultimediaButtons
    }

    fun addTextChangedListener(listener: (String) -> Unit) {
        binding.inputBarEditText.addTextChangedListener(listener)
    }

    fun setInputBarEditableFactory(factory: Editable.Factory) {
        binding.inputBarEditText.setEditableFactory(factory)
    }

    fun setState(state: InputbarViewModel.InputBarState){
        // handle content state
        when(state.contentState){
            is InputBarContentState.Hidden ->{
                isVisible = false
            }

            is InputBarContentState.Disabled ->{
                isVisible = true
                binding.inputBarEditText.isVisible = false
                binding.disabledBanner.isVisible = true
                binding.disabledText.text = state.contentState.text
                if(state.contentState.onClick == null){
                    binding.disabledBanner.setOnClickListener(null)
                } else {
                    binding.disabledBanner.setOnClickListener {
                        state.contentState.onClick()
                    }
                }
            }

            else -> {
                isVisible = true
                binding.inputBarEditText.isVisible = true
                binding.disabledBanner.isVisible = false
            }
        }

        // handle buttons state
        allowAttachMultimediaButtons = state.enableAttachMediaControls
    }

    fun setCharLimitState(state: InputBarCharLimitState?) {
        // handle char limit
<<<<<<< HEAD
        if(state != null){
            binding.characterLimitText.text = state.count.toString()
            binding.characterLimitText.setTextColor(if(state.danger) dangerColor else textColor)
=======
        if(state.charLimitState != null){
            binding.characterLimitText.text = state.charLimitState.countFormatted
            binding.characterLimitText.setTextColor(if(state.charLimitState.danger) dangerColor else textColor)
>>>>>>> dfc750d6
            binding.characterLimitContainer.setOnClickListener {
                delegate?.onCharLimitTapped()
            }

            binding.badgePro.isVisible = state.showProBadge

            binding.characterLimitContainer.isVisible = true
        } else {
            binding.characterLimitContainer.setOnClickListener(null)
            binding.characterLimitContainer.isVisible = false
        }
    }
}

interface InputBarDelegate {
    fun inputBarEditTextContentChanged(newContent: CharSequence)
    fun toggleAttachmentOptions()
    fun showVoiceMessageUI()
    fun startRecordingVoiceMessage()
    fun onMicrophoneButtonMove(event: MotionEvent)
    fun onMicrophoneButtonCancel(event: MotionEvent)
    fun onMicrophoneButtonUp(event: MotionEvent)
    fun sendMessage()
    fun commitInputContent(contentUri: Uri)
    fun onCharLimitTapped()
}<|MERGE_RESOLUTION|>--- conflicted
+++ resolved
@@ -22,15 +22,9 @@
 import org.session.libsession.utilities.TextSecurePreferences
 import org.session.libsession.utilities.getColorFromAttr
 import org.session.libsession.utilities.recipients.Recipient
-<<<<<<< HEAD
-import org.thoughtcrime.securesms.conversation.v2.InputBarCharLimitState
-import org.thoughtcrime.securesms.conversation.v2.InputBarContentState
-import org.thoughtcrime.securesms.conversation.v2.InputBarState
-=======
 import org.thoughtcrime.securesms.InputbarViewModel
 import org.thoughtcrime.securesms.InputbarViewModel.InputBarContentState
 import org.thoughtcrime.securesms.conversation.v2.ViewUtil
->>>>>>> dfc750d6
 import org.thoughtcrime.securesms.conversation.v2.components.LinkPreviewDraftView
 import org.thoughtcrime.securesms.conversation.v2.components.LinkPreviewDraftViewDelegate
 import org.thoughtcrime.securesms.conversation.v2.messages.QuoteView
@@ -356,15 +350,9 @@
 
     fun setCharLimitState(state: InputBarCharLimitState?) {
         // handle char limit
-<<<<<<< HEAD
         if(state != null){
             binding.characterLimitText.text = state.count.toString()
             binding.characterLimitText.setTextColor(if(state.danger) dangerColor else textColor)
-=======
-        if(state.charLimitState != null){
-            binding.characterLimitText.text = state.charLimitState.countFormatted
-            binding.characterLimitText.setTextColor(if(state.charLimitState.danger) dangerColor else textColor)
->>>>>>> dfc750d6
             binding.characterLimitContainer.setOnClickListener {
                 delegate?.onCharLimitTapped()
             }
