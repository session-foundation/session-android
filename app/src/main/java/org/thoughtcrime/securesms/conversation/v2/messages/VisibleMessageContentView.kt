--- conflicted
+++ resolved
@@ -189,14 +189,11 @@
                 body.removeSpan(urlSpan)
                 body.setSpan(replacementSpan, start, end, flags)
             }
-
-<<<<<<< HEAD
-            body = MentionUtilities.highlightMentions(body, message.isOutgoing, message.threadId, context);
+            
+            body = MentionUtilities.highlightMentions(body, message.isOutgoing, message.threadId, context)
             body = SearchUtil.getHighlightedSpan(Locale.getDefault(), StyleFactory { BackgroundColorSpan(Color.WHITE) }, body, searchQuery)
             body = SearchUtil.getHighlightedSpan(Locale.getDefault(), StyleFactory { ForegroundColorSpan(Color.BLACK) }, body, searchQuery)
-=======
-            body = MentionUtilities.highlightMentions(body, message.isOutgoing, message.threadId, context)
->>>>>>> dea1aeec
+
             result.text = body
             return result
         }
