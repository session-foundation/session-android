--- conflicted
+++ resolved
@@ -1,12 +1,9 @@
 package org.thoughtcrime.securesms.conversation.v2.messages
 
 import android.content.Context
-<<<<<<< HEAD
 import android.graphics.Rect
 import android.content.res.ColorStateList
 import android.graphics.Color
-=======
->>>>>>> 18e34573
 import android.graphics.drawable.Drawable
 import android.text.util.Linkify
 import android.util.AttributeSet
@@ -34,12 +31,8 @@
 import kotlin.math.roundToInt
 
 class VisibleMessageContentView : LinearLayout {
-<<<<<<< HEAD
     var onContentClick: ((rawRect: Rect) -> Unit)? = null
-=======
-    var onContentClick: (() -> Unit)? = null
     var onContentDoubleTap: (() -> Unit)? = null
->>>>>>> 18e34573
 
     // region Lifecycle
     constructor(context: Context) : super(context) { initialize() }
