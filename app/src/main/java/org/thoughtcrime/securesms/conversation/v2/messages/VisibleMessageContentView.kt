package org.thoughtcrime.securesms.conversation.v2.messages

import android.content.Context
import android.graphics.Color
import android.graphics.Rect
import android.graphics.drawable.Drawable
import android.text.Spannable
import android.text.style.BackgroundColorSpan
import android.text.style.ForegroundColorSpan
import android.text.style.URLSpan
import android.text.util.Linkify
import android.util.AttributeSet
import android.view.LayoutInflater
import android.view.MotionEvent
import android.view.View
import android.widget.LinearLayout
import androidx.annotation.ColorInt
import androidx.appcompat.app.AppCompatActivity
import androidx.constraintlayout.widget.ConstraintLayout
import androidx.core.content.res.ResourcesCompat
import androidx.core.graphics.BlendModeColorFilterCompat
import androidx.core.graphics.BlendModeCompat
import androidx.core.text.getSpans
import androidx.core.text.toSpannable
import androidx.core.view.isVisible
import network.loki.messenger.R
import network.loki.messenger.databinding.ViewVisibleMessageContentBinding
import okhttp3.HttpUrl
<<<<<<< HEAD
=======
import org.session.libsession.messaging.MessagingModuleConfiguration
>>>>>>> 081d1c4e
import org.session.libsession.messaging.sending_receiving.attachments.AttachmentTransferProgress
import org.session.libsession.messaging.sending_receiving.attachments.DatabaseAttachment
import org.session.libsession.utilities.getColorFromAttr
import org.session.libsession.utilities.recipients.Recipient
import org.thoughtcrime.securesms.conversation.v2.ConversationActivityV2
import org.thoughtcrime.securesms.conversation.v2.ModalUrlBottomSheet
import org.thoughtcrime.securesms.conversation.v2.utilities.MentionUtilities
import org.thoughtcrime.securesms.conversation.v2.utilities.ModalURLSpan
import org.thoughtcrime.securesms.conversation.v2.utilities.TextUtilities.getIntersectedModalSpans
import org.thoughtcrime.securesms.database.model.MessageRecord
import org.thoughtcrime.securesms.database.model.MmsMessageRecord
import org.thoughtcrime.securesms.mms.GlideRequests
import org.thoughtcrime.securesms.util.SearchUtil
import org.thoughtcrime.securesms.util.getAccentColor
import java.util.*
import kotlin.math.roundToInt

class VisibleMessageContentView : ConstraintLayout {
    private val binding: ViewVisibleMessageContentBinding by lazy { ViewVisibleMessageContentBinding.bind(this) }
    var onContentClick: MutableList<((event: MotionEvent) -> Unit)> = mutableListOf()
    var onContentDoubleTap: (() -> Unit)? = null
    var delegate: VisibleMessageViewDelegate? = null
    var indexInAdapter: Int = -1

    // region Lifecycle
    constructor(context: Context) : super(context)
    constructor(context: Context, attrs: AttributeSet) : super(context, attrs)
    constructor(context: Context, attrs: AttributeSet, defStyleAttr: Int) : super(context, attrs, defStyleAttr)
    // endregion

    // region Updating
<<<<<<< HEAD
    fun bind(message: MessageRecord, isStartOfMessageCluster: Boolean, isEndOfMessageCluster: Boolean,
             glide: GlideRequests, thread: Recipient, searchQuery: String?) {
=======
    fun bind(
        message: MessageRecord,
        isStartOfMessageCluster: Boolean,
        isEndOfMessageCluster: Boolean,
        glide: GlideRequests,
        thread: Recipient,
        searchQuery: String?,
        contactIsTrusted: Boolean,
        onAttachmentNeedsDownload: (Long, Long) -> Unit
    ) {
>>>>>>> 081d1c4e
        // Background
        val background = getBackground(message.isOutgoing)
        val color = if (message.isOutgoing) context.getAccentColor()
        else context.getColorFromAttr(R.attr.message_received_background_color)
        val filter = BlendModeColorFilterCompat.createBlendModeColorFilterCompat(color, BlendModeCompat.SRC_IN)
        background.colorFilter = filter
        binding.contentParent.background = background

        val mediaDownloaded = message is MmsMessageRecord && message.slideDeck.asAttachments().all { it.transferState == AttachmentTransferProgress.TRANSFER_PROGRESS_DONE }
        val mediaInProgress = message is MmsMessageRecord && message.slideDeck.asAttachments().any { it.isInProgress }
        val mediaThumbnailMessage = message is MmsMessageRecord && message.slideDeck.thumbnailSlide != null

        // reset visibilities / containers
        onContentClick.clear()
        binding.albumThumbnailView.root.clearViews()
        onContentDoubleTap = null

        if (message.isDeleted) {
            binding.deletedMessageView.root.isVisible = true
            binding.deletedMessageView.root.bind(message, getTextColor(context, message))
            binding.bodyTextView.isVisible = false
            binding.quoteView.root.isVisible = false
            binding.linkPreviewView.root.isVisible = false
            binding.untrustedView.root.isVisible = false
            binding.voiceMessageView.root.isVisible = false
            binding.documentView.root.isVisible = false
            binding.albumThumbnailView.root.isVisible = false
            binding.openGroupInvitationView.root.isVisible = false
            return
        } else {
            binding.deletedMessageView.root.isVisible = false
        }
<<<<<<< HEAD
        // clear the body
        binding.bodyTextView.text = null


        binding.quoteView.root.isVisible = message is MmsMessageRecord && message.quote != null

        binding.linkPreviewView.isVisible = message is MmsMessageRecord && message.linkPreviews.isNotEmpty()

        binding.pendingAttachmentView.root.isVisible = !mediaDownloaded && !mediaInProgress && message is MmsMessageRecord && message.quote == null && message.linkPreviews.isEmpty()
        binding.voiceMessageView.root.isVisible = (mediaDownloaded || mediaInProgress) && message is MmsMessageRecord && message.slideDeck.audioSlide != null
        binding.documentView.root.isVisible = (mediaDownloaded || mediaInProgress) && message is MmsMessageRecord && message.slideDeck.documentSlide != null
        binding.albumThumbnailView.isVisible = mediaThumbnailMessage
=======

        binding.quoteView.root.isVisible = message is MmsMessageRecord && message.quote != null
        binding.linkPreviewView.root.isVisible = message is MmsMessageRecord && message.linkPreviews.isNotEmpty()
        binding.untrustedView.root.isVisible = !contactIsTrusted && message is MmsMessageRecord && message.quote == null && message.linkPreviews.isEmpty()
        binding.voiceMessageView.root.isVisible = contactIsTrusted && message is MmsMessageRecord && message.slideDeck.audioSlide != null
        binding.documentView.root.isVisible = contactIsTrusted && message is MmsMessageRecord && message.slideDeck.documentSlide != null
        binding.albumThumbnailView.root.isVisible = mediaThumbnailMessage
>>>>>>> 081d1c4e
        binding.openGroupInvitationView.root.isVisible = message.isOpenGroupInvitation

        var hideBody = false

        if (message is MmsMessageRecord && message.quote != null) {
            binding.quoteView.root.isVisible = true
            val quote = message.quote!!
            val quoteText = if (quote.isOriginalMissing) {
                context.getString(R.string.QuoteView_original_missing)
            } else {
                quote.text
            }
            binding.quoteView.root.bind(quote.author.toString(), quoteText, quote.attachment, thread,
                message.isOutgoing, message.isOpenGroupInvitation, message.threadId,
                quote.isOriginalMissing, glide)
            onContentClick.add { event ->
                val r = Rect()
                binding.quoteView.root.getGlobalVisibleRect(r)
                if (r.contains(event.rawX.roundToInt(), event.rawY.roundToInt())) {
                    delegate?.scrollToMessageIfPossible(quote.id)
                }
            }
<<<<<<< HEAD
=======
            val hasMedia = message.slideDeck.asAttachments().isNotEmpty()
        }

        if (message is MmsMessageRecord) {
            message.slideDeck.asAttachments().forEach { attach ->
                val dbAttachment = attach as? DatabaseAttachment ?: return@forEach
                val attachmentId = dbAttachment.attachmentId.rowId
                if (attach.transferState == AttachmentTransferProgress.TRANSFER_PROGRESS_PENDING
                    && MessagingModuleConfiguration.shared.storage.getAttachmentUploadJob(attachmentId) == null) {
                    onAttachmentNeedsDownload(attachmentId, dbAttachment.mmsId)
                }
            }
            message.linkPreviews.forEach { preview ->
                val previewThumbnail = preview.getThumbnail().orNull() as? DatabaseAttachment ?: return@forEach
                val attachmentId = previewThumbnail.attachmentId.rowId
                if (previewThumbnail.transferState == AttachmentTransferProgress.TRANSFER_PROGRESS_PENDING
                    && MessagingModuleConfiguration.shared.storage.getAttachmentUploadJob(attachmentId) == null) {
                    onAttachmentNeedsDownload(attachmentId, previewThumbnail.mmsId)
                }
            }
>>>>>>> 081d1c4e
        }

        when {
            // LINK PREVIEW
            message is MmsMessageRecord && message.linkPreviews.isNotEmpty() -> {
                binding.linkPreviewView.root.bind(message, glide, isStartOfMessageCluster, isEndOfMessageCluster)
                onContentClick.add { event -> binding.linkPreviewView.root.calculateHit(event) }
                // Body text view is inside the link preview for layout convenience
            }
            // AUDIO
            message is MmsMessageRecord && message.slideDeck.audioSlide != null -> {
                hideBody = true
                // Audio attachment
                if (mediaDownloaded || mediaInProgress || message.isOutgoing) {
                    binding.voiceMessageView.root.indexInAdapter = indexInAdapter
                    binding.voiceMessageView.root.delegate = context as? ConversationActivityV2
                    binding.voiceMessageView.root.bind(message, isStartOfMessageCluster, isEndOfMessageCluster)
                    // We have to use onContentClick (rather than a click listener directly on the voice
                    // message view) so as to not interfere with all the other gestures.
                    onContentClick.add { binding.voiceMessageView.root.togglePlayback() }
                    onContentDoubleTap = { binding.voiceMessageView.root.handleDoubleTap() }
                } else {
                    hideBody = true
                    (message.slideDeck.audioSlide?.asAttachment() as? DatabaseAttachment)?.let { attachment ->
                        binding.pendingAttachmentView.root.bind(
                            PendingAttachmentView.AttachmentType.AUDIO,
                            getTextColor(context,message),
                            attachment
                        )
                        onContentClick.add { binding.pendingAttachmentView.root.showDownloadDialog(thread, attachment) }
                    }
                }
            }
            // DOCUMENT
            message is MmsMessageRecord && message.slideDeck.documentSlide != null -> {
                hideBody = true // TODO: check if this is still the logic we want
                // Document attachment
                if (mediaDownloaded || mediaInProgress || message.isOutgoing) {
                    binding.documentView.root.bind(message, getTextColor(context, message))
                } else {
                    hideBody = true
                    (message.slideDeck.documentSlide?.asAttachment() as? DatabaseAttachment)?.let { attachment ->
                        binding.pendingAttachmentView.root.bind(
                            PendingAttachmentView.AttachmentType.DOCUMENT,
                            getTextColor(context,message),
                            attachment
                            )
                        onContentClick.add { binding.pendingAttachmentView.root.showDownloadDialog(thread, attachment) }
                    }
                }
            }
            // IMAGE / VIDEO
            message is MmsMessageRecord && message.slideDeck.asAttachments().isNotEmpty() -> {
                if (mediaDownloaded || mediaInProgress || message.isOutgoing) {
                    // isStart and isEnd of cluster needed for calculating the mask for full bubble image groups
                    // bind after add view because views are inflated and calculated during bind
                    binding.albumThumbnailView.root.bind(
                        glideRequests = glide,
                        message = message,
                        isStart = isStartOfMessageCluster,
                        isEnd = isEndOfMessageCluster
                    )
                    val layoutParams = binding.albumThumbnailView.root.layoutParams as ConstraintLayout.LayoutParams
                    layoutParams.horizontalBias = if (message.isOutgoing) 1f else 0f
                    binding.albumThumbnailView.root.layoutParams = layoutParams
                    onContentClick.add { event ->
                        binding.albumThumbnailView.root.calculateHitObject(event, message, thread, onAttachmentNeedsDownload)
                    }
                } else {
                    hideBody = true
<<<<<<< HEAD
                    binding.albumThumbnailView.clearViews()
                    val firstAttachment = message.slideDeck.asAttachments().first() as? DatabaseAttachment
                    firstAttachment?.let { attachment ->
                        binding.pendingAttachmentView.root.bind(
                            PendingAttachmentView.AttachmentType.IMAGE,
                            getTextColor(context,message),
                            attachment
                            )
                        onContentClick.add {
                            binding.pendingAttachmentView.root.showDownloadDialog(thread, attachment)
                        }
                    }
=======
                    binding.albumThumbnailView.root.clearViews()
                    binding.untrustedView.root.bind(UntrustedAttachmentView.AttachmentType.MEDIA, VisibleMessageContentView.getTextColor(context,message))
                    onContentClick.add { binding.untrustedView.root.showTrustDialog(message.individualRecipient) }
>>>>>>> 081d1c4e
                }
            }
            message.isOpenGroupInvitation -> {
                hideBody = true
                binding.openGroupInvitationView.root.bind(message, getTextColor(context, message))
                onContentClick.add { binding.openGroupInvitationView.root.joinOpenGroup() }
            }
        }

        binding.bodyTextView.isVisible = message.body.isNotEmpty() && !hideBody

        if (message.body.isNotEmpty() && !hideBody) {
            val color = getTextColor(context, message)
            binding.bodyTextView.setTextColor(color)
            binding.bodyTextView.setLinkTextColor(color)
            val body = getBodySpans(context, message, searchQuery)
            binding.bodyTextView.text = body
            onContentClick.add { e: MotionEvent ->
                binding.bodyTextView.getIntersectedModalSpans(e).iterator().forEach { span ->
                    span.onClick(binding.bodyTextView)
                }
            }
        }
        val layoutParams = binding.contentParent.layoutParams as ConstraintLayout.LayoutParams
        layoutParams.horizontalBias = if (message.isOutgoing) 1f else 0f
        binding.contentParent.layoutParams = layoutParams
    }

    private fun ViewVisibleMessageContentBinding.barrierViewsGone(): Boolean =
        listOf<View>(albumThumbnailView.root, linkPreviewView.root, voiceMessageView.root, quoteView.root).none { it.isVisible }

    private fun getBackground(isOutgoing: Boolean): Drawable {
        val backgroundID = if (isOutgoing) R.drawable.message_bubble_background_sent_alone else R.drawable.message_bubble_background_received_alone
        return ResourcesCompat.getDrawable(resources, backgroundID, context.theme)!!
    }

    fun recycle() {
        arrayOf(
            binding.deletedMessageView.root,
            binding.pendingAttachmentView.root,
            binding.voiceMessageView.root,
            binding.openGroupInvitationView.root,
            binding.documentView.root,
            binding.quoteView.root,
            binding.linkPreviewView.root,
            binding.albumThumbnailView.root,
            binding.bodyTextView
        ).forEach { view: View -> view.isVisible = false }
    }

    fun playVoiceMessage() {
        binding.voiceMessageView.root.togglePlayback()
    }
    // endregion

    // region Convenience
    companion object {

        fun getBodySpans(context: Context, message: MessageRecord, searchQuery: String?): Spannable {
            var body = message.body.toSpannable()

            body = MentionUtilities.highlightMentions(body, message.isOutgoing, message.threadId, context)
            body = SearchUtil.getHighlightedSpan(Locale.getDefault(),
                { BackgroundColorSpan(Color.WHITE) }, body, searchQuery)
            body = SearchUtil.getHighlightedSpan(Locale.getDefault(),
                { ForegroundColorSpan(Color.BLACK) }, body, searchQuery)

            Linkify.addLinks(body, Linkify.WEB_URLS)

            // replace URLSpans with ModalURLSpans
            body.getSpans<URLSpan>(0, body.length).toList().forEach { urlSpan ->
                val updatedUrl = urlSpan.url.let { HttpUrl.parse(it).toString() }
                val replacementSpan = ModalURLSpan(updatedUrl) { url ->
                    val activity = context as AppCompatActivity
                    ModalUrlBottomSheet(url).show(activity.supportFragmentManager, "Open URL Dialog")
                }
                val start = body.getSpanStart(urlSpan)
                val end = body.getSpanEnd(urlSpan)
                val flags = body.getSpanFlags(urlSpan)
                body.removeSpan(urlSpan)
                body.setSpan(replacementSpan, start, end, flags)
            }
            return body
        }

        @ColorInt
        fun getTextColor(context: Context, message: MessageRecord): Int {
            val colorAttribute = if (message.isOutgoing) {
                // sent
                R.attr.message_sent_text_color
            } else {
                // received
                R.attr.message_received_text_color
            }
            return context.getColorFromAttr(colorAttribute)
        }
    }
    // endregion
}<|MERGE_RESOLUTION|>--- conflicted
+++ resolved
@@ -26,10 +26,6 @@
 import network.loki.messenger.R
 import network.loki.messenger.databinding.ViewVisibleMessageContentBinding
 import okhttp3.HttpUrl
-<<<<<<< HEAD
-=======
-import org.session.libsession.messaging.MessagingModuleConfiguration
->>>>>>> 081d1c4e
 import org.session.libsession.messaging.sending_receiving.attachments.AttachmentTransferProgress
 import org.session.libsession.messaging.sending_receiving.attachments.DatabaseAttachment
 import org.session.libsession.utilities.getColorFromAttr
@@ -44,7 +40,7 @@
 import org.thoughtcrime.securesms.mms.GlideRequests
 import org.thoughtcrime.securesms.util.SearchUtil
 import org.thoughtcrime.securesms.util.getAccentColor
-import java.util.*
+import java.util.Locale
 import kotlin.math.roundToInt
 
 class VisibleMessageContentView : ConstraintLayout {
@@ -61,10 +57,6 @@
     // endregion
 
     // region Updating
-<<<<<<< HEAD
-    fun bind(message: MessageRecord, isStartOfMessageCluster: Boolean, isEndOfMessageCluster: Boolean,
-             glide: GlideRequests, thread: Recipient, searchQuery: String?) {
-=======
     fun bind(
         message: MessageRecord,
         isStartOfMessageCluster: Boolean,
@@ -75,7 +67,6 @@
         contactIsTrusted: Boolean,
         onAttachmentNeedsDownload: (Long, Long) -> Unit
     ) {
->>>>>>> 081d1c4e
         // Background
         val background = getBackground(message.isOutgoing)
         val color = if (message.isOutgoing) context.getAccentColor()
@@ -108,28 +99,13 @@
         } else {
             binding.deletedMessageView.root.isVisible = false
         }
-<<<<<<< HEAD
-        // clear the body
-        binding.bodyTextView.text = null
-
 
         binding.quoteView.root.isVisible = message is MmsMessageRecord && message.quote != null
-
-        binding.linkPreviewView.isVisible = message is MmsMessageRecord && message.linkPreviews.isNotEmpty()
-
+        binding.linkPreviewView.root.isVisible = message is MmsMessageRecord && message.linkPreviews.isNotEmpty()
         binding.pendingAttachmentView.root.isVisible = !mediaDownloaded && !mediaInProgress && message is MmsMessageRecord && message.quote == null && message.linkPreviews.isEmpty()
         binding.voiceMessageView.root.isVisible = (mediaDownloaded || mediaInProgress) && message is MmsMessageRecord && message.slideDeck.audioSlide != null
         binding.documentView.root.isVisible = (mediaDownloaded || mediaInProgress) && message is MmsMessageRecord && message.slideDeck.documentSlide != null
-        binding.albumThumbnailView.isVisible = mediaThumbnailMessage
-=======
-
-        binding.quoteView.root.isVisible = message is MmsMessageRecord && message.quote != null
-        binding.linkPreviewView.root.isVisible = message is MmsMessageRecord && message.linkPreviews.isNotEmpty()
-        binding.untrustedView.root.isVisible = !contactIsTrusted && message is MmsMessageRecord && message.quote == null && message.linkPreviews.isEmpty()
-        binding.voiceMessageView.root.isVisible = contactIsTrusted && message is MmsMessageRecord && message.slideDeck.audioSlide != null
-        binding.documentView.root.isVisible = contactIsTrusted && message is MmsMessageRecord && message.slideDeck.documentSlide != null
         binding.albumThumbnailView.root.isVisible = mediaThumbnailMessage
->>>>>>> 081d1c4e
         binding.openGroupInvitationView.root.isVisible = message.isOpenGroupInvitation
 
         var hideBody = false
@@ -152,8 +128,6 @@
                     delegate?.scrollToMessageIfPossible(quote.id)
                 }
             }
-<<<<<<< HEAD
-=======
             val hasMedia = message.slideDeck.asAttachments().isNotEmpty()
         }
 
@@ -174,7 +148,6 @@
                     onAttachmentNeedsDownload(attachmentId, previewThumbnail.mmsId)
                 }
             }
->>>>>>> 081d1c4e
         }
 
         when {
@@ -245,8 +218,7 @@
                     }
                 } else {
                     hideBody = true
-<<<<<<< HEAD
-                    binding.albumThumbnailView.clearViews()
+                    binding.albumThumbnailView.root.clearViews()
                     val firstAttachment = message.slideDeck.asAttachments().first() as? DatabaseAttachment
                     firstAttachment?.let { attachment ->
                         binding.pendingAttachmentView.root.bind(
@@ -258,11 +230,6 @@
                             binding.pendingAttachmentView.root.showDownloadDialog(thread, attachment)
                         }
                     }
-=======
-                    binding.albumThumbnailView.root.clearViews()
-                    binding.untrustedView.root.bind(UntrustedAttachmentView.AttachmentType.MEDIA, VisibleMessageContentView.getTextColor(context,message))
-                    onContentClick.add { binding.untrustedView.root.showTrustDialog(message.individualRecipient) }
->>>>>>> 081d1c4e
                 }
             }
             message.isOpenGroupInvitation -> {
