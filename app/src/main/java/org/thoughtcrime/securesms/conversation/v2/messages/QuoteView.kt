--- conflicted
+++ resolved
@@ -19,13 +19,7 @@
 import dagger.hilt.android.AndroidEntryPoint
 import network.loki.messenger.R
 import network.loki.messenger.databinding.ViewQuoteBinding
-<<<<<<< HEAD
 import org.session.libsession.utilities.Address
-=======
-import org.session.libsession.messaging.contacts.Contact
-import org.session.libsession.utilities.Address
-import org.session.libsession.utilities.TextSecurePreferences
->>>>>>> e4f803bd
 import org.session.libsession.utilities.getColorFromAttr
 import org.session.libsession.utilities.recipients.Recipient
 import org.session.libsession.utilities.recipients.displayName
@@ -85,33 +79,15 @@
     // endregion
 
     // region Updating
-<<<<<<< HEAD
-    fun bind(authorPublicKey: String, body: String?, attachments: SlideDeck?, thread: Recipient,
+    fun bind(authorRecipient: Recipient, body: String?, attachments: SlideDeck?, thread: Recipient,
              isOutgoingMessage: Boolean, isOpenGroupInvitation: Boolean, threadID: Long,
              isOriginalMissing: Boolean, glide: RequestManager) {
         // Author
-        val author = recipientRepository.getRecipientSyncOrEmpty(Address.fromSerialized(authorPublicKey))
-
         val authorDisplayName =
-            if (author.isLocalNumber) context.getString(R.string.you)
+            if (authorRecipient.isLocalNumber) context.getString(R.string.you)
             else author.displayName(attachesBlindedId = true)
 
         binding.quoteViewAuthorTextView.text = authorDisplayName
-=======
-    fun bind(authorRecipient: Recipient, body: String?, attachments: SlideDeck?, thread: Recipient,
-        isOutgoingMessage: Boolean, isOpenGroupInvitation: Boolean, threadID: Long,
-        isOriginalMissing: Boolean, glide: RequestManager) {
-        // Author
-        val authorPublicKey = authorRecipient.address.toString()
-        val author = contactDb.getContactWithAccountID(authorPublicKey)
-        val localNumber = TextSecurePreferences.getLocalNumber(context)
-        val quoteIsLocalUser = localNumber != null && authorPublicKey == localNumber
-
-        val authorDisplayName =
-            if (quoteIsLocalUser) context.getString(R.string.you)
-            else author?.displayName(Contact.contextForRecipient(thread)) ?: truncateIdForDisplay(authorPublicKey)
-
->>>>>>> e4f803bd
         val textColor = getTextColor(isOutgoingMessage)
 
         // set up quote author
