package org.thoughtcrime.securesms.conversation.v2.messages

import android.content.Context
import android.content.res.ColorStateList
import android.util.AttributeSet
import androidx.annotation.ColorInt
import androidx.constraintlayout.widget.ConstraintLayout
import androidx.core.content.res.ResourcesCompat
import androidx.core.content.res.use
import androidx.core.text.toSpannable
import androidx.core.view.isVisible
import dagger.hilt.android.AndroidEntryPoint
import network.loki.messenger.R
import network.loki.messenger.databinding.ViewQuoteBinding
import org.session.libsession.messaging.contacts.Contact
import org.session.libsession.utilities.TextSecurePreferences
import org.session.libsession.utilities.getColorFromAttr
import org.session.libsession.utilities.recipients.Recipient
import org.thoughtcrime.securesms.conversation.v2.utilities.MentionUtilities
import org.thoughtcrime.securesms.database.SessionContactDatabase
import com.bumptech.glide.RequestManager
import org.session.libsession.utilities.truncateIdForDisplay
import org.thoughtcrime.securesms.mms.SlideDeck
import org.thoughtcrime.securesms.util.MediaUtil
import org.thoughtcrime.securesms.util.getAccentColor
import org.thoughtcrime.securesms.util.toPx
import javax.inject.Inject

// There's quite some calculation going on here. It's a bit complex so don't make changes
// if you don't need to. If you do then test:
// • Quoted text in both private chats and group chats
// • Quoted images and videos in both private chats and group chats
// • Quoted voice messages and documents in both private chats and group chats
// • All of the above in both dark mode and light mode
@AndroidEntryPoint
class QuoteView @JvmOverloads constructor(context: Context, attrs: AttributeSet? = null) : ConstraintLayout(context, attrs) {

    @Inject lateinit var contactDb: SessionContactDatabase

    private val binding: ViewQuoteBinding by lazy { ViewQuoteBinding.bind(this) }
    private val vPadding by lazy { toPx(6, resources) }
    var delegate: QuoteViewDelegate? = null
    private val mode: Mode

    enum class Mode { Regular, Draft }

    init {
        mode = attrs?.let { attrSet ->
            context.obtainStyledAttributes(attrSet, R.styleable.QuoteView).use { typedArray ->
                val modeIndex = typedArray.getInt(R.styleable.QuoteView_quote_mode,  0)
                Mode.values()[modeIndex]
            }
        } ?: Mode.Regular
    }

    // region Lifecycle
    override fun onFinishInflate() {
        super.onFinishInflate()
        when (mode) {
            Mode.Draft -> binding.quoteViewCancelButton.setOnClickListener { delegate?.cancelQuoteDraft() }
            Mode.Regular -> {
                binding.quoteViewCancelButton.isVisible = false
                binding.mainQuoteViewContainer.setBackgroundColor(ResourcesCompat.getColor(resources, R.color.transparent, context.theme))
            }
        }
    }
    // endregion

    // region Updating
    fun bind(authorPublicKey: String, body: String?, attachments: SlideDeck?, thread: Recipient,
        isOutgoingMessage: Boolean, isOpenGroupInvitation: Boolean, threadID: Long,
        isOriginalMissing: Boolean, glide: RequestManager) {
        // Author
        val author = contactDb.getContactWithAccountID(authorPublicKey)
        val localNumber = TextSecurePreferences.getLocalNumber(context)
        val quoteIsLocalUser = localNumber != null && authorPublicKey == localNumber

        val authorDisplayName =
            if (quoteIsLocalUser) context.getString(R.string.you)
            else author?.displayName(Contact.contextForRecipient(thread)) ?: truncateIdForDisplay(authorPublicKey)
        binding.quoteViewAuthorTextView.text = authorDisplayName
        binding.quoteViewAuthorTextView.setTextColor(getTextColor(isOutgoingMessage))
        // Body
        binding.quoteViewBodyTextView.text = if (isOpenGroupInvitation)
            resources.getString(R.string.communityInvitation)
        else MentionUtilities.highlightMentions(
            text = (body ?: "").toSpannable(),
            isOutgoingMessage = isOutgoingMessage,
            isQuote = true,
            threadID = threadID,
            context = context
        )
        binding.quoteViewBodyTextView.setTextColor(getTextColor(isOutgoingMessage))
        // Accent line / attachment preview
        val hasAttachments = (attachments != null && attachments.asAttachments().isNotEmpty()) && !isOriginalMissing
        binding.quoteViewAccentLine.isVisible = !hasAttachments
        binding.quoteViewAttachmentPreviewContainer.isVisible = hasAttachments
        if (!hasAttachments) {
            binding.quoteViewAccentLine.setBackgroundColor(getLineColor(isOutgoingMessage))
        } else if (attachments != null) {
            binding.quoteViewAttachmentPreviewImageView.imageTintList = ColorStateList.valueOf(
                context.getColorFromAttr(
                    if(isOutgoingMessage && mode == Mode.Regular) R.attr.message_sent_text_color
                    else R.attr.message_received_text_color
                )
            )
            binding.quoteViewAttachmentPreviewImageView.isVisible = false
            binding.quoteViewAttachmentThumbnailImageView.root.isVisible = false
            when {
                attachments.audioSlide != null -> {
                    binding.quoteViewAttachmentPreviewImageView.setImageResource(R.drawable.ic_mic)
                    binding.quoteViewAttachmentPreviewImageView.isVisible = true

<<<<<<< HEAD
                    val attachment = attachments.asAttachments().firstOrNull()
                    binding.quoteViewBodyTextView.text = if (attachment?.isVoiceNote == true) {
=======
                    val isVoiceNote = attachments.isVoiceNote
                    binding.quoteViewBodyTextView.text = if (isVoiceNote) {
>>>>>>> f5a76b23
                        resources.getString(R.string.messageVoice)
                    } else {
                        resources.getString(R.string.audio)
                    }
                }
                attachments.documentSlide != null -> {
                    binding.quoteViewAttachmentPreviewImageView.setImageResource(R.drawable.ic_file)
                    binding.quoteViewAttachmentPreviewImageView.isVisible = true
                    binding.quoteViewBodyTextView.text = resources.getString(R.string.document)
                }
                attachments.thumbnailSlide != null -> {
                    val slide = attachments.thumbnailSlide!!
                    // This internally fetches the thumbnail
                    binding.quoteViewAttachmentThumbnailImageView
                        .root.setRoundedCorners(toPx(4, resources))
                    binding.quoteViewAttachmentThumbnailImageView.root.setImageResource(glide, slide, false)
                    binding.quoteViewAttachmentThumbnailImageView.root.isVisible = true
                    binding.quoteViewBodyTextView.text = if (MediaUtil.isVideo(slide.asAttachment())) resources.getString(R.string.video) else resources.getString(R.string.image)
                }
            }
        }
    }
    // endregion

    // region Convenience
    @ColorInt private fun getLineColor(isOutgoingMessage: Boolean): Int {
        return when {
            mode == Mode.Regular && !isOutgoingMessage -> context.getColorFromAttr(R.attr.colorAccent)
            mode == Mode.Regular -> context.getColorFromAttr(R.attr.message_sent_text_color)
            else -> context.getColorFromAttr(R.attr.colorAccent)
        }
    }

    @ColorInt private fun getTextColor(isOutgoingMessage: Boolean): Int {
        if (mode == Mode.Draft) { return context.getColorFromAttr(android.R.attr.textColorPrimary) }
        return if (!isOutgoingMessage) {
            context.getColorFromAttr(R.attr.message_received_text_color)
        } else  {
            context.getColorFromAttr(R.attr.message_sent_text_color)
        }
    }

    // endregion
}

interface QuoteViewDelegate {

    fun cancelQuoteDraft()
}<|MERGE_RESOLUTION|>--- conflicted
+++ resolved
@@ -111,13 +111,8 @@
                     binding.quoteViewAttachmentPreviewImageView.setImageResource(R.drawable.ic_mic)
                     binding.quoteViewAttachmentPreviewImageView.isVisible = true
 
-<<<<<<< HEAD
-                    val attachment = attachments.asAttachments().firstOrNull()
-                    binding.quoteViewBodyTextView.text = if (attachment?.isVoiceNote == true) {
-=======
                     val isVoiceNote = attachments.isVoiceNote
                     binding.quoteViewBodyTextView.text = if (isVoiceNote) {
->>>>>>> f5a76b23
                         resources.getString(R.string.messageVoice)
                     } else {
                         resources.getString(R.string.audio)
