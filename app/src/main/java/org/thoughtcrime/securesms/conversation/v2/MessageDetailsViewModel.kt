--- conflicted
+++ resolved
@@ -60,14 +60,9 @@
     private val threadDb: ThreadDatabase,
     private val deprecationManager: LegacyGroupDeprecationManager,
     private val context: ApplicationContext,
-<<<<<<< HEAD
-    private val messageDataProvider: MessageDataProvider,
-    private val storage: Storage,
-    private val avatarUtils: AvatarUtils
-=======
+    private val avatarUtils: AvatarUtils,
     messageDataProvider: MessageDataProvider,
     storage: Storage
->>>>>>> 9627e336
 ) : ViewModel() {
     private val state = MutableStateFlow(MessageDetailsState())
     val stateFlow = state.asStateFlow()
