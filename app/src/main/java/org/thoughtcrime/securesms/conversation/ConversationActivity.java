--- conflicted
+++ resolved
@@ -600,17 +600,12 @@
             });
           }
         });
-
-<<<<<<< HEAD
         break;
-=======
-      break;
-    case INVITE_CONTACTS:
-      if (data.getExtras() == null || !data.hasExtra(SelectContactsActivity.Companion.getSelectedContactsKey())) return;
-        String[] selectedContacts = data.getExtras().getStringArray(SelectContactsActivity.Companion.getSelectedContactsKey());
-        sendOpenGroupInvitations(selectedContacts);
-      break;
->>>>>>> 7e109108
+      case INVITE_CONTACTS:
+        if (data.getExtras() == null || !data.hasExtra(SelectContactsActivity.Companion.getSelectedContactsKey())) return;
+          String[] selectedContacts = data.getExtras().getStringArray(SelectContactsActivity.Companion.getSelectedContactsKey());
+          sendOpenGroupInvitations(selectedContacts);
+        break;
     }
   }
 
@@ -777,16 +772,10 @@
       case R.id.menu_mute_notifications:        handleMuteNotifications();                         return true;
       case R.id.menu_unmute_notifications:      handleUnmuteNotifications();                       return true;
 //    case R.id.menu_conversation_settings:     handleConversationSettings();                      return true;
-<<<<<<< HEAD
       case R.id.menu_expiring_messages_off:
       case R.id.menu_expiring_messages:         handleSelectMessageExpiration();                   return true;
+      case R.id.menu_invite_to_open_group:      handleInviteToOpenGroup();                         return true;
       case android.R.id.home:                   handleReturnToConversationList();                  return true;
-=======
-    case R.id.menu_expiring_messages_off:
-    case R.id.menu_expiring_messages:         handleSelectMessageExpiration();                   return true;
-    case R.id.menu_invite_to_open_group:      handleInviteToOpenGroup();                         return true;
-    case android.R.id.home:                   handleReturnToConversationList();                  return true;
->>>>>>> 7e109108
     }
 
     return false;
