package org.thoughtcrime.securesms.conversation.v2.settings

import android.annotation.SuppressLint
import androidx.compose.animation.ExperimentalSharedTransitionApi
import androidx.compose.animation.SharedTransitionLayout
import androidx.compose.runtime.Composable
import androidx.compose.runtime.LaunchedEffect
import androidx.compose.runtime.remember
import androidx.hilt.navigation.compose.hiltViewModel
import androidx.lifecycle.Lifecycle
import androidx.lifecycle.compose.LocalLifecycleOwner
import androidx.lifecycle.compose.dropUnlessResumed
import androidx.lifecycle.repeatOnLifecycle
import androidx.navigation.compose.NavHost
import androidx.navigation.compose.rememberNavController
import androidx.navigation.toRoute
import kotlinx.serialization.Serializable
import network.loki.messenger.BuildConfig
import org.session.libsession.messaging.messages.ExpirationConfiguration
import org.session.libsession.utilities.Address
import org.session.libsignal.utilities.AccountId
import org.thoughtcrime.securesms.conversation.disappearingmessages.DisappearingMessagesViewModel
import org.thoughtcrime.securesms.conversation.disappearingmessages.ui.DisappearingMessagesScreen
import org.thoughtcrime.securesms.conversation.v2.settings.ConversationSettingsDestination.*
import org.thoughtcrime.securesms.conversation.v2.settings.notification.NotificationSettingsScreen
import org.thoughtcrime.securesms.conversation.v2.settings.notification.NotificationSettingsViewModel
import org.thoughtcrime.securesms.groups.EditGroupViewModel
import org.thoughtcrime.securesms.groups.GroupMembersViewModel
import org.thoughtcrime.securesms.groups.SelectContactsViewModel
import org.thoughtcrime.securesms.groups.compose.EditGroupScreen
import org.thoughtcrime.securesms.groups.compose.GroupMembersScreen
import org.thoughtcrime.securesms.groups.compose.GroupMinimumVersionBanner
import org.thoughtcrime.securesms.groups.compose.InviteContactsScreen
import org.thoughtcrime.securesms.media.MediaOverviewScreen
import org.thoughtcrime.securesms.media.MediaOverviewViewModel
import org.thoughtcrime.securesms.ui.NavigationAction
import org.thoughtcrime.securesms.ui.ObserveAsEvents
import org.thoughtcrime.securesms.ui.UINavigator
import org.thoughtcrime.securesms.ui.horizontalSlideComposable

// Destinations
@Serializable
sealed interface ConversationSettingsDestination {
    @Serializable
    data object RouteConversationSettings: ConversationSettingsDestination

    @Serializable
    data class RouteGroupMembers(
        val groupId: String
    ): ConversationSettingsDestination

    @Serializable
    data class RouteManageMembers(
        val groupId: String
    ): ConversationSettingsDestination

    @Serializable
    data class RouteInviteToGroup(
        val groupId: String,
        val excludingAccountIDs: List<String>
    ): ConversationSettingsDestination

    @Serializable
    data object RouteDisappearingMessages: ConversationSettingsDestination

    @Serializable
    data object RouteAllMedia: ConversationSettingsDestination

    @Serializable
    data object RouteNotifications: ConversationSettingsDestination

    @Serializable
    data class RouteInviteToCommunity(
        val communityUrl: String
    ): ConversationSettingsDestination
}

@SuppressLint("RestrictedApi")
@OptIn(ExperimentalSharedTransitionApi::class)
@Composable
fun ConversationSettingsNavHost(
<<<<<<< HEAD
    address: Address,
    navigator: ConversationSettingsNavigator,
=======
    threadId: Long,
    threadAddress: Address?,
    navigator: UINavigator<ConversationSettingsDestination>,
>>>>>>> ac77d85c
    returnResult: (String, Boolean) -> Unit,
    onBack: () -> Unit
){
    SharedTransitionLayout {
        val navController = rememberNavController()

        ObserveAsEvents(flow = navigator.navigationActions) { action ->
            when (action) {
                is NavigationAction.Navigate<ConversationSettingsDestination> -> navController.navigate(
                    action.destination
                ) {
                    action.navOptions(this)
                }

                NavigationAction.NavigateUp -> navController.navigateUp()

                is NavigationAction.NavigateToIntent -> {
                    navController.context.startActivity(action.intent)
                }

                is NavigationAction.ReturnResult -> {
                    returnResult(action.code, action.value)
                }
            }
        }

        NavHost(navController = navController, startDestination = RouteConversationSettings) {
            // Conversation Settings
            horizontalSlideComposable<RouteConversationSettings> {
                val viewModel =
                    hiltViewModel<ConversationSettingsViewModel, ConversationSettingsViewModel.Factory> { factory ->
                        factory.create(address)
                    }

                val lifecycleOwner = LocalLifecycleOwner.current

                // capture the moment we resume the settings page
                LaunchedEffect(lifecycleOwner) {
                    lifecycleOwner.lifecycle.repeatOnLifecycle(Lifecycle.State.RESUMED) {
                        viewModel.onResume()
                    }
                }

                ConversationSettingsScreen(
                    viewModel = viewModel,
                    onBack = onBack,
                )
            }

            // Group Members
            horizontalSlideComposable<RouteGroupMembers> { backStackEntry ->
                val data: RouteGroupMembers = backStackEntry.toRoute()

                val viewModel =
                    hiltViewModel<GroupMembersViewModel, GroupMembersViewModel.Factory> { factory ->
                        factory.create(AccountId(data.groupId))
                    }

                GroupMembersScreen(
                    viewModel = viewModel,
                    onBack = dropUnlessResumed {
                        navController.popBackStack()
                    },
                )
            }
            // Edit Group
            horizontalSlideComposable<RouteManageMembers> { backStackEntry ->
                val data: RouteManageMembers = backStackEntry.toRoute()

                val viewModel =
                    hiltViewModel<EditGroupViewModel, EditGroupViewModel.Factory> { factory ->
                        factory.create(AccountId(data.groupId))
                    }

                EditGroupScreen(
                    viewModel = viewModel,
                    navigateToInviteContact = {
                        navController.navigate(
                            RouteInviteToGroup(
                                groupId = data.groupId,
                                excludingAccountIDs = viewModel.excludingAccountIDsFromContactSelection.toList()
                            )
                        )
                    },
                    onBack = dropUnlessResumed {
                        navController.popBackStack()
                    },
                )
            }

            // Invite Contacts to group
            horizontalSlideComposable<RouteInviteToGroup> { backStackEntry ->
                val data: RouteInviteToGroup = backStackEntry.toRoute()

                val viewModel =
                    hiltViewModel<SelectContactsViewModel, SelectContactsViewModel.Factory> { factory ->
                        factory.create(
                            excludingAccountIDs = data.excludingAccountIDs.map(Address::fromSerialized).toSet()
                        )
                    }

                // grab a hold of manage group's VM
                val parentEntry = remember(backStackEntry) {
                    navController.getBackStackEntry(
                        RouteManageMembers(data.groupId)
                    )
                }
                val editGroupViewModel: EditGroupViewModel = hiltViewModel(parentEntry)

                InviteContactsScreen(
                    viewModel = viewModel,
                    onDoneClicked = dropUnlessResumed {
                        //send invites from the manage group screen
                        editGroupViewModel.onContactSelected(viewModel.currentSelected)

                        navController.popBackStack()
                    },
                    onBack = dropUnlessResumed {
                        navController.popBackStack()
                    },
                    banner = {
                        GroupMinimumVersionBanner()
                    }
                )
            }

            // Invite Contacts to community
            horizontalSlideComposable<RouteInviteToCommunity> { backStackEntry ->
                val viewModel =
                    hiltViewModel<SelectContactsViewModel, SelectContactsViewModel.Factory> { factory ->
                        factory.create()
                    }

                // grab a hold of settings' VM
                val parentEntry = remember(backStackEntry) {
                    navController.getBackStackEntry(
                        RouteConversationSettings
                    )
                }
                val settingsViewModel: ConversationSettingsViewModel = hiltViewModel(parentEntry)

                InviteContactsScreen(
                    viewModel = viewModel,
                    onDoneClicked = {
                        //send invites from the settings screen
                        settingsViewModel.inviteContactsToCommunity(viewModel.currentSelected)

                        // clear selected contacts
                        viewModel.clearSelection()
                    },
                    onBack = dropUnlessResumed {
                        navController.popBackStack()
                    },
                )
            }

            // Disappearing Messages
            horizontalSlideComposable<RouteDisappearingMessages> {
                val viewModel: DisappearingMessagesViewModel =
                    hiltViewModel<DisappearingMessagesViewModel, DisappearingMessagesViewModel.Factory> { factory ->
                        factory.create(
                            address = address,
                            isNewConfigEnabled = ExpirationConfiguration.isNewConfigEnabled,
                            showDebugOptions = BuildConfig.BUILD_TYPE != "release"
                        )
                    }

                DisappearingMessagesScreen(
                    viewModel = viewModel,
                    onBack = dropUnlessResumed {
                        navController.popBackStack()
                    },
                )
            }

            // All Media
            horizontalSlideComposable<RouteAllMedia> {
                val viewModel =
                    hiltViewModel<MediaOverviewViewModel, MediaOverviewViewModel.Factory> { factory ->
                        factory.create(address)
                    }

                MediaOverviewScreen(
                    viewModel = viewModel,
                    onClose = dropUnlessResumed {
                        navController.popBackStack()
                    },
                )
            }

            // Notifications
            horizontalSlideComposable<RouteNotifications> {
                val viewModel =
                    hiltViewModel<NotificationSettingsViewModel, NotificationSettingsViewModel.Factory> { factory ->
                        factory.create(address)
                    }

                NotificationSettingsScreen(
                    viewModel = viewModel,
                    onBack = dropUnlessResumed {
                        navController.popBackStack()
                    }
                )
            }
        }
    }
}<|MERGE_RESOLUTION|>--- conflicted
+++ resolved
@@ -79,14 +79,8 @@
 @OptIn(ExperimentalSharedTransitionApi::class)
 @Composable
 fun ConversationSettingsNavHost(
-<<<<<<< HEAD
     address: Address,
-    navigator: ConversationSettingsNavigator,
-=======
-    threadId: Long,
-    threadAddress: Address?,
     navigator: UINavigator<ConversationSettingsDestination>,
->>>>>>> ac77d85c
     returnResult: (String, Boolean) -> Unit,
     onBack: () -> Unit
 ){
