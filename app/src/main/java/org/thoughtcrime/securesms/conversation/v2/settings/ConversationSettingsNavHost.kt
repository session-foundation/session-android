package org.thoughtcrime.securesms.conversation.v2.settings

import android.annotation.SuppressLint
import android.os.Parcelable
import androidx.compose.animation.ExperimentalSharedTransitionApi
import androidx.compose.animation.SharedTransitionLayout
import androidx.compose.runtime.Composable
import androidx.compose.runtime.LaunchedEffect
import androidx.compose.runtime.collectAsState
import androidx.compose.runtime.getValue
import androidx.compose.runtime.remember
import androidx.hilt.lifecycle.viewmodel.compose.hiltViewModel
import androidx.lifecycle.Lifecycle
import androidx.lifecycle.compose.LocalLifecycleOwner
import androidx.lifecycle.compose.dropUnlessResumed
import androidx.lifecycle.repeatOnLifecycle
import androidx.navigation.NavBackStackEntry
import androidx.navigation.compose.NavHost
import androidx.navigation.compose.rememberNavController
import androidx.navigation.toRoute
import kotlinx.parcelize.Parcelize
import kotlinx.serialization.Serializable
import network.loki.messenger.BuildConfig
import org.session.libsession.messaging.messages.ExpirationConfiguration
import org.session.libsession.utilities.Address
import org.session.libsignal.utilities.AccountId
import org.thoughtcrime.securesms.conversation.disappearingmessages.DisappearingMessagesViewModel
import org.thoughtcrime.securesms.conversation.disappearingmessages.ui.DisappearingMessagesScreen
import org.thoughtcrime.securesms.conversation.v2.settings.ConversationSettingsDestination.*
import org.thoughtcrime.securesms.conversation.v2.settings.notification.NotificationSettingsScreen
import org.thoughtcrime.securesms.conversation.v2.settings.notification.NotificationSettingsViewModel
import org.thoughtcrime.securesms.groups.ManageGroupMembersViewModel
import org.thoughtcrime.securesms.groups.GroupMembersViewModel
<<<<<<< HEAD
import org.thoughtcrime.securesms.groups.InviteMembersViewModel
import org.thoughtcrime.securesms.groups.ManageGroupAdminsViewModel
import org.thoughtcrime.securesms.groups.PromoteMembersViewModel
import org.thoughtcrime.securesms.groups.compose.ManageGroupMembersScreen
import org.thoughtcrime.securesms.groups.compose.GroupMembersScreen
import org.thoughtcrime.securesms.groups.compose.InviteAccountIdScreen
=======
import org.thoughtcrime.securesms.groups.SelectContactsViewModel
import org.thoughtcrime.securesms.groups.compose.ManageGroupMembersScreen
import org.thoughtcrime.securesms.groups.compose.GroupMembersScreen
>>>>>>> 83693439
import org.thoughtcrime.securesms.groups.compose.InviteContactsScreen
import org.thoughtcrime.securesms.groups.compose.ManageGroupAdminsScreen
import org.thoughtcrime.securesms.groups.compose.PromoteMembersScreen
import org.thoughtcrime.securesms.home.startconversation.newmessage.NewMessageViewModel
import org.thoughtcrime.securesms.home.startconversation.newmessage.State
import org.thoughtcrime.securesms.media.MediaOverviewScreen
import org.thoughtcrime.securesms.media.MediaOverviewViewModel
import org.thoughtcrime.securesms.ui.NavigationAction
import org.thoughtcrime.securesms.ui.ObserveAsEvents
import org.thoughtcrime.securesms.ui.OpenURLAlertDialog
import org.thoughtcrime.securesms.ui.UINavigator
import org.thoughtcrime.securesms.ui.handleIntent
import org.thoughtcrime.securesms.ui.horizontalSlideComposable

// Destinations
sealed interface ConversationSettingsDestination: Parcelable {
    @Serializable
    @Parcelize
    data object RouteConversationSettings: ConversationSettingsDestination

    @Serializable
    @Parcelize
    data class RouteGroupMembers private constructor(
        private val address: String
    ): ConversationSettingsDestination {
        constructor(groupAddress: Address.Group): this(groupAddress.address)

        val groupAddress: Address.Group get() = Address.Group(AccountId(address))
    }

    @Serializable
    @Parcelize
    data class RouteManageMembers private constructor(
        private val address: String
    ): ConversationSettingsDestination {
        constructor(groupAddress: Address.Group): this(groupAddress.address)

        val groupAddress: Address.Group get() = Address.Group(AccountId(address))
    }

    @Serializable
    @Parcelize
    data class RouteManageAdmins private constructor(
        private val address: String,
        val navigateToPromoteMembers: Boolean = false
    ) : ConversationSettingsDestination {
        constructor(groupAddress: Address.Group, navigateToPromoteMembers: Boolean = false) : this(
            groupAddress.address,
            navigateToPromoteMembers
        )

        val groupAddress: Address.Group get() = Address.Group(AccountId(address))
    }

    @Serializable
    @Parcelize
    data class RoutePromoteMembers(
        private val address: String
    ): ConversationSettingsDestination {
        constructor(groupAddress: Address.Group): this(groupAddress.address)

        val groupAddress: Address.Group get() = Address.Group(AccountId(address))
    }

    @Serializable
    @Parcelize
    data class RouteInviteToGroup private constructor(
        private val address: String,
        val excludingAccountIDs: List<String>
    ): ConversationSettingsDestination {
        constructor(groupAddress: Address.Group, excludingAccountIDs: List<String>)
            : this(groupAddress.address, excludingAccountIDs)

        val groupAddress: Address.Group get() = Address.Group(AccountId(address))
    }

    @Serializable
    @Parcelize
    data object RouteDisappearingMessages: ConversationSettingsDestination

    @Serializable
    @Parcelize
    data object RouteAllMedia: ConversationSettingsDestination

    @Serializable
    @Parcelize
    data object RouteNotifications: ConversationSettingsDestination

    @Serializable
    @Parcelize
    data class RouteInviteToCommunity(
        val communityUrl: String
    ): ConversationSettingsDestination

    @Serializable
    @Parcelize
    data class RouteInviteAccountIdToGroup private constructor(
        private val address: String,
        val excludingAccountIDs: List<String>
    ): ConversationSettingsDestination {
        constructor(groupAddress: Address.Group, excludingAccountIDs: List<String>)
        : this(groupAddress.address, excludingAccountIDs)

        val groupAddress: Address.Group get() = Address.Group(AccountId(address))
    }
}

@SuppressLint("RestrictedApi")
@OptIn(ExperimentalSharedTransitionApi::class)
@Composable
fun ConversationSettingsNavHost(
    address: Address.Conversable,
    startDestination: ConversationSettingsDestination = RouteConversationSettings,
    returnResult: (String, Boolean) -> Unit,
    onBack: () -> Unit
){
    SharedTransitionLayout {
        val navController = rememberNavController()
        val navigator: UINavigator<ConversationSettingsDestination> = remember { UINavigator() }

        val handleBack: () -> Unit = {
            if (navController.previousBackStackEntry != null) {
                navController.navigateUp()
            } else {
                onBack() // Finish activity if at root
            }
        }

        ObserveAsEvents(flow = navigator.navigationActions) { action ->
            when (action) {
                is NavigationAction.Navigate<ConversationSettingsDestination> -> navController.navigate(
                    action.destination
                ) {
                    action.navOptions(this)
                }

                NavigationAction.NavigateUp -> handleBack()

                is NavigationAction.NavigateToIntent -> {
                    navController.handleIntent(action.intent)
                }

                is NavigationAction.ReturnResult -> {
                    returnResult(action.code, action.value)
                }

                else -> {}
            }
        }

        NavHost(navController = navController, startDestination = startDestination) {
            // Conversation Settings
            horizontalSlideComposable<RouteConversationSettings> {
                val viewModel =
                    hiltViewModel<ConversationSettingsViewModel, ConversationSettingsViewModel.Factory> { factory ->
                        factory.create(address, navigator)
                    }

                val lifecycleOwner = LocalLifecycleOwner.current

                // capture the moment we resume the settings page
                LaunchedEffect(lifecycleOwner) {
                    lifecycleOwner.lifecycle.repeatOnLifecycle(Lifecycle.State.RESUMED) {
                        viewModel.onResume()
                    }
                }

                ConversationSettingsScreen(
                    viewModel = viewModel,
                    onBack = onBack,
                )
            }

            // Group Members
            horizontalSlideComposable<RouteGroupMembers> { backStackEntry ->
                val data: RouteGroupMembers = backStackEntry.toRoute()

                val viewModel =
                    hiltViewModel<GroupMembersViewModel, GroupMembersViewModel.Factory> { factory ->
                        factory.create(data.groupAddress)
                    }

                GroupMembersScreen(
                    viewModel = viewModel,
                    onBack = dropUnlessResumed {
                        handleBack()
                    },
                )
            }
            // Edit Group
            horizontalSlideComposable<RouteManageMembers> { backStackEntry ->
                val data: RouteManageMembers = backStackEntry.toRoute()

                val viewModel =
                    hiltViewModel<ManageGroupMembersViewModel, ManageGroupMembersViewModel.Factory> { factory ->
                        factory.create(data.groupAddress, navigator)
                    }

                ManageGroupMembersScreen(
                    viewModel = viewModel,
<<<<<<< HEAD
                    onBack = dropUnlessResumed {
                        handleBack()
                    },
                )
            }

            // Manage group Admins
            horizontalSlideComposable<RouteManageAdmins> { backStackEntry ->
                val data: RouteManageAdmins = backStackEntry.toRoute()

                val viewModel =
                    hiltViewModel<ManageGroupAdminsViewModel, ManageGroupAdminsViewModel.Factory> { factory ->
                        factory.create(data.groupAddress, navigator, data.navigateToPromoteMembers)
                    }

                ManageGroupAdminsScreen(
                    viewModel = viewModel,
=======
>>>>>>> 83693439
                    onBack = dropUnlessResumed {
                        handleBack()
                    },
                )
            }

            // Invite Contacts to group
            horizontalSlideComposable<RouteInviteToGroup> { backStackEntry ->
                val data: RouteInviteToGroup = backStackEntry.toRoute()

                val viewModel =
                    hiltViewModel<InviteMembersViewModel, InviteMembersViewModel.Factory> { factory ->
                        factory.create(
                            groupAddress = data.groupAddress,
                            excludingAccountIDs = data.excludingAccountIDs.map(Address::fromSerialized).toSet()
                        )
                    }

                // grab a hold of manage group's VM
                val parentEntry = remember(backStackEntry) {
                    navController.getBackStackEntry(
                        RouteManageMembers(data.groupAddress)
                    )
                }
                val manageGroupMembersViewModel: ManageGroupMembersViewModel = hiltViewModel(parentEntry)

                InviteContactsScreen(
                    viewModel = viewModel,
                    onDoneClicked = { shareHistory ->
                        //send invites from the manage group screen
<<<<<<< HEAD
                        manageGroupMembersViewModel.onSendInviteClicked(viewModel.currentSelected, shareHistory)
=======
                        manageGroupMembersViewModel.onContactSelected(viewModel.currentSelected)

>>>>>>> 83693439
                        handleBack()
                    },
                    onBack = dropUnlessResumed {
                        handleBack()
                    },
<<<<<<< HEAD
                    forCommunity = false
=======
                    banner = {}
>>>>>>> 83693439
                )
            }

            // Invite Contacts to community
            horizontalSlideComposable<RouteInviteToCommunity> { backStackEntry ->
                val viewModel =
                    hiltViewModel<InviteMembersViewModel, InviteMembersViewModel.Factory> { factory ->
                        factory.create()
                    }

                // grab a hold of settings' VM
                val parentEntry = remember(backStackEntry) {
                    navController.getBackStackEntry(
                        RouteConversationSettings
                    )
                }
                val settingsViewModel: ConversationSettingsViewModel = hiltViewModel(parentEntry)

                InviteContactsScreen(
                    viewModel = viewModel,
                    onDoneClicked = {
                        //send invites from the settings screen
                        settingsViewModel.inviteContactsToCommunity(viewModel.currentSelected)

                        // clear selected contacts
                        viewModel.clearSelection()
                        handleBack()
                    },
                    onBack = dropUnlessResumed {
                        handleBack()
                    },
                    forCommunity = true
                )
            }

            // Invite contacts using Account ID
            horizontalSlideComposable<RouteInviteAccountIdToGroup> { backStackEntry ->
                val data: RouteInviteAccountIdToGroup = backStackEntry.toRoute()

                val viewModel =
                    hiltViewModel<InviteMembersViewModel, InviteMembersViewModel.Factory> { factory ->
                        factory.create(
                            groupAddress = data.groupAddress,
                            excludingAccountIDs = data.excludingAccountIDs.map(Address::fromSerialized).toSet()
                        )
                    }

                val newMessageViewModel = hiltViewModel<NewMessageViewModel>()
                val uiState by newMessageViewModel.state.collectAsState(State())

                // grab a hold of manage group's VM
                val parentEntry = remember(backStackEntry) {
                    navController.getBackStackEntry(
                        RouteManageMembers(data.groupAddress)
                    )
                }

                val manageGroupMembersViewModel: ManageGroupMembersViewModel = hiltViewModel(parentEntry)

                LaunchedEffect(Unit) {
                    newMessageViewModel.success.collect { success ->
                        viewModel.sendCommand(
                            InviteMembersViewModel.Commands.HandleAccountId(
                                address = success.address
                            )
                        )
                    }
                }

                InviteAccountIdScreen(
                    viewModel = viewModel,
                    state = uiState,
                    qrErrors = newMessageViewModel.qrErrors,
                    callbacks = newMessageViewModel,
                    onBack = { handleBack() },
                    onHelp = { newMessageViewModel.onCommand(NewMessageViewModel.Commands.ShowUrlDialog) },
                    onDismissHelpDialog = {
                        newMessageViewModel.onCommand(NewMessageViewModel.Commands.DismissUrlDialog)
                    },
                    onSendInvite = { shareHistory ->
                        manageGroupMembersViewModel.onCommand(
                            ManageGroupMembersViewModel.Commands.SendInvites(
                                address = viewModel.currentSelected,
                                shareHistory = shareHistory
                            )
                        )
                        handleBack()
                    },
                )
            }

            // Promote Members to group Admin
            horizontalSlideComposable<RoutePromoteMembers> { backStackEntry ->
                val data: RoutePromoteMembers = backStackEntry.toRoute()

                val viewModel =
                    hiltViewModel<PromoteMembersViewModel, PromoteMembersViewModel.Factory> { factory ->
                        factory.create(groupAddress = data.groupAddress)
                    }

                val parentEntry = remember(backStackEntry) {
                    navController.previousBackStackEntry ?: error("RouteManageAdmin not in backstack")
                }
                val manageGroupAdminsViewModel: ManageGroupAdminsViewModel = hiltViewModel(parentEntry)

                PromoteMembersScreen(
                    viewModel = viewModel,
                    onBack = dropUnlessResumed {
                        handleBack()
                    },
                    onPromoteClicked = { selectedMembers ->
                        manageGroupAdminsViewModel.onSendPromotionsClicked(selectedMembers)
                        handleBack()
                    }
                )
            }

            // Disappearing Messages
            horizontalSlideComposable<RouteDisappearingMessages> {
                val viewModel: DisappearingMessagesViewModel =
                    hiltViewModel<DisappearingMessagesViewModel, DisappearingMessagesViewModel.Factory> { factory ->
                        factory.create(
                            address = address,
                            isNewConfigEnabled = ExpirationConfiguration.isNewConfigEnabled,
                            showDebugOptions = BuildConfig.BUILD_TYPE != "release",
                            navigator = navigator
                        )
                    }

                DisappearingMessagesScreen(
                    viewModel = viewModel,
                    onBack = dropUnlessResumed {
                        handleBack()
                    },
                )
            }

            // All Media
            horizontalSlideComposable<RouteAllMedia> {
                val viewModel =
                    hiltViewModel<MediaOverviewViewModel, MediaOverviewViewModel.Factory> { factory ->
                        factory.create(address)
                    }

                MediaOverviewScreen(
                    viewModel = viewModel,
                    onClose = dropUnlessResumed {
                        handleBack()
                    },
                )
            }

            // Notifications
            horizontalSlideComposable<RouteNotifications> {
                val viewModel =
                    hiltViewModel<NotificationSettingsViewModel, NotificationSettingsViewModel.Factory> { factory ->
                        factory.create(address)
                    }

                NotificationSettingsScreen(
                    viewModel = viewModel,
                    onBack = dropUnlessResumed {
                        handleBack()
                    }
                )
            }
        }
    }
}<|MERGE_RESOLUTION|>--- conflicted
+++ resolved
@@ -31,18 +31,12 @@
 import org.thoughtcrime.securesms.conversation.v2.settings.notification.NotificationSettingsViewModel
 import org.thoughtcrime.securesms.groups.ManageGroupMembersViewModel
 import org.thoughtcrime.securesms.groups.GroupMembersViewModel
-<<<<<<< HEAD
 import org.thoughtcrime.securesms.groups.InviteMembersViewModel
 import org.thoughtcrime.securesms.groups.ManageGroupAdminsViewModel
 import org.thoughtcrime.securesms.groups.PromoteMembersViewModel
 import org.thoughtcrime.securesms.groups.compose.ManageGroupMembersScreen
 import org.thoughtcrime.securesms.groups.compose.GroupMembersScreen
 import org.thoughtcrime.securesms.groups.compose.InviteAccountIdScreen
-=======
-import org.thoughtcrime.securesms.groups.SelectContactsViewModel
-import org.thoughtcrime.securesms.groups.compose.ManageGroupMembersScreen
-import org.thoughtcrime.securesms.groups.compose.GroupMembersScreen
->>>>>>> 83693439
 import org.thoughtcrime.securesms.groups.compose.InviteContactsScreen
 import org.thoughtcrime.securesms.groups.compose.ManageGroupAdminsScreen
 import org.thoughtcrime.securesms.groups.compose.PromoteMembersScreen
@@ -243,7 +237,6 @@
 
                 ManageGroupMembersScreen(
                     viewModel = viewModel,
-<<<<<<< HEAD
                     onBack = dropUnlessResumed {
                         handleBack()
                     },
@@ -261,8 +254,6 @@
 
                 ManageGroupAdminsScreen(
                     viewModel = viewModel,
-=======
->>>>>>> 83693439
                     onBack = dropUnlessResumed {
                         handleBack()
                     },
@@ -293,22 +284,13 @@
                     viewModel = viewModel,
                     onDoneClicked = { shareHistory ->
                         //send invites from the manage group screen
-<<<<<<< HEAD
                         manageGroupMembersViewModel.onSendInviteClicked(viewModel.currentSelected, shareHistory)
-=======
-                        manageGroupMembersViewModel.onContactSelected(viewModel.currentSelected)
-
->>>>>>> 83693439
-                        handleBack()
-                    },
-                    onBack = dropUnlessResumed {
-                        handleBack()
-                    },
-<<<<<<< HEAD
+                        handleBack()
+                    },
+                    onBack = dropUnlessResumed {
+                        handleBack()
+                    },
                     forCommunity = false
-=======
-                    banner = {}
->>>>>>> 83693439
                 )
             }
 
