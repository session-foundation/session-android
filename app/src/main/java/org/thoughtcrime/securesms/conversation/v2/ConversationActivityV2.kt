--- conflicted
+++ resolved
@@ -190,13 +190,10 @@
 import org.thoughtcrime.securesms.reactions.ReactionsDialogFragment
 import org.thoughtcrime.securesms.reactions.any.ReactWithAnyEmojiDialogFragment
 import org.thoughtcrime.securesms.showSessionDialog
-<<<<<<< HEAD
 import org.thoughtcrime.securesms.ui.components.ConversationAppBar
 import org.thoughtcrime.securesms.ui.getSubbedString
 import org.thoughtcrime.securesms.ui.setThemedContent
-=======
 import org.thoughtcrime.securesms.sskenvironment.TypingStatusRepository
->>>>>>> 6822e206
 import org.thoughtcrime.securesms.util.ActivityDispatcher
 import org.thoughtcrime.securesms.util.DateUtils
 import org.thoughtcrime.securesms.util.FilenameUtils
@@ -826,7 +823,6 @@
 
     // called from onCreate
     private fun setUpToolBar() {
-<<<<<<< HEAD
         binding.conversationAppBar.setThemedContent {
            val data by viewModel.appBarData.collectAsState()
 
@@ -843,25 +839,6 @@
                }
            )
        }
-=======
-        setSupportActionBar(binding.toolbar)
-
-        binding.toolbar.applySafeInsetsPaddings(WindowInsetsCompat.Type.statusBars())
-
-        val actionBar = supportActionBar ?: return
-        val recipient = viewModel.recipient ?: return
-        actionBar.title = ""
-        actionBar.setDisplayHomeAsUpEnabled(true)
-        actionBar.setHomeButtonEnabled(true)
-        binding.toolbarContent.bind(
-            this,
-            viewModel.threadId,
-            recipient,
-            viewModel.expirationConfiguration,
-            viewModel.openGroup
-        )
-        maybeUpdateToolbar(recipient)
->>>>>>> 6822e206
     }
 
     // called from onCreate
