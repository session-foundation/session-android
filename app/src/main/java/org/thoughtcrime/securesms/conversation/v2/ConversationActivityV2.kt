--- conflicted
+++ resolved
@@ -1399,19 +1399,6 @@
         val maybeTargetVisiblePosition = layoutManager?.findLastVisibleItemPosition()
         val targetVisiblePosition = maybeTargetVisiblePosition ?: RecyclerView.NO_POSITION
         if (!firstLoad.get() && targetVisiblePosition != RecyclerView.NO_POSITION) {
-<<<<<<< HEAD
-            val timestampToSend: Long? = if (binding.conversationRecyclerView.isFullyScrolled) {
-                // We are at the bottom, so mark "now" as the last seen time
-                clock.currentTimeMills()
-            } else {
-                // We are not at the bottom, so just mark the timestamp of the last visible message
-                adapter.getTimestampForItemAt(targetVisiblePosition)
-            }
-
-            timestampToSend?.let {
-                bufferedLastSeenChannel.trySend(it).apply {
-                    if (isFailure) Log.e(TAG, "trySend failed", exceptionOrNull())
-=======
             if (binding.conversationRecyclerView.isFullyScrolled) {
                 adapter.getMessageIdAt(targetVisiblePosition)?.let { lastSeenMessageId ->
                     bufferedLastSeenChannel.trySend(lastSeenMessageId)
@@ -1419,7 +1406,6 @@
             } else {
                 adapter.getMessageTimestampAt(targetVisiblePosition)?.let { timestamp ->
                     bufferedLastSeenChannel.trySend(timestamp)
->>>>>>> 7d036375
                 }
             }
 
@@ -1836,11 +1822,7 @@
 
             message.reaction = Reaction.from(
                 timestamp = originalMessage.timestamp,
-<<<<<<< HEAD
                 author = originalAuthor.address,
-=======
-                author = originalAuthor.address, 
->>>>>>> 7d036375
                 emoji = emoji,
                 react = false
             )
