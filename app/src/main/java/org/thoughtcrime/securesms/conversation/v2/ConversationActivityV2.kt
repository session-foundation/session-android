--- conflicted
+++ resolved
@@ -261,11 +261,8 @@
     @Inject lateinit var groupManagerV2: GroupManagerV2
     @Inject lateinit var typingStatusRepository: TypingStatusRepository
     @Inject lateinit var typingStatusSender: TypingStatusSender
-<<<<<<< HEAD
+    @Inject lateinit var openGroupManager: OpenGroupManager
     @Inject lateinit var attachmentDatabase: AttachmentDatabase
-=======
-    @Inject lateinit var openGroupManager: OpenGroupManager
->>>>>>> 7e62baca
 
     override val applyDefaultWindowInsets: Boolean
         get() = false
