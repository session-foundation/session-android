package org.thoughtcrime.securesms.conversation.v2

import android.Manifest
import android.animation.FloatEvaluator
import android.animation.ValueAnimator
import android.content.ClipData
import android.content.ClipboardManager
import android.content.Context
import android.content.DialogInterface
import android.content.Intent
import android.content.res.Resources
import android.database.Cursor
import android.graphics.Rect
import android.graphics.Typeface
import android.net.Uri
import android.os.AsyncTask
import android.os.Build
import android.os.Bundle
import android.os.Handler
import android.os.Looper
import android.text.TextUtils
import android.util.Log
import android.util.Pair
import android.util.TypedValue
import android.view.ActionMode
import android.view.Menu
import android.view.MenuItem
import android.view.MotionEvent
import android.view.View
import android.view.WindowManager
import android.widget.LinearLayout
import android.widget.RelativeLayout
import android.widget.Toast
import androidx.activity.viewModels
import androidx.annotation.DimenRes
import androidx.appcompat.app.AlertDialog
import androidx.core.view.isVisible
import androidx.lifecycle.Observer
import androidx.lifecycle.ViewModelProvider
<<<<<<< HEAD
=======
import androidx.lifecycle.lifecycleScope
>>>>>>> 07ccc269
import androidx.loader.app.LoaderManager
import androidx.loader.content.Loader
import androidx.recyclerview.widget.LinearLayoutManager
import androidx.recyclerview.widget.RecyclerView
import com.annimon.stream.Stream
import dagger.hilt.android.AndroidEntryPoint
import network.loki.messenger.R
import network.loki.messenger.databinding.ActivityConversationV2ActionBarBinding
import network.loki.messenger.databinding.ActivityConversationV2Binding
import nl.komponents.kovenant.ui.successUi
import org.session.libsession.messaging.contacts.Contact
import org.session.libsession.messaging.mentions.Mention
import org.session.libsession.messaging.mentions.MentionsManager
import org.session.libsession.messaging.messages.control.DataExtractionNotification
import org.session.libsession.messaging.messages.signal.OutgoingMediaMessage
import org.session.libsession.messaging.messages.signal.OutgoingTextMessage
import org.session.libsession.messaging.messages.visible.VisibleMessage
import org.session.libsession.messaging.open_groups.OpenGroupAPIV2
import org.session.libsession.messaging.sending_receiving.MessageSender
import org.session.libsession.messaging.sending_receiving.attachments.Attachment
import org.session.libsession.messaging.sending_receiving.link_preview.LinkPreview
import org.session.libsession.messaging.sending_receiving.quotes.QuoteModel
import org.session.libsession.utilities.Address
import org.session.libsession.utilities.Address.Companion.fromSerialized
import org.session.libsession.utilities.MediaTypes
import org.session.libsession.utilities.TextSecurePreferences
import org.session.libsession.utilities.concurrent.SimpleTask
import org.session.libsession.utilities.recipients.Recipient
import org.session.libsession.utilities.recipients.RecipientModifiedListener
import org.session.libsignal.crypto.MnemonicCodec
import org.session.libsignal.utilities.ListenableFuture
import org.session.libsignal.utilities.guava.Optional
import org.session.libsignal.utilities.hexEncodedPrivateKey
import org.thoughtcrime.securesms.ApplicationContext
import org.thoughtcrime.securesms.PassphraseRequiredActionBarActivity
import org.thoughtcrime.securesms.audio.AudioRecorder
import org.thoughtcrime.securesms.contacts.SelectContactsActivity.Companion.selectedContactsKey
import org.thoughtcrime.securesms.contactshare.SimpleTextWatcher
import org.thoughtcrime.securesms.conversation.v2.dialogs.BlockedDialog
import org.thoughtcrime.securesms.conversation.v2.dialogs.LinkPreviewDialog
import org.thoughtcrime.securesms.conversation.v2.dialogs.SendSeedDialog
import org.thoughtcrime.securesms.conversation.v2.input_bar.InputBarButton
import org.thoughtcrime.securesms.conversation.v2.input_bar.InputBarDelegate
import org.thoughtcrime.securesms.conversation.v2.input_bar.InputBarRecordingViewDelegate
import org.thoughtcrime.securesms.conversation.v2.input_bar.mentions.MentionCandidatesView
import org.thoughtcrime.securesms.conversation.v2.menus.ConversationActionModeCallback
import org.thoughtcrime.securesms.conversation.v2.menus.ConversationActionModeCallbackDelegate
import org.thoughtcrime.securesms.conversation.v2.menus.ConversationMenuHelper
import org.thoughtcrime.securesms.conversation.v2.messages.VisibleMessageContentViewDelegate
import org.thoughtcrime.securesms.conversation.v2.messages.VisibleMessageView
import org.thoughtcrime.securesms.conversation.v2.messages.VoiceMessageViewDelegate
import org.thoughtcrime.securesms.conversation.v2.search.SearchBottomBar
import org.thoughtcrime.securesms.conversation.v2.search.SearchViewModel
import org.thoughtcrime.securesms.conversation.v2.utilities.AttachmentManager
import org.thoughtcrime.securesms.conversation.v2.utilities.BaseDialog
import org.thoughtcrime.securesms.conversation.v2.utilities.MentionManagerUtilities
import org.thoughtcrime.securesms.conversation.v2.utilities.MentionUtilities
import org.thoughtcrime.securesms.conversation.v2.utilities.ResendMessageUtilities
import org.thoughtcrime.securesms.crypto.IdentityKeyUtil
import org.thoughtcrime.securesms.crypto.MnemonicUtilities
import org.thoughtcrime.securesms.database.GroupDatabase
import org.thoughtcrime.securesms.database.LokiAPIDatabase
import org.thoughtcrime.securesms.database.LokiMessageDatabase
import org.thoughtcrime.securesms.database.LokiThreadDatabase
import org.thoughtcrime.securesms.database.MmsDatabase
import org.thoughtcrime.securesms.database.MmsSmsDatabase
import org.thoughtcrime.securesms.database.SessionContactDatabase
import org.thoughtcrime.securesms.database.SmsDatabase
import org.thoughtcrime.securesms.database.ThreadDatabase
import org.thoughtcrime.securesms.database.model.MessageRecord
import org.thoughtcrime.securesms.database.model.MmsMessageRecord
import org.thoughtcrime.securesms.giph.ui.GiphyActivity
import org.thoughtcrime.securesms.linkpreview.LinkPreviewRepository
import org.thoughtcrime.securesms.linkpreview.LinkPreviewUtil
import org.thoughtcrime.securesms.linkpreview.LinkPreviewViewModel
import org.thoughtcrime.securesms.linkpreview.LinkPreviewViewModel.LinkPreviewState
import org.thoughtcrime.securesms.mediasend.Media
import org.thoughtcrime.securesms.mediasend.MediaSendActivity
import org.thoughtcrime.securesms.mms.AudioSlide
import org.thoughtcrime.securesms.mms.GifSlide
import org.thoughtcrime.securesms.mms.GlideApp
import org.thoughtcrime.securesms.mms.ImageSlide
import org.thoughtcrime.securesms.mms.MediaConstraints
import org.thoughtcrime.securesms.mms.Slide
import org.thoughtcrime.securesms.mms.SlideDeck
import org.thoughtcrime.securesms.mms.VideoSlide
import org.thoughtcrime.securesms.permissions.Permissions
import org.thoughtcrime.securesms.util.ActivityDispatcher
import org.thoughtcrime.securesms.util.DateUtils
import org.thoughtcrime.securesms.util.MediaUtil
import org.thoughtcrime.securesms.util.SaveAttachmentTask
import org.thoughtcrime.securesms.util.push
import org.thoughtcrime.securesms.util.toPx
import java.util.Locale
import java.util.concurrent.ExecutionException
import java.util.concurrent.atomic.AtomicLong
import java.util.concurrent.atomic.AtomicReference
import javax.inject.Inject
import kotlin.math.abs
import kotlin.math.max
import kotlin.math.min
import kotlin.math.roundToInt
import kotlin.math.sqrt

// Some things that seemingly belong to the input bar (e.g. the voice message recording UI) are actually
// part of the conversation activity layout. This is just because it makes the layout a lot simpler. The
// price we pay is a bit of back and forth between the input bar and the conversation activity.
@AndroidEntryPoint
class ConversationActivityV2 : PassphraseRequiredActionBarActivity(), InputBarDelegate,
        InputBarRecordingViewDelegate, AttachmentManager.AttachmentListener, ActivityDispatcher,
        ConversationActionModeCallbackDelegate, VisibleMessageContentViewDelegate, RecipientModifiedListener,
        SearchBottomBar.EventListener, VoiceMessageViewDelegate {

    private lateinit var binding: ActivityConversationV2Binding
    private lateinit var actionBarBinding: ActivityConversationV2ActionBarBinding

    @Inject lateinit var textSecurePreferences: TextSecurePreferences
    @Inject lateinit var threadDb: ThreadDatabase
    @Inject lateinit var mmsSmsDb: MmsSmsDatabase
    @Inject lateinit var lokiThreadDb: LokiThreadDatabase
    @Inject lateinit var sessionContactDb: SessionContactDatabase
    @Inject lateinit var groupDb: GroupDatabase
    @Inject lateinit var lokiApiDb: LokiAPIDatabase
    @Inject lateinit var smsDb: SmsDatabase
    @Inject lateinit var mmsDb: MmsDatabase
    @Inject lateinit var lokiMessageDb: LokiMessageDatabase
    @Inject lateinit var viewModelFactory: ConversationViewModel.AssistedFactory

    private val screenWidth = Resources.getSystem().displayMetrics.widthPixels
    private val linkPreviewViewModel: LinkPreviewViewModel by lazy {
        ViewModelProvider(this, LinkPreviewViewModel.Factory(LinkPreviewRepository(this)))
            .get(LinkPreviewViewModel::class.java)
    }
    private val viewModel: ConversationViewModel by viewModels {
        var threadId = intent.getLongExtra(THREAD_ID, -1L)
        if (threadId == -1L) {
            intent.getParcelableExtra<Address>(ADDRESS)?.let { address ->
                val recipient = Recipient.from(this, address, false)
                threadId = threadDb.getOrCreateThreadIdFor(recipient)
            } ?: finish()
        }
        viewModelFactory.create(threadId)
    }
    private var actionMode: ActionMode? = null
    private var unreadCount = 0
    // Attachments
    private val audioRecorder = AudioRecorder(this)
    private val stopAudioHandler = Handler(Looper.getMainLooper())
    private val stopVoiceMessageRecordingTask = Runnable { sendVoiceMessage() }
    private val attachmentManager by lazy { AttachmentManager(this, this) }
    private var isLockViewExpanded = false
    private var isShowingAttachmentOptions = false
    // Mentions
    private val mentions = mutableListOf<Mention>()
    private var mentionCandidatesView: MentionCandidatesView? = null
    private var previousText: CharSequence = ""
    private var currentMentionStartIndex = -1
    private var isShowingMentionCandidatesView = false
    // Search
    val searchViewModel: SearchViewModel by viewModels()
    var searchViewItem: MenuItem? = null

    private val isScrolledToBottom: Boolean
        get() {
            val position = layoutManager.findFirstCompletelyVisibleItemPosition()
            return position == 0
        }

    private val layoutManager: LinearLayoutManager
        get() { return binding.conversationRecyclerView.layoutManager as LinearLayoutManager }

    private val seed by lazy {
        var hexEncodedSeed = IdentityKeyUtil.retrieve(this, IdentityKeyUtil.LOKI_SEED)
        if (hexEncodedSeed == null) {
            hexEncodedSeed = IdentityKeyUtil.getIdentityKeyPair(this).hexEncodedPrivateKey // Legacy account
        }
        val loadFileContents: (String) -> String = { fileName ->
            MnemonicUtilities.loadFileContents(this, fileName)
        }
        MnemonicCodec(loadFileContents).encode(hexEncodedSeed!!, MnemonicCodec.Language.Configuration.english)
    }

    private val adapter by lazy {
        val cursor = mmsSmsDb.getConversation(viewModel.threadId)
        val adapter = ConversationAdapter(
            this,
            cursor,
            onItemPress = { message, position, view, event ->
                handlePress(message, position, view, event)
            },
            onItemSwipeToReply = { message, position ->
                handleSwipeToReply(message, position)
            },
            onItemLongPress = { message, position ->
                handleLongPress(message, position)
            },
            glide,
            onDeselect = { message, position ->
                actionMode?.let {
                    onDeselect(message, position, it)
                }
            }
        )
        adapter.visibleMessageContentViewDelegate = this
        adapter
    }

    private val glide by lazy { GlideApp.with(this) }
    private val lockViewHitMargin by lazy { toPx(40, resources) }
    private val gifButton by lazy { InputBarButton(this, R.drawable.ic_gif_white_24dp, hasOpaqueBackground = true, isGIFButton = true) }
    private val documentButton by lazy { InputBarButton(this, R.drawable.ic_document_small_dark, hasOpaqueBackground = true) }
    private val libraryButton by lazy { InputBarButton(this, R.drawable.ic_baseline_photo_library_24, hasOpaqueBackground = true) }
    private val cameraButton by lazy { InputBarButton(this, R.drawable.ic_baseline_photo_camera_24, hasOpaqueBackground = true) }
    private val messageToScrollTimestamp = AtomicLong(-1)
    private val messageToScrollAuthor = AtomicReference<Address?>(null)

    // region Settings
    companion object {
        // Extras
        const val THREAD_ID = "thread_id"
        const val ADDRESS = "address"
        const val SCROLL_MESSAGE_ID = "scroll_message_id"
        const val SCROLL_MESSAGE_AUTHOR = "scroll_message_author"
        // Request codes
        const val PICK_DOCUMENT = 2
        const val TAKE_PHOTO = 7
        const val PICK_GIF = 10
        const val PICK_FROM_LIBRARY = 12
        const val INVITE_CONTACTS = 124

        //flag
        const val IS_UNSEND_REQUESTS_ENABLED = true
    }
    // endregion

    // region Lifecycle
    override fun onCreate(savedInstanceState: Bundle?, isReady: Boolean) {
        super.onCreate(savedInstanceState, isReady)
        binding = ActivityConversationV2Binding.inflate(layoutInflater)
        setContentView(binding.root)
        // messageIdToScroll
        messageToScrollTimestamp.set(intent.getLongExtra(SCROLL_MESSAGE_ID, -1))
        messageToScrollAuthor.set(intent.getParcelableExtra(SCROLL_MESSAGE_AUTHOR))
        val thread = threadDb.getRecipientForThreadId(viewModel.threadId)
        if (thread == null) {
            Toast.makeText(this, "This thread has been deleted.", Toast.LENGTH_LONG).show()
            return finish()
        }
        setUpRecyclerView()
        setUpToolBar()
        setUpInputBar()
        setUpLinkPreviewObserver()
        restoreDraftIfNeeded()
        setUpUiStateObserver()
        binding.scrollToBottomButton.setOnClickListener {
            val layoutManager = binding.conversationRecyclerView.layoutManager ?: return@setOnClickListener
            if (layoutManager.isSmoothScrolling) {
                binding.conversationRecyclerView.scrollToPosition(0)
            } else {
                binding.conversationRecyclerView.smoothScrollToPosition(0)
            }
        }
        unreadCount = mmsSmsDb.getUnreadCount(viewModel.threadId)
        updateUnreadCountIndicator()
        setUpTypingObserver()
        setUpRecipientObserver()
        updateSubtitle()
        getLatestOpenGroupInfoIfNeeded()
        setUpBlockedBanner()
        binding.searchBottomBar.setEventListener(this)
        setUpSearchResultObserver()
        scrollToFirstUnreadMessageIfNeeded()
        showOrHideInputIfNeeded()
        if (viewModel.recipient.isOpenGroupRecipient) {
            val openGroup = lokiThreadDb.getOpenGroupChat(viewModel.threadId)
            if (openGroup == null) {
                Toast.makeText(this, "This thread has been deleted.", Toast.LENGTH_LONG).show()
                return finish()
            }
        }
    }

    override fun onResume() {
        super.onResume()
        ApplicationContext.getInstance(this).messageNotifier.setVisibleThread(viewModel.threadId)
        threadDb.markAllAsRead(viewModel.threadId, viewModel.recipient.isOpenGroupRecipient)
    }

    override fun onPause() {
        super.onPause()
        ApplicationContext.getInstance(this).messageNotifier.setVisibleThread(-1)
    }

    override fun getSystemService(name: String): Any? {
        if (name == ActivityDispatcher.SERVICE) {
            return this
        }
        return super.getSystemService(name)
    }

    override fun dispatchIntent(body: (Context) -> Intent?) {
        val intent = body(this) ?: return
        push(intent, false)
    }

    override fun showDialog(baseDialog: BaseDialog, tag: String?) {
        baseDialog.show(supportFragmentManager, tag)
    }

    private fun setUpRecyclerView() {
        binding.conversationRecyclerView.adapter = adapter
        val layoutManager = LinearLayoutManager(this, LinearLayoutManager.VERTICAL, true)
        binding.conversationRecyclerView.layoutManager = layoutManager
        // Workaround for the fact that CursorRecyclerViewAdapter doesn't auto-update automatically (even though it says it will)
        LoaderManager.getInstance(this).restartLoader(0, null, object : LoaderManager.LoaderCallbacks<Cursor> {

            override fun onCreateLoader(id: Int, bundle: Bundle?): Loader<Cursor> {
                return ConversationLoader(viewModel.threadId, this@ConversationActivityV2)
            }

            override fun onLoadFinished(loader: Loader<Cursor>, cursor: Cursor?) {
                adapter.changeCursor(cursor)
                if (cursor != null) {
                    val messageTimestamp = messageToScrollTimestamp.getAndSet(-1)
                    val author = messageToScrollAuthor.getAndSet(null)
                    if (author != null && messageTimestamp >= 0) {
                        jumpToMessage(author, messageTimestamp, null)
                    }
                }
            }

            override fun onLoaderReset(cursor: Loader<Cursor>) {
                adapter.changeCursor(null)
            }
        })
        binding.conversationRecyclerView.addOnScrollListener(object : RecyclerView.OnScrollListener() {

            override fun onScrolled(recyclerView: RecyclerView, dx: Int, dy: Int) {
                handleRecyclerViewScrolled()
            }
        })
    }

    private fun setUpToolBar() {
        val actionBar = supportActionBar!!
        actionBarBinding = ActivityConversationV2ActionBarBinding.inflate(layoutInflater)
        actionBar.title = ""
        actionBar.customView = actionBarBinding.root
        actionBar.setDisplayShowCustomEnabled(true)
        actionBarBinding.conversationTitleView.text = viewModel.recipient.toShortString()
        @DimenRes val sizeID: Int = if (viewModel.recipient.isClosedGroupRecipient) {
            R.dimen.medium_profile_picture_size
        } else {
            R.dimen.small_profile_picture_size
        }
        val size = resources.getDimension(sizeID).roundToInt()
        actionBarBinding.profilePictureView.layoutParams = LinearLayout.LayoutParams(size, size)
        actionBarBinding.profilePictureView.glide = glide
        MentionManagerUtilities.populateUserPublicKeyCacheIfNeeded(viewModel.threadId, this)
        actionBarBinding.profilePictureView.update(viewModel.recipient)
    }

    private fun setUpInputBar() {
        binding.inputBar.delegate = this
        binding.inputBarRecordingView.delegate = this
        // GIF button
        binding.gifButtonContainer.addView(gifButton)
        gifButton.layoutParams = RelativeLayout.LayoutParams(RelativeLayout.LayoutParams.MATCH_PARENT, RelativeLayout.LayoutParams.MATCH_PARENT)
        gifButton.onUp = { showGIFPicker() }
        gifButton.snIsEnabled = false
        // Document button
        binding.documentButtonContainer.addView(documentButton)
        documentButton.layoutParams = RelativeLayout.LayoutParams(RelativeLayout.LayoutParams.MATCH_PARENT, RelativeLayout.LayoutParams.MATCH_PARENT)
        documentButton.onUp = { showDocumentPicker() }
        documentButton.snIsEnabled = false
        // Library button
        binding.libraryButtonContainer.addView(libraryButton)
        libraryButton.layoutParams = RelativeLayout.LayoutParams(RelativeLayout.LayoutParams.MATCH_PARENT, RelativeLayout.LayoutParams.MATCH_PARENT)
        libraryButton.onUp = { pickFromLibrary() }
        libraryButton.snIsEnabled = false
        // Camera button
        binding.cameraButtonContainer.addView(cameraButton)
        cameraButton.layoutParams = RelativeLayout.LayoutParams(RelativeLayout.LayoutParams.MATCH_PARENT, RelativeLayout.LayoutParams.MATCH_PARENT)
        cameraButton.onUp = { showCamera() }
        cameraButton.snIsEnabled = false
    }

    private fun restoreDraftIfNeeded() {
        val mediaURI = intent.data
        val mediaType = AttachmentManager.MediaType.from(intent.type)
        if (mediaURI != null && mediaType != null) {
            if (AttachmentManager.MediaType.IMAGE == mediaType || AttachmentManager.MediaType.GIF == mediaType || AttachmentManager.MediaType.VIDEO == mediaType) {
                val media = Media(mediaURI, MediaUtil.getMimeType(this, mediaURI)!!, 0, 0, 0, 0, Optional.absent(), Optional.absent())
                startActivityForResult(MediaSendActivity.buildEditorIntent(this, listOf( media ), viewModel.recipient, ""), PICK_FROM_LIBRARY)
                return
            } else {
                prepMediaForSending(mediaURI, mediaType).addListener(object : ListenableFuture.Listener<Boolean> {

                    override fun onSuccess(result: Boolean?) {
                        sendAttachments(attachmentManager.buildSlideDeck().asAttachments(), null)
                    }

                    override fun onFailure(e: ExecutionException?) {
                        Toast.makeText(this@ConversationActivityV2, R.string.activity_conversation_attachment_prep_failed, Toast.LENGTH_LONG).show()
                    }
                })
                return
            }
        } else if (intent.hasExtra(Intent.EXTRA_TEXT)) {
            val dataTextExtra = intent.getCharSequenceExtra(Intent.EXTRA_TEXT) ?: ""
            binding.inputBar.text = dataTextExtra.toString()
        } else {
            viewModel.getDraft()?.let { text ->
                binding.inputBar.text = text
            }
        }
    }

    private fun addOpenGroupGuidelinesIfNeeded(isOxenHostedOpenGroup: Boolean) {
        if (!isOxenHostedOpenGroup) { return }
        binding.openGroupGuidelinesView.visibility = View.VISIBLE
        val recyclerViewLayoutParams = binding.conversationRecyclerView.layoutParams as RelativeLayout.LayoutParams
        recyclerViewLayoutParams.topMargin = toPx(57, resources) // The height of the open group guidelines view is hardcoded to this
        binding.conversationRecyclerView.layoutParams = recyclerViewLayoutParams
    }

    private fun setUpTypingObserver() {
        ApplicationContext.getInstance(this).typingStatusRepository.getTypists(viewModel.threadId).observe(this) { state ->
            val recipients = if (state != null) state.typists else listOf()
            // FIXME: Also checking isScrolledToBottom is a quick fix for an issue where the
            //        typing indicator overlays the recycler view when scrolled up
            binding.typingIndicatorViewContainer.isVisible = recipients.isNotEmpty() && isScrolledToBottom
            binding.typingIndicatorViewContainer.setTypists(recipients)
            inputBarHeightChanged(binding.inputBar.height)
        }
        if (textSecurePreferences.isTypingIndicatorsEnabled()) {
            binding.inputBar.addTextChangedListener(object : SimpleTextWatcher() {

                override fun onTextChanged(text: String?) {
                    ApplicationContext.getInstance(this@ConversationActivityV2).typingStatusSender.onTypingStarted(viewModel.threadId)
                }
            })
        }
    }

    private fun setUpRecipientObserver() {
        viewModel.recipient.addListener(this)
    }

    private fun getLatestOpenGroupInfoIfNeeded() {
        val openGroup = lokiThreadDb.getOpenGroupChat(viewModel.threadId) ?: return
        OpenGroupAPIV2.getMemberCount(openGroup.room, openGroup.server).successUi { updateSubtitle() }
    }

    private fun setUpBlockedBanner() {
        if (viewModel.recipient.isGroupRecipient) { return }
        val sessionID = viewModel.recipient.address.toString()
        val contact = sessionContactDb.getContactWithSessionID(sessionID)
        val name = contact?.displayName(Contact.ContactContext.REGULAR) ?: sessionID
        binding.blockedBannerTextView.text = resources.getString(R.string.activity_conversation_blocked_banner_text, name)
        binding.blockedBanner.isVisible = viewModel.recipient.isBlocked
        binding.blockedBanner.setOnClickListener { viewModel.unblock() }
    }

    private fun setUpLinkPreviewObserver() {
<<<<<<< HEAD
        val linkPreviewViewModel = ViewModelProvider(this, LinkPreviewViewModel.Factory(LinkPreviewRepository()))[LinkPreviewViewModel::class.java]
        this.linkPreviewViewModel = linkPreviewViewModel
        if (!TextSecurePreferences.isLinkPreviewsEnabled(this)) {
=======
        if (!textSecurePreferences.isLinkPreviewsEnabled()) {
>>>>>>> 07ccc269
            linkPreviewViewModel.onUserCancel(); return
        }
        linkPreviewViewModel.linkPreviewState.observe(this) { previewState: LinkPreviewState? ->
            if (previewState == null) return@observe
            when {
                previewState.isLoading -> {
                    binding.inputBar.draftLinkPreview()
                }
                previewState.linkPreview.isPresent -> {
                    binding.inputBar.updateLinkPreviewDraft(glide, previewState.linkPreview.get())
                }
                else -> {
                    binding.inputBar.cancelLinkPreviewDraft()
                }
            }
        }
    }

    private fun setUpUiStateObserver() {
        lifecycleScope.launchWhenStarted {
            viewModel.uiState.collect { uiState ->
                uiState.uiMessages.firstOrNull()?.let {
                    Toast.makeText(this@ConversationActivityV2, it.message, Toast.LENGTH_LONG).show()
                    viewModel.messageShown(it.id)
                }
                addOpenGroupGuidelinesIfNeeded(uiState.isOxenHostedOpenGroup)
            }
        }
    }

    private fun scrollToFirstUnreadMessageIfNeeded() {
        val lastSeenTimestamp = threadDb.getLastSeenAndHasSent(viewModel.threadId).first()
        val lastSeenItemPosition = adapter.findLastSeenItemPosition(lastSeenTimestamp) ?: return
        if (lastSeenItemPosition <= 3) { return }
        binding.conversationRecyclerView.scrollToPosition(lastSeenItemPosition)
    }

    override fun onPrepareOptionsMenu(menu: Menu): Boolean {
        ConversationMenuHelper.onPrepareOptionsMenu(menu, menuInflater, viewModel.recipient, viewModel.threadId, this) { onOptionsItemSelected(it) }
        super.onPrepareOptionsMenu(menu)
        return true
    }

    override fun onDestroy() {
        viewModel.saveDraft(binding.inputBar.text.trim())
        super.onDestroy()
    }
    // endregion

    // region Animation & Updating
    override fun onModified(recipient: Recipient) {
        runOnUiThread {
            if (viewModel.recipient.isContactRecipient) {
                binding.blockedBanner.isVisible = viewModel.recipient.isBlocked
            }
            updateSubtitle()
            showOrHideInputIfNeeded()
            actionBarBinding.profilePictureView.update(recipient)
        }
    }

    private fun showOrHideInputIfNeeded() {
        if (viewModel.recipient.isClosedGroupRecipient) {
            val group = groupDb.getGroup(viewModel.recipient.address.toGroupString()).orNull()
            val isActive = (group?.isActive == true)
            binding.inputBar.showInput = isActive
        } else {
            binding.inputBar.showInput = true
        }
    }

    override fun inputBarHeightChanged(newValue: Int) {
    }

    override fun inputBarEditTextContentChanged(newContent: CharSequence) {
        if (textSecurePreferences.isLinkPreviewsEnabled()) {
            linkPreviewViewModel.onTextChanged(this, binding.inputBar.text, 0, 0)
        }
        showOrHideMentionCandidatesIfNeeded(newContent)
        if (LinkPreviewUtil.findWhitelistedUrls(newContent.toString()).isNotEmpty()
            && !textSecurePreferences.isLinkPreviewsEnabled() && !textSecurePreferences.hasSeenLinkPreviewSuggestionDialog()) {
            LinkPreviewDialog {
                setUpLinkPreviewObserver()
                linkPreviewViewModel.onEnabled()
                linkPreviewViewModel.onTextChanged(this, binding.inputBar.text, 0, 0)
            }.show(supportFragmentManager, "Link Preview Dialog")
            textSecurePreferences.setHasSeenLinkPreviewSuggestionDialog()
        }
    }

    private fun showOrHideMentionCandidatesIfNeeded(text: CharSequence) {
        if (text.length < previousText.length) {
            currentMentionStartIndex = -1
            hideMentionCandidates()
            val mentionsToRemove = mentions.filter { !text.contains(it.displayName) }
            mentions.removeAll(mentionsToRemove)
        }
        if (text.isNotEmpty()) {
            val lastCharIndex = text.lastIndex
            val lastChar = text[lastCharIndex]
            // Check if there is whitespace before the '@' or the '@' is the first character
            val isCharacterBeforeLastWhiteSpaceOrStartOfLine: Boolean
            if (text.length == 1) {
                isCharacterBeforeLastWhiteSpaceOrStartOfLine = true // Start of line
            } else {
                val charBeforeLast = text[lastCharIndex - 1]
                isCharacterBeforeLastWhiteSpaceOrStartOfLine = Character.isWhitespace(charBeforeLast)
            }
            if (lastChar == '@' && isCharacterBeforeLastWhiteSpaceOrStartOfLine) {
                currentMentionStartIndex = lastCharIndex
                showOrUpdateMentionCandidatesIfNeeded()
            } else if (Character.isWhitespace(lastChar) || lastChar == '@') { // the lastCharacter == "@" is to check for @@
                currentMentionStartIndex = -1
                hideMentionCandidates()
            } else if (currentMentionStartIndex != -1) {
                val query = text.substring(currentMentionStartIndex + 1) // + 1 to get rid of the "@"
                showOrUpdateMentionCandidatesIfNeeded(query)
            }
        }
        previousText = text
    }

    private fun showOrUpdateMentionCandidatesIfNeeded(query: String = "") {
        if (!isShowingMentionCandidatesView) {
            binding.additionalContentContainer.removeAllViews()
            val view = MentionCandidatesView(this)
            view.glide = glide
            view.onCandidateSelected = { handleMentionSelected(it) }
            binding.additionalContentContainer.addView(view)
            val candidates = MentionsManager.getMentionCandidates(query, viewModel.threadId, viewModel.recipient.isOpenGroupRecipient)
            this.mentionCandidatesView = view
            view.show(candidates, viewModel.threadId)
            view.alpha = 0.0f
            val animation = ValueAnimator.ofObject(FloatEvaluator(), view.alpha, 1.0f)
            animation.duration = 250L
            animation.addUpdateListener { animator ->
                view.alpha = animator.animatedValue as Float
            }
            animation.start()
        } else {
            val candidates = MentionsManager.getMentionCandidates(query, viewModel.threadId, viewModel.recipient.isOpenGroupRecipient)
            this.mentionCandidatesView!!.setMentionCandidates(candidates)
        }
        isShowingMentionCandidatesView = true
    }

    private fun hideMentionCandidates() {
        if (isShowingMentionCandidatesView) {
            val mentionCandidatesView = mentionCandidatesView ?: return
            val animation = ValueAnimator.ofObject(FloatEvaluator(), mentionCandidatesView.alpha, 0.0f)
            animation.duration = 250L
            animation.addUpdateListener { animator ->
                mentionCandidatesView.alpha = animator.animatedValue as Float
                if (animator.animatedFraction == 1.0f) { binding.additionalContentContainer.removeAllViews() }
            }
            animation.start()
        }
        isShowingMentionCandidatesView = false
    }

    override fun toggleAttachmentOptions() {
        val targetAlpha = if (isShowingAttachmentOptions) 0.0f else 1.0f
        val allButtonContainers = listOf( binding.cameraButtonContainer, binding.libraryButtonContainer, binding.documentButtonContainer, binding.gifButtonContainer)
        val isReversed = isShowingAttachmentOptions // Run the animation in reverse
        val count = allButtonContainers.size
        allButtonContainers.indices.forEach { index ->
            val view = allButtonContainers[index]
            val animation = ValueAnimator.ofObject(FloatEvaluator(), view.alpha, targetAlpha)
            animation.duration = 250L
            animation.startDelay = if (isReversed) 50L * (count - index.toLong()) else 50L * index.toLong()
            animation.addUpdateListener { animator ->
                view.alpha = animator.animatedValue as Float
            }
            animation.start()
        }
        isShowingAttachmentOptions = !isShowingAttachmentOptions
        val allButtons = listOf( cameraButton, libraryButton, documentButton, gifButton )
        allButtons.forEach { it.snIsEnabled = isShowingAttachmentOptions }
    }

    override fun showVoiceMessageUI() {
        binding.inputBarRecordingView.show()
        binding.inputBar.alpha = 0.0f
        val animation = ValueAnimator.ofObject(FloatEvaluator(), 1.0f, 0.0f)
        animation.duration = 250L
        animation.addUpdateListener { animator ->
            binding.inputBar.alpha = animator.animatedValue as Float
        }
        animation.start()
    }

    private fun expandVoiceMessageLockView() {
        val animation = ValueAnimator.ofObject(FloatEvaluator(), binding.inputBarRecordingView.lockView.scaleX, 1.10f)
        animation.duration = 250L
        animation.addUpdateListener { animator ->
            binding.inputBarRecordingView.lockView.scaleX = animator.animatedValue as Float
            binding.inputBarRecordingView.lockView.scaleY = animator.animatedValue as Float
        }
        animation.start()
    }

    private fun collapseVoiceMessageLockView() {
        val animation = ValueAnimator.ofObject(FloatEvaluator(), binding.inputBarRecordingView.lockView.scaleX, 1.0f)
        animation.duration = 250L
        animation.addUpdateListener { animator ->
            binding.inputBarRecordingView.lockView.scaleX = animator.animatedValue as Float
            binding.inputBarRecordingView.lockView.scaleY = animator.animatedValue as Float
        }
        animation.start()
    }

    private fun hideVoiceMessageUI() {
        val chevronImageView = binding.inputBarRecordingView.chevronImageView
        val slideToCancelTextView = binding.inputBarRecordingView.slideToCancelTextView
        listOf( chevronImageView, slideToCancelTextView ).forEach { view ->
            val animation = ValueAnimator.ofObject(FloatEvaluator(), view.translationX, 0.0f)
            animation.duration = 250L
            animation.addUpdateListener { animator ->
                view.translationX = animator.animatedValue as Float
            }
            animation.start()
        }
        binding.inputBarRecordingView.hide()
    }

    override fun handleVoiceMessageUIHidden() {
        binding.inputBar.alpha = 1.0f
        val animation = ValueAnimator.ofObject(FloatEvaluator(), 0.0f, 1.0f)
        animation.duration = 250L
        animation.addUpdateListener { animator ->
            binding.inputBar.alpha = animator.animatedValue as Float
        }
        animation.start()
    }

    private fun handleRecyclerViewScrolled() {
        // FIXME: Checking isScrolledToBottom is a quick fix for an issue where the
        //        typing indicator overlays the recycler view when scrolled up
        val wasTypingIndicatorVisibleBefore = binding.typingIndicatorViewContainer.isVisible
        binding.typingIndicatorViewContainer.isVisible = wasTypingIndicatorVisibleBefore && isScrolledToBottom
        val isTypingIndicatorVisibleAfter = binding.typingIndicatorViewContainer.isVisible
        if (isTypingIndicatorVisibleAfter != wasTypingIndicatorVisibleBefore) {
            inputBarHeightChanged(binding.inputBar.height)
        }
        binding.scrollToBottomButton.isVisible = !isScrolledToBottom
        unreadCount = min(unreadCount, layoutManager.findFirstVisibleItemPosition())
        updateUnreadCountIndicator()
    }

    private fun updateUnreadCountIndicator() {
        val formattedUnreadCount = if (unreadCount < 10000) unreadCount.toString() else "9999+"
        binding.unreadCountTextView.text = formattedUnreadCount
        val textSize = if (unreadCount < 10000) 12.0f else 9.0f
        binding.unreadCountTextView.setTextSize(TypedValue.COMPLEX_UNIT_DIP, textSize)
        binding.unreadCountTextView.setTypeface(Typeface.DEFAULT, if (unreadCount < 100) Typeface.BOLD else Typeface.NORMAL)
        binding.unreadCountIndicator.isVisible = (unreadCount != 0)
    }

    private fun updateSubtitle() {
        actionBarBinding.muteIconImageView.isVisible = viewModel.recipient.isMuted
        actionBarBinding.conversationSubtitleView.isVisible = true
        if (viewModel.recipient.isMuted) {
            if (viewModel.recipient.mutedUntil != Long.MAX_VALUE) {
                actionBarBinding.conversationSubtitleView.text = getString(R.string.ConversationActivity_muted_until_date, DateUtils.getFormattedDateTime(viewModel.recipient.mutedUntil, "EEE, MMM d, yyyy HH:mm", Locale.getDefault()))
            } else {
                actionBarBinding.conversationSubtitleView.text = getString(R.string.ConversationActivity_muted_forever)
            }
        } else if (viewModel.recipient.isGroupRecipient) {
            val openGroup = lokiThreadDb.getOpenGroupChat(viewModel.threadId)
            if (openGroup != null) {
                val userCount = lokiApiDb.getUserCount(openGroup.room, openGroup.server) ?: 0
                actionBarBinding.conversationSubtitleView.text = getString(R.string.ConversationActivity_member_count, userCount)
            } else {
                actionBarBinding.conversationSubtitleView.isVisible = false
            }
        } else {
            actionBarBinding.conversationSubtitleView.isVisible = false
        }
    }
    // endregion

    // region Interaction
    override fun onOptionsItemSelected(item: MenuItem): Boolean {
        if (item.itemId == android.R.id.home) {
            return false
        }
        return ConversationMenuHelper.onOptionItemSelected(this, item, viewModel.recipient)
    }

    // `position` is the adapter position; not the visual position
    private fun handlePress(message: MessageRecord, position: Int, view: VisibleMessageView, event: MotionEvent) {
        val actionMode = this.actionMode
        if (actionMode != null) {
            onDeselect(message, position, actionMode)
        } else {
            // NOTE:
            // We have to use onContentClick (rather than a click listener directly on
            // the view) so as to not interfere with all the other gestures. Do not add
            // onClickListeners directly to message content views.
            view.onContentClick(event)
        }
    }

    private fun onDeselect(message: MessageRecord, position: Int, actionMode: ActionMode) {
        adapter.toggleSelection(message, position)
        val actionModeCallback = ConversationActionModeCallback(adapter, viewModel.threadId, this)
        actionModeCallback.delegate = this
        actionModeCallback.updateActionModeMenu(actionMode.menu)
        if (adapter.selectedItems.isEmpty()) {
            actionMode.finish()
            this.actionMode = null
        }
    }

    // `position` is the adapter position; not the visual position
    private fun handleSwipeToReply(message: MessageRecord, position: Int) {
        binding.inputBar.draftQuote(viewModel.recipient, message, glide)
    }

    // `position` is the adapter position; not the visual position
    private fun handleLongPress(message: MessageRecord, position: Int) {
        val actionMode = this.actionMode
        val actionModeCallback = ConversationActionModeCallback(adapter, viewModel.threadId, this)
        actionModeCallback.delegate = this
        searchViewItem?.collapseActionView()
        if (actionMode == null) { // Nothing should be selected if this is the case
            adapter.toggleSelection(message, position)
            this.actionMode = startActionMode(actionModeCallback, ActionMode.TYPE_PRIMARY)
        } else {
            adapter.toggleSelection(message, position)
            actionModeCallback.updateActionModeMenu(actionMode.menu)
            if (adapter.selectedItems.isEmpty()) {
                actionMode.finish()
                this.actionMode = null
            }
        }
    }

    override fun onMicrophoneButtonMove(event: MotionEvent) {
        val rawX = event.rawX
        val chevronImageView = binding.inputBarRecordingView.chevronImageView
        val slideToCancelTextView = binding.inputBarRecordingView.slideToCancelTextView
        if (rawX < screenWidth / 2) {
            val translationX = rawX - screenWidth / 2
            val sign = -1.0f
            val chevronDamping = 4.0f
            val labelDamping = 3.0f
            val chevronX = (chevronDamping * (sqrt(abs(translationX)) / sqrt(chevronDamping))) * sign
            val labelX = (labelDamping * (sqrt(abs(translationX)) / sqrt(labelDamping))) * sign
            chevronImageView.translationX = chevronX
            slideToCancelTextView.translationX = labelX
        } else {
            chevronImageView.translationX = 0.0f
            slideToCancelTextView.translationX = 0.0f
        }
        if (isValidLockViewLocation(event.rawX.roundToInt(), event.rawY.roundToInt())) {
            if (!isLockViewExpanded) {
                expandVoiceMessageLockView()
                isLockViewExpanded = true
            }
        } else {
            if (isLockViewExpanded) {
                collapseVoiceMessageLockView()
                isLockViewExpanded = false
            }
        }
    }

    override fun onMicrophoneButtonCancel(event: MotionEvent) {
        hideVoiceMessageUI()
    }

    override fun onMicrophoneButtonUp(event: MotionEvent) {
        val x = event.rawX.roundToInt()
        val y = event.rawY.roundToInt()
        if (isValidLockViewLocation(x, y)) {
            binding.inputBarRecordingView.lock()
        } else {
            val recordButtonOverlay = binding.inputBarRecordingView.recordButtonOverlay
            val location = IntArray(2) { 0 }
            recordButtonOverlay.getLocationOnScreen(location)
            val hitRect = Rect(location[0], location[1], location[0] + recordButtonOverlay.width, location[1] + recordButtonOverlay.height)
            if (hitRect.contains(x, y)) {
                sendVoiceMessage()
            } else {
                cancelVoiceMessage()
            }
        }
    }

    private fun isValidLockViewLocation(x: Int, y: Int): Boolean {
        // We can be anywhere above the lock view and a bit to the side of it (at most `lockViewHitMargin`
        // to the side)
        val lockViewLocation = IntArray(2) { 0 }
        binding.inputBarRecordingView.lockView.getLocationOnScreen(lockViewLocation)
        val hitRect = Rect(lockViewLocation[0] - lockViewHitMargin, 0,
            lockViewLocation[0] + binding.inputBarRecordingView.lockView.width + lockViewHitMargin, lockViewLocation[1] + binding.inputBarRecordingView.lockView.height)
        return hitRect.contains(x, y)
    }

    private fun handleMentionSelected(mention: Mention) {
        if (currentMentionStartIndex == -1) { return }
        mentions.add(mention)
        val previousText = binding.inputBar.text
        val newText = previousText.substring(0, currentMentionStartIndex) + "@" + mention.displayName + " "
        binding.inputBar.text = newText
        binding.inputBar.setSelection(newText.length)
        currentMentionStartIndex = -1
        hideMentionCandidates()
        this.previousText = newText
    }

    override fun scrollToMessageIfPossible(timestamp: Long) {
        val lastSeenItemPosition = adapter.getItemPositionForTimestamp(timestamp) ?: return
        binding.conversationRecyclerView.scrollToPosition(lastSeenItemPosition)
    }

    override fun playVoiceMessageAtIndexIfPossible(indexInAdapter: Int) {
        if (indexInAdapter < 0 || indexInAdapter >= adapter.itemCount) { return }
        val viewHolder = binding.conversationRecyclerView.findViewHolderForAdapterPosition(indexInAdapter) as? ConversationAdapter.VisibleMessageViewHolder
        viewHolder?.view?.playVoiceMessage()
    }

    override fun sendMessage() {
        if (viewModel.recipient.isContactRecipient && viewModel.recipient.isBlocked) {
            BlockedDialog(viewModel.recipient).show(supportFragmentManager, "Blocked Dialog")
            return
        }
        if (binding.inputBar.linkPreview != null || binding.inputBar.quote != null) {
            sendAttachments(listOf(), getMessageBody(), binding.inputBar.quote, binding.inputBar.linkPreview)
        } else {
            sendTextOnlyMessage()
        }
    }

    override fun commitInputContent(contentUri: Uri) {
        val media = Media(contentUri, MediaUtil.getMimeType(this, contentUri)!!, 0, 0, 0, 0, Optional.absent(), Optional.absent())
        startActivityForResult(MediaSendActivity.buildEditorIntent(this, listOf( media ), viewModel.recipient, getMessageBody()), PICK_FROM_LIBRARY)
    }

    private fun sendTextOnlyMessage(hasPermissionToSendSeed: Boolean = false) {
        val text = getMessageBody()
        val userPublicKey = textSecurePreferences.getLocalNumber()
        val isNoteToSelf = (viewModel.recipient.isContactRecipient && viewModel.recipient.address.toString() == userPublicKey)
        if (text.contains(seed) && !isNoteToSelf && !hasPermissionToSendSeed) {
            val dialog = SendSeedDialog { sendTextOnlyMessage(true) }
            return dialog.show(supportFragmentManager, "Send Seed Dialog")
        }
        // Create the message
        val message = VisibleMessage()
        message.sentTimestamp = System.currentTimeMillis()
        message.text = text
        val outgoingTextMessage = OutgoingTextMessage.from(message, viewModel.recipient)
        // Clear the input bar
        binding.inputBar.text = ""
        binding.inputBar.cancelQuoteDraft()
        binding.inputBar.cancelLinkPreviewDraft()
        // Clear mentions
        previousText = ""
        currentMentionStartIndex = -1
        mentions.clear()
        // Put the message in the database
        message.id = smsDb.insertMessageOutbox(viewModel.threadId, outgoingTextMessage, false, message.sentTimestamp!!) { }
        // Send it
        MessageSender.send(message, viewModel.recipient.address)
        // Send a typing stopped message
        ApplicationContext.getInstance(this).typingStatusSender.onTypingStopped(viewModel.threadId)
    }

    private fun sendAttachments(attachments: List<Attachment>, body: String?, quotedMessage: MessageRecord? = null, linkPreview: LinkPreview? = null) {
        // Create the message
        val message = VisibleMessage()
        message.sentTimestamp = System.currentTimeMillis()
        message.text = body
        val quote = quotedMessage?.let {
            val quotedAttachments = (it as? MmsMessageRecord)?.slideDeck?.asAttachments() ?: listOf()
            val sender = if (it.isOutgoing) fromSerialized(textSecurePreferences.getLocalNumber()!!) else it.individualRecipient.address
            QuoteModel(it.dateSent, sender, it.body, false, quotedAttachments)
        }
        val outgoingTextMessage = OutgoingMediaMessage.from(message, viewModel.recipient, attachments, quote, linkPreview)
        // Clear the input bar
        binding.inputBar.text = ""
        binding.inputBar.cancelQuoteDraft()
        binding.inputBar.cancelLinkPreviewDraft()
        // Clear mentions
        previousText = ""
        currentMentionStartIndex = -1
        mentions.clear()
        // Reset the attachment manager
        attachmentManager.clear()
        // Reset attachments button if needed
        if (isShowingAttachmentOptions) { toggleAttachmentOptions() }
        // Put the message in the database
        message.id = mmsDb.insertMessageOutbox(outgoingTextMessage, viewModel.threadId, false) { }
        // Send it
        MessageSender.send(message, viewModel.recipient.address, attachments, quote, linkPreview)
        // Send a typing stopped message
        ApplicationContext.getInstance(this).typingStatusSender.onTypingStopped(viewModel.threadId)
    }

    private fun showGIFPicker() {
        val hasSeenGIFMetaDataWarning: Boolean = textSecurePreferences.hasSeenGIFMetaDataWarning()
        if (!hasSeenGIFMetaDataWarning) {
            val builder = AlertDialog.Builder(this)
            builder.setTitle("Search GIFs?")
            builder.setMessage("You will not have full metadata protection when sending GIFs.")
            builder.setPositiveButton("OK") { dialog: DialogInterface, _: Int ->
                textSecurePreferences.setHasSeenGIFMetaDataWarning()
                AttachmentManager.selectGif(this, PICK_GIF)
                dialog.dismiss()
            }
            builder.setNegativeButton(
                "Cancel"
            ) { dialog: DialogInterface, _: Int -> dialog.dismiss() }
            builder.create().show()
        } else {
            AttachmentManager.selectGif(this, PICK_GIF)
        }
    }

    private fun showDocumentPicker() {
        AttachmentManager.selectDocument(this, PICK_DOCUMENT)
    }

    private fun pickFromLibrary() {
        AttachmentManager.selectGallery(this, PICK_FROM_LIBRARY, viewModel.recipient, binding.inputBar.text.trim())
    }

    private fun showCamera() {
        attachmentManager.capturePhoto(this, TAKE_PHOTO, viewModel.recipient);
    }

    override fun onAttachmentChanged() {
        // Do nothing
    }

    override fun onRequestPermissionsResult(requestCode: Int, permissions: Array<out String>, grantResults: IntArray) {
        super.onRequestPermissionsResult(requestCode, permissions, grantResults)
        Permissions.onRequestPermissionsResult(this, requestCode, permissions, grantResults)
    }

    override fun onActivityResult(requestCode: Int, resultCode: Int, intent: Intent?) {
        super.onActivityResult(requestCode, resultCode, intent)
        val mediaPreppedListener = object : ListenableFuture.Listener<Boolean> {

            override fun onSuccess(result: Boolean?) {
                sendAttachments(attachmentManager.buildSlideDeck().asAttachments(), null)
            }

            override fun onFailure(e: ExecutionException?) {
                Toast.makeText(this@ConversationActivityV2, R.string.activity_conversation_attachment_prep_failed, Toast.LENGTH_LONG).show()
            }
        }
        when (requestCode) {
            PICK_DOCUMENT -> {
                val uri = intent?.data ?: return
                prepMediaForSending(uri, AttachmentManager.MediaType.DOCUMENT).addListener(mediaPreppedListener)
            }
            PICK_GIF -> {
                intent ?: return
                val uri = intent.data ?: return
                val type = AttachmentManager.MediaType.GIF
                val width = intent.getIntExtra(GiphyActivity.EXTRA_WIDTH, 0)
                val height = intent.getIntExtra(GiphyActivity.EXTRA_HEIGHT, 0)
                prepMediaForSending(uri, type, width, height).addListener(mediaPreppedListener)
            }
            PICK_FROM_LIBRARY,
            TAKE_PHOTO -> {
                intent ?: return
                val body = intent.getStringExtra(MediaSendActivity.EXTRA_MESSAGE)
                val media = intent.getParcelableArrayListExtra<Media>(MediaSendActivity.EXTRA_MEDIA) ?: return
                val slideDeck = SlideDeck()
                for (item in media) {
                    when {
                        MediaUtil.isVideoType(item.mimeType) -> {
                            slideDeck.addSlide(VideoSlide(this, item.uri, 0, item.caption.orNull()))
                        }
                        MediaUtil.isGif(item.mimeType) -> {
                            slideDeck.addSlide(GifSlide(this, item.uri, 0, item.width, item.height, item.caption.orNull()))
                        }
                        MediaUtil.isImageType(item.mimeType) -> {
                            slideDeck.addSlide(ImageSlide(this, item.uri, 0, item.width, item.height, item.caption.orNull()))
                        }
                        else -> {
                            Log.d("Loki", "Asked to send an unexpected media type: '" + item.mimeType + "'. Skipping.")
                        }
                    }
                }
                sendAttachments(slideDeck.asAttachments(), body)
            }
            INVITE_CONTACTS -> {
                if (!viewModel.recipient.isOpenGroupRecipient) { return }
                val extras = intent?.extras ?: return
                if (!intent.hasExtra(selectedContactsKey)) { return }
                val selectedContacts = extras.getStringArray(selectedContactsKey)!!
                val recipients = selectedContacts.map { contact ->
                    Recipient.from(this, fromSerialized(contact), true)
                }
                viewModel.inviteContacts(recipients)
            }
        }
    }

    private fun prepMediaForSending(uri: Uri, type: AttachmentManager.MediaType): ListenableFuture<Boolean> {
        return prepMediaForSending(uri, type, null, null)
    }

    private fun prepMediaForSending(uri: Uri, type: AttachmentManager.MediaType, width: Int?, height: Int?): ListenableFuture<Boolean> {
        return attachmentManager.setMedia(glide, uri, type, MediaConstraints.getPushMediaConstraints(), width ?: 0, height ?: 0)
    }

    override fun startRecordingVoiceMessage() {
        if (Permissions.hasAll(this, Manifest.permission.RECORD_AUDIO)) {
            showVoiceMessageUI()
            window.addFlags(WindowManager.LayoutParams.FLAG_KEEP_SCREEN_ON)
            audioRecorder.startRecording()
            stopAudioHandler.postDelayed(stopVoiceMessageRecordingTask, 60000) // Limit voice messages to 1 minute each
        } else {
            Permissions.with(this)
                .request(Manifest.permission.RECORD_AUDIO)
                .withRationaleDialog(getString(R.string.ConversationActivity_to_send_audio_messages_allow_signal_access_to_your_microphone), R.drawable.ic_baseline_mic_48)
                .withPermanentDenialDialog(getString(R.string.ConversationActivity_signal_requires_the_microphone_permission_in_order_to_send_audio_messages))
                .execute()
        }
    }

    override fun sendVoiceMessage() {
        hideVoiceMessageUI()
        window.clearFlags(WindowManager.LayoutParams.FLAG_KEEP_SCREEN_ON)
        val future = audioRecorder.stopRecording()
        stopAudioHandler.removeCallbacks(stopVoiceMessageRecordingTask)
        future.addListener(object : ListenableFuture.Listener<Pair<Uri, Long>> {

            override fun onSuccess(result: Pair<Uri, Long>) {
                val audioSlide = AudioSlide(this@ConversationActivityV2, result.first, result.second, MediaTypes.AUDIO_AAC, true)
                val slideDeck = SlideDeck()
                slideDeck.addSlide(audioSlide)
                sendAttachments(slideDeck.asAttachments(), null)
            }

            override fun onFailure(e: ExecutionException) {
                Toast.makeText(this@ConversationActivityV2, R.string.ConversationActivity_unable_to_record_audio, Toast.LENGTH_LONG).show()
            }
        })
    }

    override fun cancelVoiceMessage() {
        hideVoiceMessageUI()
        window.clearFlags(WindowManager.LayoutParams.FLAG_KEEP_SCREEN_ON)
        audioRecorder.stopRecording()
        stopAudioHandler.removeCallbacks(stopVoiceMessageRecordingTask)
    }

    // Remove this after the unsend request is enabled
    fun deleteMessagesWithoutUnsendRequest(messages: Set<MessageRecord>) {
        val messageCount = messages.size
        val builder = AlertDialog.Builder(this)
        builder.setTitle(resources.getQuantityString(R.plurals.ConversationFragment_delete_selected_messages, messageCount, messageCount))
        builder.setMessage(resources.getQuantityString(R.plurals.ConversationFragment_this_will_permanently_delete_all_n_selected_messages, messageCount, messageCount))
        builder.setCancelable(true)
        builder.setPositiveButton(R.string.delete) { _, _ ->
            viewModel.deleteMessagesWithoutUnsendRequest(messages)
            endActionMode()
        }
        builder.setNegativeButton(android.R.string.cancel) { dialog, _ ->
            dialog.dismiss()
            endActionMode()
        }
        builder.show()
    }

    override fun deleteMessages(messages: Set<MessageRecord>) {
        if (!IS_UNSEND_REQUESTS_ENABLED) {
            deleteMessagesWithoutUnsendRequest(messages)
            return
        }
        val allSentByCurrentUser = messages.all { it.isOutgoing }
        val allHasHash = messages.all { lokiMessageDb.getMessageServerHash(it.id) != null }
        if (viewModel.recipient.isOpenGroupRecipient) {
            val messageCount = messages.size
            val builder = AlertDialog.Builder(this)
            builder.setTitle(resources.getQuantityString(R.plurals.ConversationFragment_delete_selected_messages, messageCount, messageCount))
            builder.setMessage(resources.getQuantityString(R.plurals.ConversationFragment_this_will_permanently_delete_all_n_selected_messages, messageCount, messageCount))
            builder.setCancelable(true)
            builder.setPositiveButton(R.string.delete) { _, _ ->
                for (message in messages) {
                    viewModel.deleteForEveryone(message)
                }
                endActionMode()
            }
            builder.setNegativeButton(android.R.string.cancel) { dialog, _ ->
                dialog.dismiss()
                endActionMode()
            }
            builder.show()
        } else if (allSentByCurrentUser && allHasHash) {
            val bottomSheet = DeleteOptionsBottomSheet()
            bottomSheet.recipient = viewModel.recipient
            bottomSheet.onDeleteForMeTapped = {
                for (message in messages) {
                    viewModel.deleteLocally(message)
                }
                bottomSheet.dismiss()
                endActionMode()
            }
            bottomSheet.onDeleteForEveryoneTapped = {
                for (message in messages) {
                    viewModel.deleteForEveryone(message)
                }
                bottomSheet.dismiss()
                endActionMode()
            }
            bottomSheet.onCancelTapped = {
                bottomSheet.dismiss()
                endActionMode()
            }
            bottomSheet.show(supportFragmentManager, bottomSheet.tag)
        } else {
            val messageCount = messages.size
            val builder = AlertDialog.Builder(this)
            builder.setTitle(resources.getQuantityString(R.plurals.ConversationFragment_delete_selected_messages, messageCount, messageCount))
            builder.setMessage(resources.getQuantityString(R.plurals.ConversationFragment_this_will_permanently_delete_all_n_selected_messages, messageCount, messageCount))
            builder.setCancelable(true)
            builder.setPositiveButton(R.string.delete) { _, _ ->
                for (message in messages) {
                    viewModel.deleteLocally(message)
                }
                endActionMode()
            }
            builder.setNegativeButton(android.R.string.cancel) { dialog, _ ->
                dialog.dismiss()
                endActionMode()
            }
            builder.show()
        }
    }

    override fun banUser(messages: Set<MessageRecord>) {
        val builder = AlertDialog.Builder(this)
        builder.setTitle(R.string.ConversationFragment_ban_selected_user)
        builder.setMessage("This will ban the selected user from this room. It won't ban them from other rooms.")
        builder.setCancelable(true)
        builder.setPositiveButton(R.string.ban) { _, _ ->
            viewModel.banUser(messages.first().individualRecipient)
            endActionMode()
        }
        builder.setNegativeButton(android.R.string.cancel) { dialog, _ ->
            dialog.dismiss()
            endActionMode()
        }
        builder.show()
    }

    override fun banAndDeleteAll(messages: Set<MessageRecord>) {
        val builder = AlertDialog.Builder(this)
        builder.setTitle(R.string.ConversationFragment_ban_selected_user)
        builder.setMessage("This will ban the selected user from this room and delete all messages sent by them. It won't ban them from other rooms or delete the messages they sent there.")
        builder.setCancelable(true)
        builder.setPositiveButton(R.string.ban) { _, _ ->
            viewModel.banAndDeleteAll(messages.first().individualRecipient)
            endActionMode()
        }
        builder.setNegativeButton(android.R.string.cancel) { dialog, _ ->
            dialog.dismiss()
            endActionMode()
        }
        builder.show()
    }

    override fun copyMessages(messages: Set<MessageRecord>) {
        val sortedMessages = messages.sortedBy { it.dateSent }
        val messageSize = sortedMessages.size
        val builder = StringBuilder()
        val messageIterator = sortedMessages.iterator()
        while (messageIterator.hasNext()) {
            val message = messageIterator.next()
            val body = MentionUtilities.highlightMentions(message.body, viewModel.threadId, this)
            if (TextUtils.isEmpty(body)) { continue }
            if (messageSize > 1) {
                val formattedTimestamp = DateUtils.getDisplayFormattedTimeSpanString(this, Locale.getDefault(), message.timestamp)
                builder.append("$formattedTimestamp: ")
            }
            builder.append(body)
            if (messageIterator.hasNext()) {
                builder.append('\n')
            }
        }
        if (builder.isNotEmpty() && builder[builder.length - 1] == '\n') {
            builder.deleteCharAt(builder.length - 1)
        }
        val result = builder.toString()
        if (TextUtils.isEmpty(result)) { return }
        val manager = getSystemService(CLIPBOARD_SERVICE) as ClipboardManager
        manager.setPrimaryClip(ClipData.newPlainText("Message Content", result))
        Toast.makeText(this, R.string.copied_to_clipboard, Toast.LENGTH_SHORT).show()
        endActionMode()
    }

    override fun copySessionID(messages: Set<MessageRecord>) {
        val sessionID = messages.first().individualRecipient.address.toString()
        val clip = ClipData.newPlainText("Session ID", sessionID)
        val manager = getSystemService(CLIPBOARD_SERVICE) as ClipboardManager
        manager.setPrimaryClip(clip)
        Toast.makeText(this, R.string.copied_to_clipboard, Toast.LENGTH_SHORT).show()
        endActionMode()
    }

    override fun resendMessage(messages: Set<MessageRecord>) {
        messages.iterator().forEach { messageRecord ->
            ResendMessageUtilities.resend(messageRecord)
        }
        endActionMode()
    }

    override fun showMessageDetail(messages: Set<MessageRecord>) {
        val message = messages.first()
        val intent = Intent(this, MessageDetailActivity::class.java)
        intent.putExtra(MessageDetailActivity.MESSAGE_TIMESTAMP, message.timestamp)
        push(intent)
        endActionMode()
    }

    override fun saveAttachment(messages: Set<MessageRecord>) {
        val message = messages.first() as MmsMessageRecord
        SaveAttachmentTask.showWarningDialog(this, { _, _ ->
            Permissions.with(this)
                .request(Manifest.permission.WRITE_EXTERNAL_STORAGE)
                .maxSdkVersion(Build.VERSION_CODES.P)
                .withPermanentDenialDialog(getString(R.string.MediaPreviewActivity_signal_needs_the_storage_permission_in_order_to_write_to_external_storage_but_it_has_been_permanently_denied))
                .onAnyDenied {
                    endActionMode()
                    Toast.makeText(this@ConversationActivityV2, R.string.MediaPreviewActivity_unable_to_write_to_external_storage_without_permission, Toast.LENGTH_LONG).show()
                }
                .onAllGranted {
                    endActionMode()
                    val attachments: List<SaveAttachmentTask.Attachment?> = Stream.of(message.slideDeck.slides)
                        .filter { s: Slide -> s.uri != null && (s.hasImage() || s.hasVideo() || s.hasAudio() || s.hasDocument()) }
                        .map { s: Slide -> SaveAttachmentTask.Attachment(s.uri!!, s.contentType, message.dateReceived, s.fileName.orNull()) }
                        .toList()
                    if (attachments.isNotEmpty()) {
                        val saveTask = SaveAttachmentTask(this)
                        saveTask.executeOnExecutor(AsyncTask.THREAD_POOL_EXECUTOR, *attachments.toTypedArray())
                        if (!message.isOutgoing) {
                            sendMediaSavedNotification()
                        }
                        return@onAllGranted
                    }
                    Toast.makeText(this,
                        resources.getQuantityString(R.plurals.ConversationFragment_error_while_saving_attachments_to_sd_card, 1),
                        Toast.LENGTH_LONG).show()
                }
                .execute()
        })
    }

    override fun reply(messages: Set<MessageRecord>) {
        binding.inputBar.draftQuote(viewModel.recipient, messages.first(), glide)
        endActionMode()
    }

    private fun sendMediaSavedNotification() {
        if (viewModel.recipient.isGroupRecipient) { return }
        val timestamp = System.currentTimeMillis()
        val kind = DataExtractionNotification.Kind.MediaSaved(timestamp)
        val message = DataExtractionNotification(kind)
        MessageSender.send(message, viewModel.recipient.address)
    }

    private fun endActionMode() {
        actionMode?.finish()
        actionMode = null
    }
    // endregion

    // region General
    private fun getMessageBody(): String {
        var result = binding.inputBar.text.trim()
        for (mention in mentions) {
            try {
                val startIndex = result.indexOf("@" + mention.displayName)
                val endIndex = startIndex + mention.displayName.count() + 1 // + 1 to include the "@"
                result = result.substring(0, startIndex) + "@" + mention.publicKey + result.substring(endIndex)
            } catch (exception: Exception) {
                Log.d("Loki", "Failed to process mention due to error: $exception")
            }
        }
        return result
    }
    // endregion

    // region Search
    private fun setUpSearchResultObserver() {
        searchViewModel.searchResults.observe(this, Observer { result: SearchViewModel.SearchResult? ->
            if (result == null) return@Observer
            if (result.getResults().isNotEmpty()) {
                result.getResults()[result.position]?.let {
                    jumpToMessage(it.messageRecipient.address, it.receivedTimestampMs, Runnable { searchViewModel.onMissingResult() })
                }
            }
            binding.searchBottomBar.setData(result.position, result.getResults().size)
        })
    }

    fun onSearchOpened() {
        searchViewModel.onSearchOpened()
        binding.searchBottomBar.visibility = View.VISIBLE
        binding.searchBottomBar.setData(0, 0)
        binding.inputBar.visibility = View.GONE
    }

    fun onSearchClosed() {
        searchViewModel.onSearchClosed()
        binding.searchBottomBar.visibility = View.GONE
        binding.inputBar.visibility = View.VISIBLE
        adapter.onSearchQueryUpdated(null)
        invalidateOptionsMenu()
    }

    fun onSearchQueryUpdated(query: String) {
        searchViewModel.onQueryUpdated(query, viewModel.threadId)
        binding.searchBottomBar.showLoading()
        adapter.onSearchQueryUpdated(query)
    }

    override fun onSearchMoveUpPressed() {
        this.searchViewModel.onMoveUp()
    }

    override fun onSearchMoveDownPressed() {
        this.searchViewModel.onMoveDown()
    }

    private fun jumpToMessage(author: Address, timestamp: Long, onMessageNotFound: Runnable?) {
        SimpleTask.run(lifecycle, {
            mmsSmsDb.getMessagePositionInConversation(viewModel.threadId, timestamp, author)
        }) { p: Int -> moveToMessagePosition(p, onMessageNotFound) }
    }

    private fun moveToMessagePosition(position: Int, onMessageNotFound: Runnable?) {
        if (position >= 0) {
            binding.conversationRecyclerView.scrollToPosition(position)
        } else {
            onMessageNotFound?.run()
        }
    }
    // endregion
}<|MERGE_RESOLUTION|>--- conflicted
+++ resolved
@@ -37,10 +37,7 @@
 import androidx.core.view.isVisible
 import androidx.lifecycle.Observer
 import androidx.lifecycle.ViewModelProvider
-<<<<<<< HEAD
-=======
 import androidx.lifecycle.lifecycleScope
->>>>>>> 07ccc269
 import androidx.loader.app.LoaderManager
 import androidx.loader.content.Loader
 import androidx.recyclerview.widget.LinearLayoutManager
@@ -506,13 +503,7 @@
     }
 
     private fun setUpLinkPreviewObserver() {
-<<<<<<< HEAD
-        val linkPreviewViewModel = ViewModelProvider(this, LinkPreviewViewModel.Factory(LinkPreviewRepository()))[LinkPreviewViewModel::class.java]
-        this.linkPreviewViewModel = linkPreviewViewModel
-        if (!TextSecurePreferences.isLinkPreviewsEnabled(this)) {
-=======
         if (!textSecurePreferences.isLinkPreviewsEnabled()) {
->>>>>>> 07ccc269
             linkPreviewViewModel.onUserCancel(); return
         }
         linkPreviewViewModel.linkPreviewState.observe(this) { previewState: LinkPreviewState? ->
