package org.thoughtcrime.securesms.conversation.v2

import android.Manifest
import android.animation.FloatEvaluator
import android.animation.ValueAnimator
import android.content.ClipData
import android.content.ClipboardManager
import android.content.Context
import android.content.Intent
import android.content.pm.PackageManager
import android.content.res.Resources
import android.database.Cursor
import android.graphics.Rect
import android.graphics.Typeface
import android.net.Uri
import android.os.AsyncTask
import android.os.Build
import android.os.Bundle
import android.os.Handler
import android.os.Looper
import android.provider.MediaStore
import android.text.Spannable
import android.text.SpannableStringBuilder
import android.text.TextUtils
import android.text.style.ImageSpan
import android.util.Pair
import android.util.TypedValue
import android.view.ActionMode
import android.view.MenuItem
import android.view.MotionEvent
import android.view.View
import android.view.ViewGroup.LayoutParams
import android.view.WindowManager
import android.widget.Toast
import androidx.activity.result.ActivityResult
import androidx.activity.result.contract.ActivityResultContracts
import androidx.activity.viewModels
import androidx.compose.runtime.collectAsState
import androidx.compose.runtime.getValue
import androidx.compose.ui.platform.ViewCompositionStrategy
import androidx.core.content.ContextCompat
import androidx.core.view.ViewCompat
import androidx.core.view.WindowInsetsCompat
import androidx.core.view.isGone
import androidx.core.view.isVisible
import androidx.core.view.updateLayoutParams
import androidx.core.view.updatePadding
import androidx.fragment.app.DialogFragment
import androidx.lifecycle.Lifecycle
import androidx.lifecycle.Observer
import androidx.lifecycle.ViewModelProvider
import androidx.lifecycle.flowWithLifecycle
import androidx.lifecycle.lifecycleScope
import androidx.lifecycle.repeatOnLifecycle
import androidx.loader.app.LoaderManager
import androidx.loader.content.Loader
import androidx.recyclerview.widget.LinearLayoutManager
import androidx.recyclerview.widget.LinearSmoothScroller
import androidx.recyclerview.widget.RecyclerView
import com.annimon.stream.Stream
import com.bumptech.glide.Glide
import com.squareup.phrase.Phrase
import dagger.hilt.android.AndroidEntryPoint
import kotlinx.coroutines.Dispatchers
import kotlinx.coroutines.Job
import kotlinx.coroutines.channels.BufferOverflow
import kotlinx.coroutines.channels.Channel
import kotlinx.coroutines.flow.collectLatest
import kotlinx.coroutines.flow.distinctUntilChanged
import kotlinx.coroutines.flow.filter
import kotlinx.coroutines.flow.first
import kotlinx.coroutines.flow.map
import kotlinx.coroutines.flow.mapNotNull
import kotlinx.coroutines.flow.receiveAsFlow
import kotlinx.coroutines.launch
import kotlinx.coroutines.withContext
import network.loki.messenger.R
import network.loki.messenger.databinding.ActivityConversationV2Binding
import network.loki.messenger.libsession_util.util.ExpiryMode
import org.session.libsession.database.StorageProtocol
import org.session.libsession.messaging.groups.GroupManagerV2
import org.session.libsession.messaging.messages.ExpirationConfiguration
import org.session.libsession.messaging.messages.applyExpiryMode
import org.session.libsession.messaging.messages.control.DataExtractionNotification
import org.session.libsession.messaging.messages.signal.OutgoingMediaMessage
import org.session.libsession.messaging.messages.signal.OutgoingTextMessage
import org.session.libsession.messaging.messages.visible.Reaction
import org.session.libsession.messaging.messages.visible.VisibleMessage
import org.session.libsession.messaging.open_groups.OpenGroupApi
import org.session.libsession.messaging.sending_receiving.MessageSender
import org.session.libsession.messaging.sending_receiving.attachments.Attachment
import org.session.libsession.messaging.sending_receiving.link_preview.LinkPreview
import org.session.libsession.messaging.sending_receiving.quotes.QuoteModel
import org.session.libsession.snode.SnodeAPI
import org.session.libsession.utilities.Address
import org.session.libsession.utilities.Address.Companion.fromSerialized
import org.session.libsession.utilities.GroupUtil
import org.session.libsession.utilities.MediaTypes
import org.session.libsession.utilities.StringSubstitutionConstants.APP_NAME_KEY
import org.session.libsession.utilities.StringSubstitutionConstants.CONVERSATION_NAME_KEY
import org.session.libsession.utilities.StringSubstitutionConstants.GROUP_NAME_KEY
import org.session.libsession.utilities.StringSubstitutionConstants.NAME_KEY
import org.session.libsession.utilities.Stub
import org.session.libsession.utilities.TextSecurePreferences
import org.session.libsession.utilities.TextSecurePreferences.Companion.CALL_NOTIFICATIONS_ENABLED
import org.session.libsession.utilities.concurrent.SimpleTask
import org.session.libsession.utilities.getColorFromAttr
import org.session.libsession.utilities.recipients.Recipient
import org.session.libsession.utilities.recipients.RecipientModifiedListener
import org.session.libsignal.crypto.MnemonicCodec
import org.session.libsignal.utilities.AccountId
import org.session.libsignal.utilities.IdPrefix
import org.session.libsignal.utilities.ListenableFuture
import org.session.libsignal.utilities.Log
import org.session.libsignal.utilities.hexEncodedPrivateKey
import org.thoughtcrime.securesms.ApplicationContext
import org.thoughtcrime.securesms.FullComposeActivity.Companion.applyCommonPropertiesForCompose
import org.thoughtcrime.securesms.ScreenLockActionBarActivity
import org.thoughtcrime.securesms.attachments.ScreenshotObserver
import org.thoughtcrime.securesms.audio.AudioRecorder
import org.thoughtcrime.securesms.components.TypingStatusSender
import org.thoughtcrime.securesms.components.emoji.RecentEmojiPageModel
import org.thoughtcrime.securesms.conversation.disappearingmessages.DisappearingMessagesActivity
import org.thoughtcrime.securesms.conversation.v2.ConversationReactionOverlay.OnActionSelectedListener
import org.thoughtcrime.securesms.conversation.v2.ConversationReactionOverlay.OnReactionSelectedListener
import org.thoughtcrime.securesms.conversation.v2.ConversationViewModel.Commands.ShowOpenUrlDialog
import org.thoughtcrime.securesms.conversation.v2.MessageDetailActivity.Companion.MESSAGE_TIMESTAMP
import org.thoughtcrime.securesms.conversation.v2.MessageDetailActivity.Companion.ON_COPY
import org.thoughtcrime.securesms.conversation.v2.MessageDetailActivity.Companion.ON_DELETE
import org.thoughtcrime.securesms.conversation.v2.MessageDetailActivity.Companion.ON_REPLY
import org.thoughtcrime.securesms.conversation.v2.MessageDetailActivity.Companion.ON_RESEND
import org.thoughtcrime.securesms.conversation.v2.MessageDetailActivity.Companion.ON_SAVE
import org.thoughtcrime.securesms.conversation.v2.dialogs.BlockedDialog
import org.thoughtcrime.securesms.conversation.v2.dialogs.LinkPreviewDialog
import org.thoughtcrime.securesms.conversation.v2.input_bar.InputBarButton
import org.thoughtcrime.securesms.conversation.v2.input_bar.InputBarDelegate
import org.thoughtcrime.securesms.conversation.v2.input_bar.InputBarRecordingViewDelegate
import org.thoughtcrime.securesms.conversation.v2.input_bar.VoiceRecorderConstants
import org.thoughtcrime.securesms.conversation.v2.input_bar.VoiceRecorderState
import org.thoughtcrime.securesms.conversation.v2.input_bar.mentions.MentionCandidateAdapter
import org.thoughtcrime.securesms.conversation.v2.mention.MentionViewModel
import org.thoughtcrime.securesms.conversation.v2.menus.ConversationActionModeCallback
import org.thoughtcrime.securesms.conversation.v2.menus.ConversationActionModeCallbackDelegate
import org.thoughtcrime.securesms.conversation.v2.menus.ConversationMenuHelper
import org.thoughtcrime.securesms.conversation.v2.messages.ControlMessageView
import org.thoughtcrime.securesms.conversation.v2.messages.VisibleMessageView
import org.thoughtcrime.securesms.conversation.v2.messages.VisibleMessageViewDelegate
import org.thoughtcrime.securesms.conversation.v2.search.SearchBottomBar
import org.thoughtcrime.securesms.conversation.v2.search.SearchViewModel
import org.thoughtcrime.securesms.conversation.v2.settings.ConversationSettingsActivity
import org.thoughtcrime.securesms.conversation.v2.utilities.AttachmentManager
import org.thoughtcrime.securesms.conversation.v2.utilities.MentionUtilities
import org.thoughtcrime.securesms.conversation.v2.utilities.ResendMessageUtilities
import org.thoughtcrime.securesms.crypto.IdentityKeyUtil
import org.thoughtcrime.securesms.crypto.MnemonicUtilities
import org.thoughtcrime.securesms.database.GroupDatabase
import org.thoughtcrime.securesms.database.LokiMessageDatabase
import org.thoughtcrime.securesms.database.LokiThreadDatabase
import org.thoughtcrime.securesms.database.MmsDatabase
import org.thoughtcrime.securesms.database.MmsSmsDatabase
import org.thoughtcrime.securesms.database.ReactionDatabase
import org.thoughtcrime.securesms.database.SessionContactDatabase
import org.thoughtcrime.securesms.database.SmsDatabase
import org.thoughtcrime.securesms.database.ThreadDatabase
import org.thoughtcrime.securesms.database.model.GroupThreadStatus
import org.thoughtcrime.securesms.database.model.MessageId
import org.thoughtcrime.securesms.database.model.MessageRecord
import org.thoughtcrime.securesms.database.model.MmsMessageRecord
import org.thoughtcrime.securesms.database.model.ReactionRecord
import org.thoughtcrime.securesms.dependencies.ConfigFactory
import org.thoughtcrime.securesms.giph.ui.GiphyActivity
import org.thoughtcrime.securesms.groups.OpenGroupManager
import org.thoughtcrime.securesms.home.UserDetailsBottomSheet
import org.thoughtcrime.securesms.home.search.getSearchName
import org.thoughtcrime.securesms.linkpreview.LinkPreviewRepository
import org.thoughtcrime.securesms.linkpreview.LinkPreviewUtil
import org.thoughtcrime.securesms.linkpreview.LinkPreviewViewModel
import org.thoughtcrime.securesms.linkpreview.LinkPreviewViewModel.LinkPreviewState
import org.thoughtcrime.securesms.mediasend.Media
import org.thoughtcrime.securesms.mediasend.MediaSendActivity
import org.thoughtcrime.securesms.mms.AudioSlide
import org.thoughtcrime.securesms.mms.GifSlide
import org.thoughtcrime.securesms.mms.ImageSlide
import org.thoughtcrime.securesms.mms.MediaConstraints
import org.thoughtcrime.securesms.mms.Slide
import org.thoughtcrime.securesms.mms.SlideDeck
import org.thoughtcrime.securesms.mms.VideoSlide
import org.thoughtcrime.securesms.permissions.Permissions
import org.thoughtcrime.securesms.preferences.PrivacySettingsActivity
import org.thoughtcrime.securesms.reactions.ReactionsDialogFragment
import org.thoughtcrime.securesms.reactions.any.ReactWithAnyEmojiDialogFragment
import org.thoughtcrime.securesms.showSessionDialog
<<<<<<< HEAD
import org.thoughtcrime.securesms.ui.components.ConversationAppBar
import org.thoughtcrime.securesms.ui.getSubbedString
import org.thoughtcrime.securesms.ui.setThemedContent
=======
import org.thoughtcrime.securesms.sskenvironment.TypingStatusRepository
>>>>>>> 6822e206
import org.thoughtcrime.securesms.util.ActivityDispatcher
import org.thoughtcrime.securesms.util.DateUtils
import org.thoughtcrime.securesms.util.FilenameUtils
import org.thoughtcrime.securesms.util.MediaUtil
import org.thoughtcrime.securesms.util.PaddedImageSpan
import org.thoughtcrime.securesms.util.SaveAttachmentTask
import org.thoughtcrime.securesms.util.applySafeInsetsPaddings
import org.thoughtcrime.securesms.util.drawToBitmap
import org.thoughtcrime.securesms.util.fadeIn
import org.thoughtcrime.securesms.util.fadeOut
import org.thoughtcrime.securesms.util.isFullyScrolled
import org.thoughtcrime.securesms.util.isScrolledToBottom
import org.thoughtcrime.securesms.util.isScrolledToWithin30dpOfBottom
import org.thoughtcrime.securesms.util.push
import org.thoughtcrime.securesms.util.toPx
import org.thoughtcrime.securesms.webrtc.WebRtcCallActivity
import org.thoughtcrime.securesms.webrtc.WebRtcCallActivity.Companion.ACTION_START_CALL
import org.thoughtcrime.securesms.webrtc.WebRtcCallBridge.Companion.EXTRA_RECIPIENT_ADDRESS
import java.lang.ref.WeakReference
import java.util.LinkedList
import java.util.Locale
import java.util.concurrent.ExecutionException
import java.util.concurrent.atomic.AtomicBoolean
import java.util.concurrent.atomic.AtomicLong
import java.util.concurrent.atomic.AtomicReference
import javax.inject.Inject
import kotlin.math.abs
import kotlin.math.min
import kotlin.math.roundToInt
import kotlin.math.sqrt
import kotlin.time.Duration.Companion.minutes

private const val TAG = "ConversationActivityV2"

// Some things that seemingly belong to the input bar (e.g. the voice message recording UI) are actually
// part of the conversation activity layout. This is just because it makes the layout a lot simpler. The
// price we pay is a bit of back and forth between the input bar and the conversation activity.
@AndroidEntryPoint
class ConversationActivityV2 : ScreenLockActionBarActivity(), InputBarDelegate,
    InputBarRecordingViewDelegate, AttachmentManager.AttachmentListener, ActivityDispatcher,
    ConversationActionModeCallbackDelegate, VisibleMessageViewDelegate, RecipientModifiedListener,
    SearchBottomBar.EventListener, LoaderManager.LoaderCallbacks<Cursor>,
    OnReactionSelectedListener, ReactWithAnyEmojiDialogFragment.Callback, ReactionsDialogFragment.Callback,
    ConversationMenuHelper.ConversationMenuListener, UserDetailsBottomSheet.UserDetailsBottomSheetCallback {

    private lateinit var binding: ActivityConversationV2Binding

    @Inject lateinit var textSecurePreferences: TextSecurePreferences
    @Inject lateinit var threadDb: ThreadDatabase
    @Inject lateinit var mmsSmsDb: MmsSmsDatabase
    @Inject lateinit var lokiThreadDb: LokiThreadDatabase
    @Inject lateinit var sessionContactDb: SessionContactDatabase
    @Inject lateinit var groupDb: GroupDatabase
    @Inject lateinit var smsDb: SmsDatabase
    @Inject lateinit var mmsDb: MmsDatabase
    @Inject lateinit var lokiMessageDb: LokiMessageDatabase
    @Inject lateinit var storage: StorageProtocol
    @Inject lateinit var reactionDb: ReactionDatabase
    @Inject lateinit var viewModelFactory: ConversationViewModel.AssistedFactory
    @Inject lateinit var mentionViewModelFactory: MentionViewModel.AssistedFactory
    @Inject lateinit var configFactory: ConfigFactory
    @Inject lateinit var groupManagerV2: GroupManagerV2
    @Inject lateinit var typingStatusRepository: TypingStatusRepository
    @Inject lateinit var typingStatusSender: TypingStatusSender

    override val applyDefaultWindowInsets: Boolean
        get() = false

    private val screenshotObserver by lazy {
        ScreenshotObserver(this, Handler(Looper.getMainLooper())) {
            // post screenshot message
            sendScreenshotNotification()
        }
    }

    private val screenWidth = Resources.getSystem().displayMetrics.widthPixels
    private val linkPreviewViewModel: LinkPreviewViewModel by lazy {
        ViewModelProvider(this, LinkPreviewViewModel.Factory(LinkPreviewRepository()))
            .get(LinkPreviewViewModel::class.java)
    }

    private val threadId: Long by lazy {
        var threadId = intent.getLongExtra(THREAD_ID, -1L)
        if (threadId == -1L) {
            intent.getParcelableExtra<Address>(ADDRESS)?.let { it ->
                threadId = threadDb.getThreadIdIfExistsFor(it.toString())
                if (threadId == -1L) {
                    val accountId = AccountId(it.toString())
                    val openGroup = lokiThreadDb.getOpenGroupChat(intent.getLongExtra(FROM_GROUP_THREAD_ID, -1))
                    val address = if (accountId.prefix == IdPrefix.BLINDED && openGroup != null) {
                        storage.getOrCreateBlindedIdMapping(accountId.hexString, openGroup.server, openGroup.publicKey).accountId?.let {
                            fromSerialized(it)
                        } ?: GroupUtil.getEncodedOpenGroupInboxID(openGroup, accountId)
                    } else {
                        it
                    }
                    val recipient = Recipient.from(this, address, false)
                    threadId = storage.getOrCreateThreadIdFor(recipient.address)
                }
            } ?: finish()
        }

        threadId
    }

    private val viewModel: ConversationViewModel by viewModels {
        viewModelFactory.create(threadId, storage.getUserED25519KeyPair())
    }
    private var actionMode: ActionMode? = null
    private var unreadCount = Int.MAX_VALUE
    // Attachments
    private var voiceMessageStartTimestamp: Long = 0L
    private val audioRecorder = AudioRecorder(this)
    private val stopAudioHandler = Handler(Looper.getMainLooper())
    private val stopVoiceMessageRecordingTask = Runnable { sendVoiceMessage() }
    private val attachmentManager by lazy { AttachmentManager(this, this) }
    private var isLockViewExpanded = false
    private var isShowingAttachmentOptions = false
    // Mentions
    private val mentionViewModel: MentionViewModel by viewModels {
        mentionViewModelFactory.create(threadId)
    }
    private val mentionCandidateAdapter = MentionCandidateAdapter {
        mentionViewModel.onCandidateSelected(it.member.publicKey)
    }
    // Search
    val searchViewModel: SearchViewModel by viewModels()
    var searchViewItem: MenuItem? = null

    private val bufferedLastSeenChannel = Channel<Long>(capacity = 512, onBufferOverflow = BufferOverflow.DROP_OLDEST)

    private var emojiPickerVisible = false

    // Queue of timestamps used to rate-limit emoji reactions
    private val emojiRateLimiterQueue = LinkedList<Long>()

    // Constants used to enforce the given maximum emoji reactions allowed per minute (emoji reactions
    // that occur above this limit will result in a "Slow down" toast rather than adding the reaction).
    private val EMOJI_REACTIONS_ALLOWED_PER_MINUTE = 20
    private val ONE_MINUTE_IN_MILLISECONDS = 1.minutes.inWholeMilliseconds

    private val layoutManager: LinearLayoutManager?
        get() { return binding.conversationRecyclerView.layoutManager as LinearLayoutManager? }

    private val seed by lazy {
        var hexEncodedSeed = IdentityKeyUtil.retrieve(this, IdentityKeyUtil.LOKI_SEED)
        if (hexEncodedSeed == null) {
            hexEncodedSeed = IdentityKeyUtil.getIdentityKeyPair(this).hexEncodedPrivateKey // Legacy account
        }

        val appContext = applicationContext
        val loadFileContents: (String) -> String = { fileName ->
            MnemonicUtilities.loadFileContents(appContext, fileName)
        }
        MnemonicCodec(loadFileContents).encode(hexEncodedSeed, MnemonicCodec.Language.Configuration.english)
    }

    // There is a bug when initially joining a community where all messages will immediately be marked
    // as read if we reverse the message list so this is now hard-coded to false
    private val reverseMessageList = false

    private val adapter by lazy {
        val cursor = mmsSmsDb.getConversation(viewModel.threadId, reverseMessageList)
        val adapter = ConversationAdapter(
            this,
            cursor,
            viewModel.recipient,
            storage.getLastSeen(viewModel.threadId),
            reverseMessageList,
            onItemPress = { message, position, view, event ->
                handlePress(message, position, view, event)
            },
            onItemSwipeToReply = { message, _ ->
                handleSwipeToReply(message)
            },
            onItemLongPress = { message, position, view ->
                if (!viewModel.isMessageRequestThread) {
                    showConversationReaction(message, view)
                } else {
                    selectMessage(message, position)
                }
            },
            onDeselect = { message, position ->
                actionMode?.let {
                    onDeselect(message, position, it)
                }
            },
            downloadPendingAttachment = viewModel::downloadPendingAttachment,
            retryFailedAttachments = viewModel::retryFailedAttachments,
            glide = glide,
            lifecycleCoroutineScope = lifecycleScope
        )
        adapter.visibleMessageViewDelegate = this

        // Register an AdapterDataObserver to scroll us to the bottom of the RecyclerView for if
        // we're already near the the bottom and the data changes.
        adapter.registerAdapterDataObserver(ConversationAdapterDataObserver(binding.conversationRecyclerView, adapter))

        adapter
    }

    private val glide by lazy { Glide.with(this) }
    private val lockViewHitMargin by lazy { toPx(40, resources) }

    private val gifButton      by lazy { InputBarButton(this, R.drawable.ic_gif,    hasOpaqueBackground = true) }
    private val documentButton by lazy { InputBarButton(this, R.drawable.ic_file,   hasOpaqueBackground = true) }
    private val libraryButton  by lazy { InputBarButton(this, R.drawable.ic_images, hasOpaqueBackground = true) }
    private val cameraButton   by lazy { InputBarButton(this, R.drawable.ic_camera, hasOpaqueBackground = true) }

    private val messageToScrollTimestamp = AtomicLong(-1)
    private val messageToScrollAuthor = AtomicReference<Address?>(null)
    private val firstLoad = AtomicBoolean(true)

    private lateinit var reactionDelegate: ConversationReactionDelegate
    private val reactWithAnyEmojiStartPage = -1

    private val voiceNoteTooShortToast: Toast by lazy {
        Toast.makeText(
            applicationContext,
            applicationContext.getString(R.string.messageVoiceErrorShort),
            Toast.LENGTH_SHORT
        ).apply {
            // On Android API 30 and above we can use callbacks to control our toast visible flag.
            // Note: We have to do this hoop-jumping to prevent the possibility of a window layout
            // crash when attempting to show a toast that is already visible should the user spam
            // the microphone button, and because `someToast.view?.isShown` is deprecated.
            if (Build.VERSION.SDK_INT >= Build.VERSION_CODES.R) {
                addCallback(object : Toast.Callback() {
                    override fun onToastShown()  { isVoiceToastShowing = true  }
                    override fun onToastHidden() { isVoiceToastShowing = false }
                })
            }
        }
    }

    private var isVoiceToastShowing = false

    // Only show a toast related to voice messages if the toast is not already showing (used if to
    // rate limit & prevent toast queueing when the user spams the microphone button).
    private fun showVoiceMessageToastIfNotAlreadyVisible() {
        if (!isVoiceToastShowing) {
            voiceNoteTooShortToast.show()

            // Use a delayed callback to reset the toast visible flag after Toast.LENGTH_SHORT duration (~2000ms) ONLY on
            // Android APIs < 30 which lack the onToastShown & onToastHidden callbacks.
            // Note: While Toast.LENGTH_SHORT is roughly 2000ms, it is subject to change with varying Android versions or
            // even between devices - we have no control over this.
            // TODO: Remove the lines below and just use the callbacks when our minimum API is >= 30.
            isVoiceToastShowing = true
            if (Build.VERSION.SDK_INT < Build.VERSION_CODES.R) {
                Handler(Looper.getMainLooper()).postDelayed( { isVoiceToastShowing = false }, 2000)
            }
        }
    }

    // Properties related to the conversation recycler view's scroll state and position
    private var previousLastVisibleRecyclerViewIndex: Int = RecyclerView.NO_POSITION
    private var currentLastVisibleRecyclerViewIndex:  Int = RecyclerView.NO_POSITION
    private var recyclerScrollState: Int = RecyclerView.SCROLL_STATE_IDLE

    private val isScrolledToBottom: Boolean
        get() = binding.conversationRecyclerView.isScrolledToBottom

    // When the user clicks on the original message in a reply then we scroll to and highlight that original
    // message. To do this we keep track of the replied-to message's location in the recycler view.
    private var pendingHighlightMessagePosition: Int? = null

    // Used to target a specific message and scroll to it with some breathing room above (offset) for all messages but the first
    private var currentTargetedScrollOffsetPx: Int = 0
    private val nonFirstMessageOffsetPx by lazy { resources.getDimensionPixelSize(R.dimen.massive_spacing) * -1 }
    private val linearSmoothScroller by lazy {
        object : LinearSmoothScroller(binding.conversationRecyclerView.context) {
            override fun getVerticalSnapPreference(): Int = SNAP_TO_START
            override fun calculateDyToMakeVisible(view: View, snapPreference: Int): Int {
                return super.calculateDyToMakeVisible(view, snapPreference) - currentTargetedScrollOffsetPx
            }
        }
    }

    // The coroutine job that was used to submit a message approval response to the snode
    private var conversationApprovalJob: Job? = null

    // region Settings
    companion object {
        // Extras
        const val THREAD_ID = "thread_id"
        const val ADDRESS = "address"
        const val FROM_GROUP_THREAD_ID = "from_group_thread_id"
        const val SCROLL_MESSAGE_ID = "scroll_message_id"
        const val SCROLL_MESSAGE_AUTHOR = "scroll_message_author"
        // Request codes
        const val PICK_DOCUMENT = 2
        const val TAKE_PHOTO = 7
        const val PICK_GIF = 10
        const val PICK_FROM_LIBRARY = 12
    }
    // endregion

    fun showOpenUrlDialog(url: String) = viewModel.onCommand(ShowOpenUrlDialog(url))

    // region Lifecycle
    override fun onCreate(savedInstanceState: Bundle?) {
        applyCommonPropertiesForCompose()
        super.onCreate(savedInstanceState)
    }

    override fun onCreate(savedInstanceState: Bundle?, isReady: Boolean) {
        super.onCreate(savedInstanceState, isReady)
        binding = ActivityConversationV2Binding.inflate(layoutInflater)
        setContentView(binding.root)

        // set the compose dialog content
        binding.dialogOpenUrl.apply {
            setViewCompositionStrategy(ViewCompositionStrategy.DisposeOnViewTreeLifecycleDestroyed)
            setThemedContent {
                val dialogsState by viewModel.dialogsState.collectAsState()
                ConversationV2Dialogs(
                    dialogsState = dialogsState,
                    sendCommand = viewModel::onCommand
                )
            }
        }

        // messageIdToScroll
        messageToScrollTimestamp.set(intent.getLongExtra(SCROLL_MESSAGE_ID, -1))
        messageToScrollAuthor.set(intent.getParcelableExtra(SCROLL_MESSAGE_AUTHOR))
        val recipient = viewModel.recipient
        val openGroup = recipient.let { viewModel.openGroup }
        if (recipient == null || (recipient.isCommunityRecipient && openGroup == null)) {
            Toast.makeText(this, getString(R.string.conversationsDeleted), Toast.LENGTH_LONG).show()
            return finish()
        }

        setUpToolBar()
        setUpInputBar()
        setUpLinkPreviewObserver()
        restoreDraftIfNeeded()
        setUpUiStateObserver()

        binding.scrollToBottomButton.setOnClickListener {
            val layoutManager = binding.conversationRecyclerView.layoutManager as LinearLayoutManager
            val targetPosition = if (reverseMessageList) 0 else adapter.itemCount

            // If we are currently in the process of smooth scrolling then we'll use `scrollToPosition` to quick-jump..
            if (layoutManager.isSmoothScrolling) {
                binding.conversationRecyclerView.scrollToPosition(targetPosition)
            } else {
                // ..otherwise we'll use the animated `smoothScrollToPosition` to scroll to our target position.
                binding.conversationRecyclerView.smoothScrollToPosition(targetPosition)
            }
        }

        // in case a phone call is in progress, this banner is visible and should bring the user back to the call
        binding.conversationHeader.callInProgress.setOnClickListener {
            startActivity(WebRtcCallActivity.getCallActivityIntent(this))
        }

        updateUnreadCountIndicator()
        updatePlaceholder()
        setUpBlockedBanner()
        setUpExpiredGroupBanner()
        binding.searchBottomBar.setEventListener(this)
        updateSendAfterApprovalText()
        setUpMessageRequests()

        val weakActivity = WeakReference(this)

        lifecycleScope.launch(Dispatchers.IO) {
            // Note: We are accessing the `adapter` property because we want it to be loaded on
            // the background thread to avoid blocking the UI thread and potentially hanging when
            // transitioning to the activity
            weakActivity.get()?.adapter ?: return@launch

            // 'Get' instead of 'GetAndSet' here because we want to trigger the highlight in 'onFirstLoad'
            // by triggering 'jumpToMessage' using these values
            val messageTimestamp = messageToScrollTimestamp.get()
            val author = messageToScrollAuthor.get()

            val targetPosition = if (author != null && messageTimestamp >= 0) {
                mmsSmsDb.getMessagePositionInConversation(viewModel.threadId, messageTimestamp, author, reverseMessageList)
            } else {
                -1
            }

            withContext(Dispatchers.Main) {
                setUpRecyclerView()
                setUpTypingObserver()
                setUpRecipientObserver()
                setUpSearchResultObserver()
                scrollToFirstUnreadMessageIfNeeded()
                setUpOutdatedClientBanner()
                setUpLegacyGroupUI()

                if (author != null && messageTimestamp >= 0 && targetPosition >= 0) {
                    binding.conversationRecyclerView.scrollToPosition(targetPosition)
                }
                else {
                    scrollToFirstUnreadMessageIfNeeded(true)
                }
            }
        }

        val reactionOverlayStub: Stub<ConversationReactionOverlay> =
            ViewUtil.findStubById(this, R.id.conversation_reaction_scrubber_stub)
        reactionDelegate = ConversationReactionDelegate(reactionOverlayStub)
        reactionDelegate.setOnReactionSelectedListener(this)
        lifecycleScope.launch {
                // only update the conversation every 3 seconds maximum
                // channel is rendezvous and shouldn't block on try send calls as often as we want
                bufferedLastSeenChannel.receiveAsFlow()
                    .flowWithLifecycle(lifecycle, Lifecycle.State.RESUMED)
                    .collectLatest {
                        withContext(Dispatchers.IO) {
                            try {
                                if (it > storage.getLastSeen(viewModel.threadId)) {
                                    storage.markConversationAsRead(viewModel.threadId, it)
                                }
                            } catch (e: Exception) {
                                Log.e(TAG, "bufferedLastSeenChannel collectLatest", e)
                            }
                        }
                    }
        }

        setupMentionView()
        setupUiEventsObserver()
        setupWindowInsets()
    }

    private fun setupWindowInsets() {
        ViewCompat.setOnApplyWindowInsetsListener(binding.root) { _, windowInsets ->
            val systemBarsInsets =
                windowInsets.getInsets(WindowInsetsCompat.Type.navigationBars() or WindowInsetsCompat.Type.ime())

            binding.bottomSpacer.updateLayoutParams<LayoutParams> {
                height = systemBarsInsets.bottom
            }

            windowInsets.inset(systemBarsInsets)
        }
    }

    private fun setupUiEventsObserver() {
        lifecycleScope.launch {
            viewModel.uiEvents.collect { event ->
                when (event) {
                    is ConversationUiEvent.NavigateToConversation -> {
                        finish()
                        startActivity(Intent(this@ConversationActivityV2, ConversationActivityV2::class.java)
                            .putExtra(THREAD_ID, event.threadId)
                        )
                    }

                    is ConversationUiEvent.ShowDisappearingMessages -> {
                        val intent = Intent(this@ConversationActivityV2, DisappearingMessagesActivity::class.java).apply {
                            putExtra(DisappearingMessagesActivity.THREAD_ID, event.threadId)
                        }
                        startActivity(intent)
                    }
                }
            }
        }
    }

    private fun setupMentionView() {
        binding?.conversationMentionCandidates?.let { view ->
            view.adapter = mentionCandidateAdapter
            view.itemAnimator = null
        }

        lifecycleScope.launch {
            repeatOnLifecycle(Lifecycle.State.STARTED) {
                mentionViewModel.autoCompleteState
                    .collectLatest { state ->
                        mentionCandidateAdapter.candidates =
                            (state as? MentionViewModel.AutoCompleteState.Result)?.members.orEmpty()
                    }
            }
        }

        binding?.inputBar?.setInputBarEditableFactory(mentionViewModel.editableFactory)
    }

    override fun onResume() {
        super.onResume()
        ApplicationContext.getInstance(this).messageNotifier.setVisibleThread(viewModel.threadId)

        contentResolver.registerContentObserver(
            MediaStore.Images.Media.EXTERNAL_CONTENT_URI,
            true,
            screenshotObserver
        )

        //todo AVATAR Old code was force refreshing avatar here. Is it needed?
    }

    override fun onPause() {
        super.onPause()
        ApplicationContext.getInstance(this).messageNotifier.setVisibleThread(-1)
        contentResolver.unregisterContentObserver(screenshotObserver)
    }

    override fun getSystemService(name: String): Any? {
        return if (name == ActivityDispatcher.SERVICE) { this } else { super.getSystemService(name) }
    }

    override fun dispatchIntent(body: (Context) -> Intent?) {
        body(this)?.let { push(it, false) }
    }

    override fun showDialog(dialogFragment: DialogFragment, tag: String?) {
        dialogFragment.show(supportFragmentManager, tag)
    }

    override fun onCreateLoader(id: Int, bundle: Bundle?): Loader<Cursor> {
        return ConversationLoader(viewModel.threadId, reverseMessageList, this@ConversationActivityV2)
    }

    override fun onLoadFinished(loader: Loader<Cursor>, cursor: Cursor?) {
        val oldCount = adapter.itemCount
        val newCount = cursor?.count ?: 0
        adapter.changeCursor(cursor)

        if (cursor != null) {
            val messageTimestamp = messageToScrollTimestamp.getAndSet(-1)
            val author = messageToScrollAuthor.getAndSet(null)
            val initialUnreadCount = mmsSmsDb.getUnreadCount(viewModel.threadId)

            // Update the unreadCount value to be loaded from the database since we got a new message
            if (firstLoad.get() || oldCount != newCount || initialUnreadCount != unreadCount) {
                // Update the unreadCount value to be loaded from the database since we got a new
                // message (we need to store it in a local variable as it can get overwritten on
                // another thread before the 'firstLoad.getAndSet(false)' case below)
                unreadCount = initialUnreadCount
                updateUnreadCountIndicator()
            }

            if (author != null && messageTimestamp >= 0) {
                jumpToMessage(author, messageTimestamp, firstLoad.get(), null)
            } else {
                if (firstLoad.getAndSet(false)) scrollToFirstUnreadMessageIfNeeded(true)
                handleRecyclerViewScrolled()
            }
        }
        updatePlaceholder()
        viewModel.recipient?.let {
            setUpOutdatedClientBanner()
        }
    }

    override fun onLoaderReset(cursor: Loader<Cursor>) = adapter.changeCursor(null)

    // called from onCreate
    private fun setUpRecyclerView() {
        binding.conversationRecyclerView.adapter = adapter
        val layoutManager = LinearLayoutManager(this, LinearLayoutManager.VERTICAL, reverseMessageList)
        binding.conversationRecyclerView.layoutManager = layoutManager
        // Workaround for the fact that CursorRecyclerViewAdapter doesn't auto-update automatically (even though it says it will)
        LoaderManager.getInstance(this).restartLoader(0, null, this)
        binding.conversationRecyclerView.addOnScrollListener(object : RecyclerView.OnScrollListener() {

            override fun onScrolled(recyclerView: RecyclerView, dx: Int, dy: Int) {
                // The unreadCount check is to prevent us scrolling to the bottom when we first enter a conversation.
                if (recyclerScrollState == RecyclerView.SCROLL_STATE_IDLE && unreadCount != Int.MAX_VALUE) {
                    scrollToMostRecentMessageIfWeShould()
                }
                handleRecyclerViewScrolled()
            }

            override fun onScrollStateChanged(recyclerView: RecyclerView, newState: Int) {
                recyclerScrollState = newState

                // If we were scrolling towards a specific message to highlight when scrolling stops then do so
                if (newState == RecyclerView.SCROLL_STATE_IDLE) {
                    pendingHighlightMessagePosition?.let { position ->
                        recyclerView.findViewHolderForLayoutPosition(position)?.let { viewHolder ->
                            (viewHolder.itemView as? VisibleMessageView)?.playHighlight()
                                ?: Log.w(TAG, "View at position $position is not a VisibleMessageView - cannot highlight.")
                        } ?: Log.w(TAG, "ViewHolder at position $position is null - cannot highlight.")
                        pendingHighlightMessagePosition = null
                    }
                }
            }
        })

        lifecycleScope.launch {
            viewModel.isAdmin.collect{
                adapter.isAdmin = it
            }
        }

        lifecycleScope.launch {
            viewModel
                .lastSeenMessageId
                .collectLatest { adapter.lastSentMessageId = it }
        }
    }

    private fun scrollToMostRecentMessageIfWeShould() {
        val lm = layoutManager ?: return Log.w(TAG, "Cannot scroll recycler view without a layout manager - bailing.")

        // Grab an initial 'previous' last visible message..
        if (previousLastVisibleRecyclerViewIndex == RecyclerView.NO_POSITION) {
            previousLastVisibleRecyclerViewIndex = lm.findLastVisibleItemPosition()
        }

        // ..and grab the 'current' last visible message.
        currentLastVisibleRecyclerViewIndex = lm.findLastVisibleItemPosition()

        // If the current last visible message index is less than the previous one (i.e. we've
        // lost visibility of one or more messages due to showing the IME keyboard) AND we're
        // at the bottom of the message feed..
        val atBottomAndTrueLastNoLongerVisible = currentLastVisibleRecyclerViewIndex <= previousLastVisibleRecyclerViewIndex &&
                                                 !binding.scrollToBottomButton.isVisible

        // ..OR we're at the last message or have received a new message..
        val atLastOrReceivedNewMessage = currentLastVisibleRecyclerViewIndex == (adapter.itemCount - 1)

        // ..then scroll the recycler view to the last message on resize.
        if (atBottomAndTrueLastNoLongerVisible || atLastOrReceivedNewMessage) {
            binding.conversationRecyclerView.smoothScrollToPosition(adapter.itemCount)
        }

        // Update our previous last visible view index to the current one
        previousLastVisibleRecyclerViewIndex = currentLastVisibleRecyclerViewIndex
    }

    // called from onCreate
    private fun setUpToolBar() {
<<<<<<< HEAD
        binding.conversationAppBar.setThemedContent {
           val data by viewModel.appBarData.collectAsState()

           ConversationAppBar(
               data = data,
               onBackPressed = ::finish,
               onCallPressed = ::callRecipient,
               onAvatarPressed = {
                   startActivity(ConversationSettingsActivity.createIntent(
                       context = this,
                       threadId = viewModel.threadId,
                       threadAddress = viewModel.recipient?.address
                   ))
               }
           )
       }
=======
        setSupportActionBar(binding.toolbar)

        binding.toolbar.applySafeInsetsPaddings(WindowInsetsCompat.Type.statusBars())

        val actionBar = supportActionBar ?: return
        val recipient = viewModel.recipient ?: return
        actionBar.title = ""
        actionBar.setDisplayHomeAsUpEnabled(true)
        actionBar.setHomeButtonEnabled(true)
        binding.toolbarContent.bind(
            this,
            viewModel.threadId,
            recipient,
            viewModel.expirationConfiguration,
            viewModel.openGroup
        )
        maybeUpdateToolbar(recipient)
>>>>>>> 6822e206
    }

    // called from onCreate
    private fun setUpInputBar() {
        binding.inputBar.delegate = this
        binding.inputBarRecordingView.delegate = this
        // GIF button
        binding.gifButtonContainer.addView(gifButton, LayoutParams.MATCH_PARENT, LayoutParams.MATCH_PARENT)
        gifButton.onUp = { showGIFPicker() }
        // Document button
        binding.documentButtonContainer.addView(documentButton, LayoutParams.MATCH_PARENT, LayoutParams.MATCH_PARENT)
        documentButton.onUp = { showDocumentPicker() }
        // Library button
        binding.libraryButtonContainer.addView(libraryButton, LayoutParams.MATCH_PARENT, LayoutParams.MATCH_PARENT)
        libraryButton.onUp = { pickFromLibrary() }
        // Camera button
        binding.cameraButtonContainer.addView(cameraButton, LayoutParams.MATCH_PARENT, LayoutParams.MATCH_PARENT)
        cameraButton.onUp = { showCamera() }
    }

    // called from onCreate
    private fun restoreDraftIfNeeded() {
        val mediaURI = intent.data
        val mediaType = AttachmentManager.MediaType.from(intent.type)
        val mimeType =  MediaUtil.getMimeType(this, mediaURI)

        if (mediaURI != null && mediaType != null) {
            val filename = FilenameUtils.getFilenameFromUri(this, mediaURI)

            if (mimeType != null &&
                        (AttachmentManager.MediaType.IMAGE == mediaType ||
                        AttachmentManager.MediaType.GIF    == mediaType ||
                        AttachmentManager.MediaType.VIDEO  == mediaType)
            ) {
                val media = Media(mediaURI, filename, mimeType, 0, 0, 0, 0, null, null)
                startActivityForResult(MediaSendActivity.buildEditorIntent(this, listOf( media ), viewModel.recipient!!, ""), PICK_FROM_LIBRARY)
                return
            } else {
                prepMediaForSending(mediaURI, mediaType).addListener(object : ListenableFuture.Listener<Boolean> {

                    override fun onSuccess(result: Boolean?) {
                        sendAttachments(attachmentManager.buildSlideDeck().asAttachments(), null)
                    }

                    override fun onFailure(e: ExecutionException?) {
                        Toast.makeText(this@ConversationActivityV2, R.string.attachmentsErrorLoad, Toast.LENGTH_LONG).show()
                    }
                })
                return
            }
        } else if (intent.hasExtra(Intent.EXTRA_TEXT)) {
            val dataTextExtra = intent.getCharSequenceExtra(Intent.EXTRA_TEXT) ?: ""
            binding.inputBar.text = dataTextExtra.toString()
        } else {
            viewModel.getDraft()?.let { text ->
                binding.inputBar.text = text
            }
        }
    }

    // called from onCreate
    private fun setUpTypingObserver() {
        typingStatusRepository.getTypists(viewModel.threadId).observe(this) { state ->
            val recipients = if (state != null) state.typists else listOf()
            // FIXME: Also checking isScrolledToBottom is a quick fix for an issue where the
            //        typing indicator overlays the recycler view when scrolled up
            val viewContainer = binding.typingIndicatorViewContainer
            viewContainer.isVisible = recipients.isNotEmpty() && isScrolledToBottom
            viewContainer.setTypists(recipients)
        }
        if (textSecurePreferences.isTypingIndicatorsEnabled()) {
            binding.inputBar.addTextChangedListener {
                typingStatusSender.onTypingStarted(viewModel.threadId)
            }
        }
    }

    private fun setUpRecipientObserver()    = viewModel.recipient?.addListener(this)
    private fun tearDownRecipientObserver() = viewModel.recipient?.removeListener(this)

    // called from onCreate
    private fun setUpBlockedBanner() {
        val recipient = viewModel.recipient?.takeUnless { it.isGroupOrCommunityRecipient } ?: return
        binding.conversationHeader.blockedBannerTextView.text = applicationContext.getString(R.string.blockBlockedDescription)
        binding.conversationHeader.blockedBanner.isVisible = recipient.isBlocked
        binding.conversationHeader.blockedBanner.setOnClickListener { unblock() }
    }

    private fun setUpExpiredGroupBanner() {
        lifecycleScope.launch {
            viewModel.showExpiredGroupBanner
                .collectLatest {
                    binding.conversationHeader.groupExpiredBanner.isVisible = it
                }
        }
    }

    private fun setUpOutdatedClientBanner() {
        val legacyRecipient = viewModel.legacyBannerRecipient(this)

        val shouldShowLegacy = ExpirationConfiguration.isNewConfigEnabled &&
                legacyRecipient != null

        binding.conversationHeader.outdatedDisappearingBanner.isVisible = shouldShowLegacy
        if (shouldShowLegacy) {

            val txt = Phrase.from(this, R.string.disappearingMessagesLegacy)
                .put(NAME_KEY, legacyRecipient!!.name)
                .format()
            binding.conversationHeader.outdatedDisappearingBannerTextView.text = txt
        }
    }

    private fun setUpLegacyGroupUI() {
        lifecycleScope.launch {
            viewModel.legacyGroupBanner
                .collectLatest { banner ->
                    if (banner == null) {
                        binding.conversationHeader.outdatedGroupBanner.isVisible = false
                        binding.conversationHeader.outdatedGroupBanner.text = null
                    } else {
                        binding.conversationHeader.outdatedGroupBanner.isVisible = true
                        binding.conversationHeader.outdatedGroupBanner.text = SpannableStringBuilder(banner)
                            .apply {
                                // Append a space as a placeholder
                                append(" ")
                                
                                // we need to add the inline icon
                                val drawable = ContextCompat.getDrawable(this@ConversationActivityV2, R.drawable.ic_square_arrow_up_right)!!
                                val imageSize = toPx(10, resources)
                                val imagePadding = toPx(4, resources)
                                drawable.setBounds(0, 0, imageSize, imageSize)
                                drawable.setTint(getColorFromAttr(R.attr.message_sent_text_color))

                                setSpan(
                                    PaddedImageSpan(drawable, ImageSpan.ALIGN_BASELINE,
                                        paddingStart = imagePadding,
                                        paddingTop = imagePadding
                                    ),
                                    length - 1,
                                    length,
                                    Spannable.SPAN_EXCLUSIVE_EXCLUSIVE
                                )
                            }

                        binding.conversationHeader.outdatedGroupBanner.setOnClickListener {
                            showOpenUrlDialog("https://getsession.org/groups")
                        }
                    }
                }
        }

        lifecycleScope.launch {
            viewModel.showRecreateGroupButton
                .collectLatest { show ->
                    binding.recreateGroupButtonContainer.isVisible = show
                }
        }

        binding.recreateGroupButton.setOnClickListener {
            viewModel.onCommand(ConversationViewModel.Commands.RecreateGroup)
        }
    }

    private fun setUpLinkPreviewObserver() {
        if (!textSecurePreferences.isLinkPreviewsEnabled()) {
            linkPreviewViewModel.onUserCancel(); return
        }
        linkPreviewViewModel.linkPreviewState.observe(this) { previewState: LinkPreviewState? ->
            if (previewState == null) return@observe
            when {
                previewState.isLoading -> {
                    binding.inputBar.draftLinkPreview()
                }
                previewState.linkPreview.isPresent -> {
                    binding.inputBar.updateLinkPreviewDraft(glide, previewState.linkPreview.get())
                }
                else -> {
                    binding.inputBar.cancelLinkPreviewDraft()
                }
            }
        }
    }

    private fun setUpUiStateObserver() {
        // Observe toast messages
        lifecycleScope.launch {
            repeatOnLifecycle(Lifecycle.State.STARTED) {
                viewModel.uiState
                    .mapNotNull { it.uiMessages.firstOrNull() }
                    .distinctUntilChanged()
                    .collect { msg ->
                        Toast.makeText(this@ConversationActivityV2, msg.message, Toast.LENGTH_LONG).show()
                        viewModel.messageShown(msg.id)
                    }
            }
        }

        // When we see "shouldExit", we finish the activity once for all.
        lifecycleScope.launch {
            repeatOnLifecycle(Lifecycle.State.STARTED) {
                // Wait for `shouldExit == true` then finish the activity
                viewModel.uiState
                    .filter { it.shouldExit }
                    .first()

                if (!isFinishing) {
                    finish()
                }
            }
        }

        // Observe the rest misc "simple" state change. They are bundled in one big
        // state observing as these changes are relatively cheap to perform even redundantly.
        lifecycleScope.launch {
            repeatOnLifecycle(Lifecycle.State.STARTED) {
                viewModel.uiState.collect { state ->
                    binding.inputBar.run {
                        isVisible = state.showInput
                        allowAttachMultimediaButtons = state.enableAttachMediaControls
                        // if the user is blocked, hide input and show blocked message
                        setBlockedState(state.userBlocked)
                    }

                    binding.root.requestApplyInsets()

                    // show or hide loading indicator
                    binding.loader.isVisible = state.showLoader

                    updatePlaceholder()
                }
            }
        }

        lifecycleScope.launch {
            repeatOnLifecycle(Lifecycle.State.STARTED) {
                viewModel.callBanner.collect { callBanner ->
                    when (callBanner) {
                        null -> binding.conversationHeader.callInProgress.fadeOut()
                        else -> {
                            binding.conversationHeader.callInProgress.text = callBanner
                            binding.conversationHeader.callInProgress.fadeIn()
                        }
                    }
                }
            }
        }
    }

    private fun scrollToFirstUnreadMessageIfNeeded(isFirstLoad: Boolean = false, shouldHighlight: Boolean = false): Int {
        val lastSeenTimestamp = threadDb.getLastSeenAndHasSent(viewModel.threadId).first()
        val lastSeenItemPosition = adapter.findLastSeenItemPosition(lastSeenTimestamp) ?: return -1

        // If this is triggered when first opening a conversation then we want to position the top
        // of the first unread message in the middle of the screen
        if (isFirstLoad && !reverseMessageList) {
            layoutManager?.scrollToPositionWithOffset(lastSeenItemPosition, ((layoutManager?.height ?: 0) / 2))
            if (shouldHighlight) { highlightViewAtPosition(lastSeenItemPosition) }
            return lastSeenItemPosition
        }

        if (lastSeenItemPosition <= 3) { return lastSeenItemPosition }

        binding.conversationRecyclerView.scrollToPosition(lastSeenItemPosition)
        return lastSeenItemPosition
    }

    private fun highlightViewAtPosition(position: Int) {
        binding.conversationRecyclerView.post {
            (layoutManager?.findViewByPosition(position) as? VisibleMessageView)?.playHighlight()
        }
    }

    override fun onDestroy() {
        if(::binding.isInitialized) {
            viewModel.saveDraft(binding.inputBar.text.trim())
            cancelVoiceMessage()
            tearDownRecipientObserver()
        }

        // Delete any files we might have locally cached when sharing (which we need to do
        // when passing through files when the app is locked).
        cleanupCachedFiles()

        super.onDestroy()
    }
    // endregion

    // region Animation & Updating
    override fun onModified(recipient: Recipient) {
        viewModel.updateRecipient()

        runOnUiThread {
            val threadRecipient = viewModel.recipient ?: return@runOnUiThread
            if (threadRecipient.isContactRecipient) {
                binding.conversationHeader.blockedBanner.isVisible = threadRecipient.isBlocked
            }
            invalidateOptionsMenu()
            updateSendAfterApprovalText()
        }
    }

    private fun updateSendAfterApprovalText() {
        binding.textSendAfterApproval.isVisible = viewModel.showSendAfterApprovalText
    }

    private fun setUpMessageRequests() {
        binding.messageRequestBar.acceptMessageRequestButton.setOnClickListener {
            conversationApprovalJob = viewModel.acceptMessageRequest()
        }

        binding.messageRequestBar.messageRequestBlock.setOnClickListener {
            block(deleteThread = true)
        }

        binding.messageRequestBar.declineMessageRequestButton.setOnClickListener {
            fun doDecline() {
                viewModel.declineMessageRequest()
                finish()
            }

            showSessionDialog {
                title(R.string.delete)
                text(resources.getString(R.string.messageRequestsDelete))
                dangerButton(R.string.delete) { doDecline() }
                button(R.string.cancel)
            }
        }

        lifecycleScope.launch {
            repeatOnLifecycle(Lifecycle.State.STARTED) {
                viewModel.uiState
                    .map { it.messageRequestState }
                    .distinctUntilChanged()
                    .collectLatest { state ->
                        binding.messageRequestBar.root.isVisible = state is MessageRequestUiState.Visible

                        if (state is MessageRequestUiState.Visible) {
                            binding.messageRequestBar.sendAcceptsTextView.setText(state.acceptButtonText)
                            binding.messageRequestBar.messageRequestBlock.isVisible = state.blockButtonText != null
                            binding.messageRequestBar.messageRequestBlock.text = state.blockButtonText
                        }
                    }
            }
        }
    }

    override fun inputBarEditTextContentChanged(newContent: CharSequence) {
        val inputBarText = binding.inputBar.text
        if (textSecurePreferences.isLinkPreviewsEnabled()) {
            linkPreviewViewModel.onTextChanged(this, inputBarText, 0, 0)
        }
        if (LinkPreviewUtil.findWhitelistedUrls(newContent.toString()).isNotEmpty()
            && !textSecurePreferences.isLinkPreviewsEnabled() && !textSecurePreferences.hasSeenLinkPreviewSuggestionDialog()) {
            LinkPreviewDialog {
                setUpLinkPreviewObserver()
                linkPreviewViewModel.onEnabled()
                linkPreviewViewModel.onTextChanged(this, inputBarText, 0, 0)
            }.show(supportFragmentManager, "Link Preview Dialog")
            textSecurePreferences.setHasSeenLinkPreviewSuggestionDialog()
        }
    }

    override fun toggleAttachmentOptions() {
        val targetAlpha = if (isShowingAttachmentOptions) 0.0f else 1.0f
        val allButtonContainers = listOfNotNull(
            binding.cameraButtonContainer,
            binding.libraryButtonContainer,
            binding.documentButtonContainer,
            binding.gifButtonContainer
        )
        val isReversed = isShowingAttachmentOptions // Run the animation in reverse
        val count = allButtonContainers.size
        allButtonContainers.indices.forEach { index ->
            val view = allButtonContainers[index]
            val animation = ValueAnimator.ofObject(FloatEvaluator(), view.alpha, targetAlpha)
            animation.duration = 250L
            animation.startDelay = if (isReversed) 50L * (count - index.toLong()) else 50L * index.toLong()
            animation.addUpdateListener { animator ->
                view.alpha = animator.animatedValue as Float
            }
            animation.start()
        }
        isShowingAttachmentOptions = !isShowingAttachmentOptions

        // Note: These custom buttons exist invisibly in the layout even when the attachments bar is not
        // expanded so they MUST be disabled in such circumstances.
        val allButtons = listOf( cameraButton, libraryButton, documentButton, gifButton )
        allButtons.forEach { it.isEnabled = isShowingAttachmentOptions }
    }

    override fun showVoiceMessageUI() {
        binding.inputBarRecordingView.show(lifecycleScope)

        // Cancel any previous input bar animations and fade out the bar
        val inputBar = binding.inputBar
        inputBar.animate().cancel()
        inputBar.animate()
            .alpha(0f)
            .setDuration(VoiceRecorderConstants.SHOW_HIDE_VOICE_UI_DURATION_MS)
            .start()
    }

    private fun expandVoiceMessageLockView() {
        val lockView = binding.inputBarRecordingView.lockView

        lockView.animate().cancel()
        lockView.animate()
            .scaleX(1.10f)
            .scaleY(1.10f)
            .setDuration(VoiceRecorderConstants.ANIMATE_LOCK_DURATION_MS)
            .start()
    }

    private fun collapseVoiceMessageLockView() {
        val lockView = binding.inputBarRecordingView.lockView

        lockView.animate().cancel()
        lockView.animate()
            .scaleX(1.0f)
            .scaleY(1.0f)
            .setDuration(VoiceRecorderConstants.ANIMATE_LOCK_DURATION_MS)
            .start()
    }

    private fun hideVoiceMessageUI() {
        listOf(
            binding.inputBarRecordingView.chevronImageView,
            binding.inputBarRecordingView.slideToCancelTextView
        ).forEach { view ->
            view.animate().cancel()
            view.animate()
                .translationX(0.0f)
                .setDuration(VoiceRecorderConstants.ANIMATE_LOCK_DURATION_MS)
                .start()
        }

        binding.inputBarRecordingView.hide()
    }

    override fun handleVoiceMessageUIHidden() {
        val inputBar = binding.inputBar

        // Cancel any previous input bar animations and fade in the bar
        inputBar.animate().cancel()
        inputBar.animate()
            .alpha(1.0f)
            .setDuration(VoiceRecorderConstants.SHOW_HIDE_VOICE_UI_DURATION_MS)
            .start()
    }

    private fun handleRecyclerViewScrolled() {
        // Note: The typing indicate is whether the other person / other people are typing - it has
        // nothing to do with the IME keyboard state.
        val wasTypingIndicatorVisibleBefore = binding.typingIndicatorViewContainer.isVisible
        binding.typingIndicatorViewContainer.isVisible = wasTypingIndicatorVisibleBefore && isScrolledToBottom

        showScrollToBottomButtonIfApplicable()
        val maybeTargetVisiblePosition = if (reverseMessageList) layoutManager?.findFirstVisibleItemPosition() else layoutManager?.findLastVisibleItemPosition()
        val targetVisiblePosition = maybeTargetVisiblePosition ?: RecyclerView.NO_POSITION
        if (!firstLoad.get() && targetVisiblePosition != RecyclerView.NO_POSITION) {
            adapter.getTimestampForItemAt(targetVisiblePosition)?.let { visibleItemTimestamp ->
                bufferedLastSeenChannel.trySend(visibleItemTimestamp).apply {
                    if (isFailure) Log.e(TAG, "trySend failed", exceptionOrNull())
                }
            }
        }

        if (reverseMessageList) {
            unreadCount = min(unreadCount, targetVisiblePosition).coerceAtLeast(0)
        } else {
            val layoutUnreadCount = layoutManager?.let { (it.itemCount - 1) - it.findLastVisibleItemPosition() }
                ?: RecyclerView.NO_POSITION
            unreadCount = min(unreadCount, layoutUnreadCount).coerceAtLeast(0)
        }
        updateUnreadCountIndicator()
    }

    // Update placeholder / control messages in a conversation
    private fun updatePlaceholder() {
        val recipient = viewModel.recipient ?: return Log.w("Loki", "recipient was null in placeholder update")
        val blindedRecipient = viewModel.blindedRecipient
        val openGroup = viewModel.openGroup

        val groupThreadStatus = viewModel.groupV2ThreadState

        // Special state handling for kicked/destroyed groups
        if (groupThreadStatus != GroupThreadStatus.None) {
            binding.placeholderText.isVisible = true
            binding.conversationRecyclerView.isVisible = false
            binding.placeholderText.text = when (groupThreadStatus) {
                GroupThreadStatus.Kicked -> Phrase.from(this, R.string.groupRemovedYou)
                    .put(GROUP_NAME_KEY, recipient.name)
                    .format()
                    .toString()

                GroupThreadStatus.Destroyed -> Phrase.from(this, R.string.groupDeletedMemberDescription)
                    .put(GROUP_NAME_KEY, recipient.name)
                    .format()
                    .toString()

                else -> ""
            }
            return
        }

        // Get the correct placeholder text for this type of empty conversation
        val txtCS: CharSequence = when {
            // note to self
            recipient.isLocalNumber -> getString(R.string.noteToSelfEmpty)

            // If this is a community which we cannot write to
            openGroup != null && !openGroup.canWrite -> {
                Phrase.from(applicationContext, R.string.conversationsEmpty)
                    .put(CONVERSATION_NAME_KEY, openGroup.name)
                    .format()
            }

            // If we're trying to message someone who has blocked community message requests
            blindedRecipient?.blocksCommunityMessageRequests == true -> {
                Phrase.from(applicationContext, R.string.messageRequestsTurnedOff)
                    .put(NAME_KEY, recipient.name)
                    .format()
            }

            // 10n1 and groups
            recipient.is1on1 || recipient.isGroupOrCommunityRecipient -> {
                Phrase.from(applicationContext, R.string.groupNoMessages)
                    .put(GROUP_NAME_KEY, recipient.name)
                    .format()
            }

            else -> {
                Log.w(TAG, "Something else happened in updatePlaceholder - we're not sure what.")
                ""
            }
        }

        val showPlaceholder = adapter.itemCount == 0 || isDestroyed
        binding.placeholderText.isVisible = showPlaceholder
        binding.conversationRecyclerView.visibility = if (showPlaceholder) View.INVISIBLE else View.VISIBLE
        if (showPlaceholder) {
            binding.placeholderText.text = txtCS
        }
    }

    private fun showScrollToBottomButtonIfApplicable() {
        binding.scrollToBottomButton.isVisible = !emojiPickerVisible && !isScrolledToBottom && adapter.itemCount > 0
    }

    private fun updateUnreadCountIndicator() {
        val formattedUnreadCount = if (unreadCount < 10000) unreadCount.toString() else "9999+"
        binding.unreadCountTextView.text = formattedUnreadCount
        val textSize = if (unreadCount < 10000) 12.0f else 9.0f
        binding.unreadCountTextView.setTextSize(TypedValue.COMPLEX_UNIT_DIP, textSize)
        binding.unreadCountTextView.setTypeface(Typeface.DEFAULT, if (unreadCount < 100) Typeface.BOLD else Typeface.NORMAL)
        binding.unreadCountIndicator.isVisible = (unreadCount != 0)
    }

    // endregion

    // region Interaction
    // TODO: don't need to allow new closed group check here, removed in new disappearing messages
    override fun showDisappearingMessages(thread: Recipient) {
        viewModel.showDisappearingMessages()
    }

    private fun callRecipient() {
        if(viewModel.recipient == null) return

        // if the user has not enabled voice/video calls
        if (!TextSecurePreferences.isCallNotificationsEnabled(this)) {
            showSessionDialog {
                title(R.string.callsPermissionsRequired)
                text(R.string.callsPermissionsRequiredDescription)
                button(R.string.sessionSettings, R.string.AccessibilityId_sessionSettings) {
                    val intent = Intent(context, PrivacySettingsActivity::class.java)
                    // allow the screen to auto scroll to the appropriate toggle
                    intent.putExtra(PrivacySettingsActivity.SCROLL_AND_TOGGLE_KEY, CALL_NOTIFICATIONS_ENABLED)
                    context.startActivity(intent)
                }
                cancelButton()
            }
            return
        }
        // or if the user has not granted audio/microphone permissions
        else if (!Permissions.hasAll(this, Manifest.permission.RECORD_AUDIO)) {
            Log.d("Loki", "Attempted to make a call without audio permissions")

            Permissions.with(this)
                .request(Manifest.permission.RECORD_AUDIO)
                .withPermanentDenialDialog(
                    getSubbedString(R.string.permissionsMicrophoneAccessRequired,
                        APP_NAME_KEY to getString(R.string.app_name))
                )
                .execute()

            return
        }

        WebRtcCallActivity.getCallActivityIntent(this)
            .apply {
                action = ACTION_START_CALL
                putExtra(EXTRA_RECIPIENT_ADDRESS, viewModel.recipient!!.address)
            }
            .let(::startActivity)
    }

    fun block(deleteThread: Boolean) {
        val recipient = viewModel.recipient ?: return Log.w("Loki", "Recipient was null for block action")
        val invitingAdmin = viewModel.invitingAdmin

        val name = if (recipient.isGroupV2Recipient && invitingAdmin != null) {
            invitingAdmin.getSearchName()
        } else {
            recipient.name
        }

        showSessionDialog {
            title(R.string.block)
            text(
                Phrase.from(context, R.string.blockDescription)
                .put(NAME_KEY, name)
                .format()
            )
            dangerButton(R.string.block, R.string.AccessibilityId_blockConfirm) {
                viewModel.block()

                // Block confirmation toast added as per SS-64
                val txt = Phrase.from(context, R.string.blockBlockedUser).put(NAME_KEY, name).format().toString()
                Toast.makeText(context, txt, Toast.LENGTH_LONG).show()

                if (deleteThread) {
                    viewModel.deleteThread()
                    finish()
                }
            }
            cancelButton()
        }
    }

    override fun copyAccountID(accountId: String) {
        val clip = ClipData.newPlainText("Account ID", accountId)
        val manager = getSystemService(CLIPBOARD_SERVICE) as ClipboardManager
        manager.setPrimaryClip(clip)
        Toast.makeText(this, R.string.copied, Toast.LENGTH_SHORT).show()
    }

    override fun copyOpenGroupUrl(thread: Recipient) {
        if (!thread.isCommunityRecipient) { return }

        val threadId = threadDb.getThreadIdIfExistsFor(thread)
        val openGroup = lokiThreadDb.getOpenGroupChat(threadId) ?: return

        val clip = ClipData.newPlainText("Community URL", openGroup.joinURL)
        val manager = getSystemService(CLIPBOARD_SERVICE) as ClipboardManager
        manager.setPrimaryClip(clip)
        Toast.makeText(this, R.string.copied, Toast.LENGTH_SHORT).show()
    }

    override fun unblockUserFromInput() {
        unblock()
    }

    fun unblock() {
        val recipient = viewModel.recipient ?: return Log.w("Loki", "Recipient was null for unblock action")

        if (!recipient.isContactRecipient) {
            return Log.w("Loki", "Cannot unblock a user who is not a contact recipient - aborting unblock attempt.")
        }

        showSessionDialog {
            title(R.string.blockUnblock)
            text(
                Phrase.from(context, R.string.blockUnblockName)
                    .put(NAME_KEY, recipient.name)
                    .format()
            )
            dangerButton(R.string.blockUnblock, R.string.AccessibilityId_unblockConfirm) { viewModel.unblock() }
            cancelButton()
        }
    }

    // `position` is the adapter position; not the visual position
    private fun handlePress(message: MessageRecord, position: Int, view: VisibleMessageView, event: MotionEvent) {
        val actionMode = this.actionMode
        if (actionMode != null) {
            onDeselect(message, position, actionMode)
        } else {
            // NOTE: We have to use onContentClick (rather than a click listener directly on
            // the view) so as to not interfere with all the other gestures. Do not add
            // onClickListeners directly to message content views!
            view.onContentClick(event)
        }
    }

    private fun onDeselect(message: MessageRecord, position: Int, actionMode: ActionMode) {
        adapter.toggleSelection(message, position)
        val actionModeCallback = ConversationActionModeCallback(
            adapter = adapter,
            threadID = viewModel.threadId,
            context = this,
            deprecationManager = viewModel.legacyGroupDeprecationManager
        )
        actionModeCallback.delegate = this
        actionModeCallback.updateActionModeMenu(actionMode.menu)
        if (adapter.selectedItems.isEmpty()) {
            actionMode.finish()
            this.actionMode = null
        }
    }

    // `position` is the adapter position; not the visual position
    private fun handleSwipeToReply(message: MessageRecord) {
        if (message.isOpenGroupInvitation) return
        val recipient = viewModel.recipient ?: return
        binding.inputBar.draftQuote(recipient, message, glide)
    }

    // `position` is the adapter position; not the visual position
    private fun selectMessage(message: MessageRecord, position: Int) {
        val actionMode = this.actionMode
        val actionModeCallback = ConversationActionModeCallback(
            adapter = adapter,
            threadID = viewModel.threadId,
            context = this,
            deprecationManager = viewModel.legacyGroupDeprecationManager
        )
        actionModeCallback.delegate = this
        searchViewItem?.collapseActionView()
        if (actionMode == null) { // Nothing should be selected if this is the case
            adapter.toggleSelection(message, position)
            this.actionMode = startActionMode(actionModeCallback, ActionMode.TYPE_PRIMARY)
        } else {
            adapter.toggleSelection(message, position)
            actionModeCallback.updateActionModeMenu(actionMode.menu)
            if (adapter.selectedItems.isEmpty()) {
                actionMode.finish()
                this.actionMode = null
            }
        }
    }

    private fun showConversationReaction(message: MessageRecord, messageView: View) {
        val messageContentView = when(messageView){
            is VisibleMessageView -> messageView.messageContentView
            is ControlMessageView -> messageView.controlContentView
            else -> null
        } ?: return Log.w(TAG, "Failed to show reaction because the messageRecord is not of a known type: $messageView")

        val messageContentBitmap = try {
            messageContentView.drawToBitmap()
        } catch (e: Exception) {
            Log.e("Loki", "Failed to show emoji picker", e)
            return
        }
        emojiPickerVisible = true
        ViewUtil.hideKeyboard(this, messageView)
        binding.scrollToBottomButton.isVisible = false
        binding.conversationRecyclerView.suppressLayout(true)
        reactionDelegate.setOnActionSelectedListener(ReactionsToolbarListener(message))
        reactionDelegate.setOnHideListener(object: ConversationReactionOverlay.OnHideListener {
            override fun startHide() {
                emojiPickerVisible = false
                showScrollToBottomButtonIfApplicable()
            }

            override fun onHide() {
                binding.conversationRecyclerView.suppressLayout(false)
            }

        })
        val topLeft = intArrayOf(0, 0).also { messageContentView.getLocationInWindow(it) }
        val selectedConversationModel = SelectedConversationModel(
            messageContentBitmap,
            topLeft[0].toFloat(),
            topLeft[1].toFloat(),
            messageContentView.width,
            message.isOutgoing,
            messageContentView
        )
        reactionDelegate.show(this, message, selectedConversationModel, viewModel.blindedPublicKey)
    }

    override fun dispatchTouchEvent(ev: MotionEvent): Boolean = reactionDelegate.applyTouchEvent(ev) || super.dispatchTouchEvent(ev)

    override fun onReactionSelected(messageRecord: MessageRecord, emoji: String) {
        reactionDelegate.hide()
        val oldRecord = messageRecord.reactions.find { it.author == textSecurePreferences.getLocalNumber() }
        if (oldRecord != null && oldRecord.emoji == emoji) {
            sendEmojiRemoval(emoji, messageRecord)
        } else {
            sendEmojiReaction(emoji, messageRecord)
            RecentEmojiPageModel.onCodePointSelected(emoji) // Save to recently used reaction emojis
        }
    }

    // Method to add an emoji to a queue and remove it a short while later - this is used as a
    // rate-limiting mechanism and is called from the `sendEmojiReaction` method, below.
    fun canPerformEmojiReaction(timestamp: Long): Boolean {
        // If the emoji reaction queue is full..
        if (emojiRateLimiterQueue.size >= EMOJI_REACTIONS_ALLOWED_PER_MINUTE) {
            // ..grab the timestamp of the oldest emoji reaction.
            val headTimestamp = emojiRateLimiterQueue.peekFirst()
            if (headTimestamp == null) {
                Log.w(TAG, "Could not get emoji react head timestamp - should never happen, but we'll allow the emoji reaction.")
                return true
            }

            // With the queue full, if the earliest emoji reaction occurred less than 1 minute ago
            // then we reject it..
            if (System.currentTimeMillis() - headTimestamp <= ONE_MINUTE_IN_MILLISECONDS) {
                return false
            } else {
                // ..otherwise if the earliest emoji reaction was more than a minute ago we'll
                // remove that early reaction to move the timestamp at index 1 into index 0, add
                // our new timestamp and return true to accept the emoji reaction.
                emojiRateLimiterQueue.removeFirst()
                emojiRateLimiterQueue.addLast(timestamp)
                return true
            }
        } else {
            // If the queue isn't already full then we add the new timestamp to the back of the queue and allow the emoji reaction
            emojiRateLimiterQueue.addLast(timestamp)
            return true
        }
    }

    private fun sendEmojiReaction(emoji: String, originalMessage: MessageRecord) {
        // Only allow the emoji reaction if we aren't currently rate limited
        if (!canPerformEmojiReaction(System.currentTimeMillis())) {
            Toast.makeText(this, getString(R.string.emojiReactsCoolDown), Toast.LENGTH_SHORT).show()
            return
        }

        // Create the message
        val recipient = viewModel.recipient ?: return Log.w(TAG, "Could not locate recipient when sending emoji reaction")
        val reactionMessage = VisibleMessage()
        val emojiTimestamp = SnodeAPI.nowWithOffset
        reactionMessage.sentTimestamp = emojiTimestamp
        val author = textSecurePreferences.getLocalNumber()

        if (author == null) {
            Log.w(TAG, "Unable to locate local number when sending emoji reaction - aborting.")
            return
        } else {
            // Put the message in the database
            val reaction = ReactionRecord(
                messageId = originalMessage.id,
                isMms = originalMessage.isMms,
                author = author,
                emoji = emoji,
                count = 1,
                dateSent = emojiTimestamp,
                dateReceived = emojiTimestamp
            )
            reactionDb.addReaction(MessageId(originalMessage.id, originalMessage.isMms), reaction, false)

            val originalAuthor = if (originalMessage.isOutgoing) {
                fromSerialized(viewModel.blindedPublicKey ?: textSecurePreferences.getLocalNumber()!!)
            } else originalMessage.individualRecipient.address

            // Send it
            reactionMessage.reaction = Reaction.from(originalMessage.timestamp, originalAuthor.toString(), emoji, true)
            if (recipient.isCommunityRecipient) {

                val messageServerId = lokiMessageDb.getServerID(originalMessage.id, !originalMessage.isMms) ?:
                    return Log.w(TAG, "Failed to find message server ID when adding emoji reaction")

                viewModel.openGroup?.let {
                    OpenGroupApi.addReaction(it.room, it.server, messageServerId, emoji)
                }
            } else {
                MessageSender.send(reactionMessage, recipient.address)
            }

            LoaderManager.getInstance(this).restartLoader(0, null, this)
        }
    }

    // Method to remove a emoji reaction from a message.
    // Note: We do not count emoji removal towards the emojiRateLimiterQueue.
    private fun sendEmojiRemoval(emoji: String, originalMessage: MessageRecord) {
        val recipient = viewModel.recipient ?: return
        val message = VisibleMessage()
        val emojiTimestamp = SnodeAPI.nowWithOffset
        message.sentTimestamp = emojiTimestamp
        val author = textSecurePreferences.getLocalNumber()

        if (author == null) {
            Log.w(TAG, "Unable to locate local number when removing emoji reaction - aborting.")
            return
        } else {
            reactionDb.deleteReaction(emoji, MessageId(originalMessage.id, originalMessage.isMms), author, false)

            val originalAuthor = if (originalMessage.isOutgoing) {
                fromSerialized(viewModel.blindedPublicKey ?: textSecurePreferences.getLocalNumber()!!)
            } else originalMessage.individualRecipient.address

            message.reaction = Reaction.from(originalMessage.timestamp, originalAuthor.toString(), emoji, false)
            if (recipient.isCommunityRecipient) {

                val messageServerId = lokiMessageDb.getServerID(originalMessage.id, !originalMessage.isMms) ?:
                    return Log.w(TAG, "Failed to find message server ID when removing emoji reaction")

                viewModel.openGroup?.let {
                    OpenGroupApi.deleteReaction(it.room, it.server, messageServerId, emoji)
                }
            } else {
                MessageSender.send(message, recipient.address)
            }
            LoaderManager.getInstance(this).restartLoader(0, null, this)
        }
    }

    override fun onCustomReactionSelected(messageRecord: MessageRecord, hasAddedCustomEmoji: Boolean) {
        val oldRecord = messageRecord.reactions.find { record -> record.author == textSecurePreferences.getLocalNumber() }

        if (oldRecord != null && hasAddedCustomEmoji) {
            reactionDelegate.hide()
            sendEmojiRemoval(oldRecord.emoji, messageRecord)
        } else {
            reactionDelegate.hideForReactWithAny()

            ReactWithAnyEmojiDialogFragment
                .createForMessageRecord(messageRecord, reactWithAnyEmojiStartPage)
                .show(supportFragmentManager, "BOTTOM");
        }
    }

    override fun onReactWithAnyEmojiDialogDismissed() = reactionDelegate.hide()

    override fun onReactWithAnyEmojiSelected(emoji: String, messageId: MessageId) {
        reactionDelegate.hide()
        val message = if (messageId.mms) {
            mmsDb.getMessageRecord(messageId.id)
        } else {
            smsDb.getMessageRecord(messageId.id)
        }
        val oldRecord = reactionDb.getReactions(messageId).find { it.author == textSecurePreferences.getLocalNumber() }
        if (oldRecord?.emoji == emoji) {
            sendEmojiRemoval(emoji, message)
        } else {
            sendEmojiReaction(emoji, message)
        }
    }

    override fun onRemoveReaction(emoji: String, messageId: MessageId) {
        val message = if (messageId.mms) {
            mmsDb.getMessageRecord(messageId.id)
        } else {
            smsDb.getMessageRecord(messageId.id)
        }
        sendEmojiRemoval(emoji, message)
    }

    // Called when the user is attempting to clear all instance of a specific emoji
    override fun onClearAll(emoji: String, messageId: MessageId) = viewModel.onEmojiClear(emoji, messageId)

    override fun onMicrophoneButtonMove(event: MotionEvent) {
        val rawX = event.rawX
        val chevronImageView = binding.inputBarRecordingView.chevronImageView
        val slideToCancelTextView = binding.inputBarRecordingView.slideToCancelTextView
        if (rawX < screenWidth / 2) {
            val translationX = rawX - screenWidth / 2
            val sign = -1.0f
            val chevronDamping = 4.0f
            val labelDamping = 3.0f
            val chevronX = (chevronDamping * (sqrt(abs(translationX)) / sqrt(chevronDamping))) * sign
            val labelX = (labelDamping * (sqrt(abs(translationX)) / sqrt(labelDamping))) * sign
            chevronImageView.translationX = chevronX
            slideToCancelTextView.translationX = labelX
        } else {
            chevronImageView.translationX = 0.0f
            slideToCancelTextView.translationX = 0.0f
        }
        if (isValidLockViewLocation(event.rawX.roundToInt(), event.rawY.roundToInt())) {
            if (!isLockViewExpanded) {
                expandVoiceMessageLockView()
                isLockViewExpanded = true
            }
        } else {
            if (isLockViewExpanded) {
                collapseVoiceMessageLockView()
                isLockViewExpanded = false
            }
        }
    }

    override fun onMicrophoneButtonCancel(event: MotionEvent) = hideVoiceMessageUI()

    override fun onMicrophoneButtonUp(event: MotionEvent) {
        if(binding.inputBar.voiceRecorderState != VoiceRecorderState.Recording){
            cancelVoiceMessage()
            return
        }

        val x = event.rawX.roundToInt()
        val y = event.rawY.roundToInt()

        // Lock voice recording on if the button is released over the lock area. AND the
        // voice recording has currently lasted for at least the time it takes to animate
        // the lock area into position. Without this time check we can accidentally lock
        // to recording audio on a quick tap as the lock area animates out from the record
        // audio message button and the pointer-up event catches it mid-animation.
        val currentVoiceMessageDurationMS = System.currentTimeMillis() - voiceMessageStartTimestamp
        if (isValidLockViewLocation(x, y) && currentVoiceMessageDurationMS >= VoiceRecorderConstants.ANIMATE_LOCK_DURATION_MS) {
            binding.inputBarRecordingView.lock()

            // If the user put the record audio button into the lock state then we are still recording audio
            binding.inputBar.voiceRecorderState = VoiceRecorderState.Recording
        }
        else
        {
            // If the user didn't lock voice recording on then we're stopping voice recording
            binding.inputBar.voiceRecorderState = VoiceRecorderState.ShuttingDownAfterRecord

            val recordButtonOverlay = binding.inputBarRecordingView.recordButtonOverlay

            val location = IntArray(2) { 0 }
            recordButtonOverlay.getLocationOnScreen(location)
            val hitRect = Rect(location[0], location[1], location[0] + recordButtonOverlay.width, location[1] + recordButtonOverlay.height)

            // If the up event occurred over the record button overlay we send the voice message..
            if (hitRect.contains(x, y)) {
                sendVoiceMessage()
            } else {
                // ..otherwise if they've released off the button we'll cancel sending.
                cancelVoiceMessage()
            }
        }
    }

    private fun isValidLockViewLocation(x: Int, y: Int): Boolean {
        // We can be anywhere above the lock view and a bit to the side of it (at most `lockViewHitMargin`
        // to the side)
        val lockViewLocation = IntArray(2) { 0 }
        binding.inputBarRecordingView.lockView.getLocationOnScreen(lockViewLocation)
        val hitRect = Rect(lockViewLocation[0] - lockViewHitMargin, 0,
            lockViewLocation[0] + binding.inputBarRecordingView.lockView.width + lockViewHitMargin, lockViewLocation[1] + binding.inputBarRecordingView.lockView.height)
        return hitRect.contains(x, y)
    }

    override fun highlightMessageFromTimestamp(timestamp: Long) {
        // Try to find the message with the given timestamp
        adapter.getItemPositionForTimestamp(timestamp)?.let { targetMessagePosition ->

            // If the view is already visible then we don't have to scroll before highlighting it..
            binding.conversationRecyclerView.findViewHolderForLayoutPosition(targetMessagePosition)?.let { viewHolder ->
                if (viewHolder.itemView is VisibleMessageView) {
                    (viewHolder.itemView as VisibleMessageView).playHighlight()
                    return
                }
            }

            // ..otherwise, set the pending highlight target and trigger a scroll.
            // Note: If the targeted message isn't the very first one then we scroll slightly past it to give it some breathing room.
            // Also: The offset must be negative to provide room above it.
            pendingHighlightMessagePosition = targetMessagePosition
            currentTargetedScrollOffsetPx = if (targetMessagePosition > 0) nonFirstMessageOffsetPx else 0
            linearSmoothScroller.targetPosition = targetMessagePosition
            (binding.conversationRecyclerView.layoutManager as? LinearLayoutManager)?.startSmoothScroll(linearSmoothScroller)

        } ?: Log.i(TAG, "Could not find message with timestamp: $timestamp")
    }

    override fun onReactionClicked(emoji: String, messageId: MessageId, userWasSender: Boolean) {
        val message = if (messageId.mms) {
            mmsDb.getMessageRecord(messageId.id)
        } else {
            smsDb.getMessageRecord(messageId.id)
        }
        if (userWasSender && viewModel.canRemoveReaction) {
            sendEmojiRemoval(emoji, message)
        } else if (!userWasSender && viewModel.canReactToMessages) {
            sendEmojiReaction(emoji, message)
        }
    }

    override fun onReactionLongClicked(messageId: MessageId, emoji: String?) {
        if (viewModel.recipient?.isGroupOrCommunityRecipient == true) {
            val isUserModerator = viewModel.openGroup?.let { openGroup ->
                val userPublicKey = textSecurePreferences.getLocalNumber() ?: return@let false
                OpenGroupManager.isUserModerator(this, openGroup.id, userPublicKey, viewModel.blindedPublicKey)
            } ?: false
            val fragment = ReactionsDialogFragment.create(messageId, isUserModerator, emoji, viewModel.canRemoveReaction)
            fragment.show(supportFragmentManager, null)
        }
    }

    override fun playVoiceMessageAtIndexIfPossible(indexInAdapter: Int) {
        if (!textSecurePreferences.autoplayAudioMessages()) return

        if (indexInAdapter < 0 || indexInAdapter >= adapter.itemCount) { return }
        val viewHolder = binding.conversationRecyclerView.findViewHolderForAdapterPosition(indexInAdapter) as? ConversationAdapter.VisibleMessageViewHolder ?: return
        viewHolder.view.playVoiceMessage()
    }

    override fun sendMessage() {
        val recipient = viewModel.recipient ?: return
        if (recipient.isContactRecipient && recipient.isBlocked) {
            BlockedDialog(recipient, viewModel.getUsername(recipient.address.toString())).show(supportFragmentManager, "Blocked Dialog")
            return
        }
        val sentMessageInfo = if (binding.inputBar.linkPreview != null || binding.inputBar.quote != null) {
            sendAttachments(listOf(), getMessageBody(), binding.inputBar.quote, binding.inputBar.linkPreview)
        } else {
            sendTextOnlyMessage()
        }

        // Jump to the newly sent message once it gets added
        if (sentMessageInfo != null) {
            messageToScrollAuthor.set(sentMessageInfo.first)
            messageToScrollTimestamp.set(sentMessageInfo.second)
        }
    }

    override fun commitInputContent(contentUri: Uri) {
        val recipient = viewModel.recipient ?: return
        val mimeType = MediaUtil.getMimeType(this, contentUri)!!
        val filename = FilenameUtils.getFilenameFromUri(this, contentUri, mimeType)
        val media = Media(contentUri, filename, mimeType, 0, 0, 0, 0, null, null)
        startActivityForResult(MediaSendActivity.buildEditorIntent(this, listOf( media ), recipient, getMessageBody()), PICK_FROM_LIBRARY)
    }

    // If we previously approve this recipient, either implicitly or explicitly, we need to wait for
    // that submission to complete first.
    private suspend fun waitForApprovalJobToBeSubmitted() {
        withContext(Dispatchers.Main) {
            conversationApprovalJob?.join()
            conversationApprovalJob = null
        }
    }

    private fun sendTextOnlyMessage(hasPermissionToSendSeed: Boolean = false): Pair<Address, Long>? {
        val recipient = viewModel.recipient ?: return null
        val sentTimestamp = SnodeAPI.nowWithOffset
        viewModel.implicitlyApproveRecipient()?.let { conversationApprovalJob = it }
        val text = getMessageBody()
        val userPublicKey = textSecurePreferences.getLocalNumber()
        val isNoteToSelf = (recipient.isContactRecipient && recipient.address.toString() == userPublicKey)
        if (seed in text && !isNoteToSelf && !hasPermissionToSendSeed) {
            showSessionDialog {
                title(R.string.warning)
                text(R.string.recoveryPasswordWarningSendDescription)
                button(R.string.send) { sendTextOnlyMessage(true) }
                cancelButton()
            }

            return null
        }

        // Create the message
        val message = VisibleMessage().applyExpiryMode(viewModel.threadId)
        message.sentTimestamp = sentTimestamp
        message.text = text
        val expiresInMillis = viewModel.expirationConfiguration?.expiryMode?.expiryMillis ?: 0
        val expireStartedAt = if (viewModel.expirationConfiguration?.expiryMode is ExpiryMode.AfterSend) {
            message.sentTimestamp
        } else 0
        val outgoingTextMessage = OutgoingTextMessage.from(message, recipient, expiresInMillis, expireStartedAt!!)

        // Clear the input bar
        binding.inputBar.text = ""
        binding.inputBar.cancelQuoteDraft()
        binding.inputBar.cancelLinkPreviewDraft()
        lifecycleScope.launch(Dispatchers.Default) {
            // Put the message in the database and send it
            message.id = smsDb.insertMessageOutbox(
                viewModel.threadId,
                outgoingTextMessage,
                false,
                message.sentTimestamp!!,
                null,
                true
            )

            waitForApprovalJobToBeSubmitted()
            MessageSender.send(message, recipient.address)
        }
        // Send a typing stopped message
        typingStatusSender.onTypingStopped(viewModel.threadId)
        return Pair(recipient.address, sentTimestamp)
    }

    private fun sendAttachments(
        attachments: List<Attachment>,
        body: String?,
        quotedMessage: MessageRecord? = binding.inputBar.quote,
        linkPreview: LinkPreview? = null
    ): Pair<Address, Long>? {
        if (viewModel.recipient == null) {
            Log.w(TAG, "Cannot send attachments to a null recipient")
            return null
        }
        val recipient = viewModel.recipient!!
        val sentTimestamp = SnodeAPI.nowWithOffset
        viewModel.implicitlyApproveRecipient()?.let { conversationApprovalJob = it }

        // Create the message
        val message = VisibleMessage().applyExpiryMode(viewModel.threadId)
        message.sentTimestamp = sentTimestamp
        message.text = body
        val quote = quotedMessage?.let {
            val quotedAttachments = (it as? MmsMessageRecord)?.slideDeck?.asAttachments() ?: listOf()
            val sender = if (it.isOutgoing) {
                fromSerialized(viewModel.blindedPublicKey ?: textSecurePreferences.getLocalNumber()!!)
            } else it.individualRecipient.address
            QuoteModel(it.dateSent, sender, it.body, false, quotedAttachments)
        }
        val localQuote = quotedMessage?.let {
            val sender =
                if (it.isOutgoing) fromSerialized(textSecurePreferences.getLocalNumber()!!)
                else it.individualRecipient.address
            quote?.copy(author = sender)
        }
        val expiresInMs = viewModel.expirationConfiguration?.expiryMode?.expiryMillis ?: 0
        val expireStartedAtMs = if (viewModel.expirationConfiguration?.expiryMode is ExpiryMode.AfterSend) {
            sentTimestamp
        } else 0
        val outgoingTextMessage = OutgoingMediaMessage.from(message, recipient, attachments, localQuote, linkPreview, expiresInMs, expireStartedAtMs)

        // Clear the input bar
        binding.inputBar.text = ""
        binding.inputBar.cancelQuoteDraft()
        binding.inputBar.cancelLinkPreviewDraft()

        // Reset the attachment manager
        attachmentManager.clear()

        // Reset attachments button if needed
        if (isShowingAttachmentOptions) { toggleAttachmentOptions() }

        // do the heavy work in the bg
        lifecycleScope.launch(Dispatchers.Default) {
            // Put the message in the database and send it
            message.id = mmsDb.insertMessageOutbox(
                outgoingTextMessage,
                viewModel.threadId,
                false,
                null,
                runThreadUpdate = true
            )

            waitForApprovalJobToBeSubmitted()

            MessageSender.send(message, recipient.address, attachments, quote, linkPreview)
        }

        // Send a typing stopped message
        typingStatusSender.onTypingStopped(viewModel.threadId)
        return Pair(recipient.address, sentTimestamp)
    }

    private fun showGIFPicker() {
        val hasSeenGIFMetaDataWarning: Boolean = textSecurePreferences.hasSeenGIFMetaDataWarning()
        if (!hasSeenGIFMetaDataWarning) {
            showSessionDialog {
                title(R.string.giphyWarning)
                text(Phrase.from(context, R.string.giphyWarningDescription).put(APP_NAME_KEY, getString(R.string.app_name)).format())
                button(R.string.theContinue) {
                    textSecurePreferences.setHasSeenGIFMetaDataWarning()
                    selectGif()
                }
                cancelButton()
            }
        } else {
            selectGif()
        }
    }

    private fun selectGif() = AttachmentManager.selectGif(this, PICK_GIF)

    private fun showDocumentPicker() = AttachmentManager.selectDocument(this, PICK_DOCUMENT)

    private fun pickFromLibrary() {
        val recipient = viewModel.recipient ?: return
        binding.inputBar.text?.trim()?.let { text ->
            AttachmentManager.selectGallery(this, PICK_FROM_LIBRARY, recipient, text)
        }
    }

    private fun showCamera() { attachmentManager.capturePhoto(this, TAKE_PHOTO, viewModel.recipient) }

    override fun onAttachmentChanged() { /* Do nothing */ }

    override fun onRequestPermissionsResult(requestCode: Int, permissions: Array<out String>, grantResults: IntArray) {
        super.onRequestPermissionsResult(requestCode, permissions, grantResults)
        Permissions.onRequestPermissionsResult(this, requestCode, permissions, grantResults)
    }

    @Deprecated("Deprecated in Java")
    override fun onActivityResult(requestCode: Int, resultCode: Int, intent: Intent?) {
        super.onActivityResult(requestCode, resultCode, intent)

        val mediaPreppedListener = object : ListenableFuture.Listener<Boolean> {

            override fun onSuccess(result: Boolean?) {
                if (result == null) {
                    Log.w(TAG, "Media prepper returned a null result - bailing.")
                    return
                }

                // If the attachment was too large or MediaConstraints.isSatisfied failed for some
                // other reason then we reset the attachment manager & shown buttons then bail..
                if (!result) {
                    attachmentManager.clear()
                    if (isShowingAttachmentOptions) { toggleAttachmentOptions() }
                    return
                }

                // ..otherwise we can attempt to send the attachment(s).
                // Note: The only multi-attachment message type is when sending images - all others
                // attempt send the attachment immediately upon file selection.
                sendAttachments(attachmentManager.buildSlideDeck().asAttachments(), null)
                //todo: The current system sends the document the moment it has been selected, without text (body is set to null above) - We will want to fix this and allow the user to add text with a document AND be able to confirm before sending
                //todo: Simply setting body to getMessageBody() above isn't good enough as it doesn't give the user a chance to confirm their message before sending it.
            }

            override fun onFailure(e: ExecutionException?) {
                Toast.makeText(this@ConversationActivityV2, R.string.attachmentsErrorLoad, Toast.LENGTH_LONG).show()
            }
        }

        // Note: In the case of documents or GIFs, filename provision is performed as part of the
        // `prepMediaForSending` operations, while for images it occurs when Media is created in
        // this class' `commitInputContent` method.
        when (requestCode) {
            PICK_DOCUMENT -> {
                intent ?: return Log.w(TAG, "Failed to get document Intent")
                val uri = intent.data ?: return Log.w(TAG, "Failed to get document Uri")
                prepMediaForSending(uri, AttachmentManager.MediaType.DOCUMENT).addListener(mediaPreppedListener)
            }
            PICK_GIF -> {
                intent ?: return Log.w(TAG, "Failed to get GIF Intent")
                val uri = intent.data ?: return Log.w(TAG, "Failed to get picked GIF Uri")
                val type   = AttachmentManager.MediaType.GIF
                val width  = intent.getIntExtra(GiphyActivity.EXTRA_WIDTH, 0)
                val height = intent.getIntExtra(GiphyActivity.EXTRA_HEIGHT, 0)
                prepMediaForSending(uri, type, width, height).addListener(mediaPreppedListener)
            }
            PICK_FROM_LIBRARY,
            TAKE_PHOTO -> {
                intent ?: return
                val body = intent.getStringExtra(MediaSendActivity.EXTRA_MESSAGE)
                val mediaList = intent.getParcelableArrayListExtra<Media>(MediaSendActivity.EXTRA_MEDIA) ?: return
                val slideDeck = SlideDeck()
                for (media in mediaList) {
                    val mediaFilename: String? = media.filename
                    when {
                        MediaUtil.isVideoType(media.mimeType) -> { slideDeck.addSlide(VideoSlide(this, media.uri, mediaFilename, 0, media.caption))                            }
                        MediaUtil.isGif(media.mimeType)       -> { slideDeck.addSlide(GifSlide(this, media.uri, mediaFilename, 0, media.width, media.height, media.caption))   }
                        MediaUtil.isImageType(media.mimeType) -> { slideDeck.addSlide(ImageSlide(this, media.uri, mediaFilename, 0, media.width, media.height, media.caption)) }
                        else -> {
                            Log.d(TAG, "Asked to send an unexpected media type: '" + media.mimeType + "'. Skipping.")
                        }
                    }
                }
                sendAttachments(slideDeck.asAttachments(), body)
            }
        }
    }

    private fun prepMediaForSending(uri: Uri, type: AttachmentManager.MediaType): ListenableFuture<Boolean>  =  prepMediaForSending(uri, type, null, null)

    private fun prepMediaForSending(uri: Uri, type: AttachmentManager.MediaType, width: Int?, height: Int?): ListenableFuture<Boolean> {
        return attachmentManager.setMedia(glide, uri, type, MediaConstraints.getPushMediaConstraints(), width ?: 0, height ?: 0)
    }

    override fun startRecordingVoiceMessage() {
        Log.i(TAG, "Starting voice message recording at: ${System.currentTimeMillis()} --- ${binding.inputBar.voiceRecorderState}")
        binding.inputBar.voiceRecorderState = VoiceRecorderState.SettingUpToRecord

        if (Permissions.hasAll(this, Manifest.permission.RECORD_AUDIO)) {
            showVoiceMessageUI()
            window.addFlags(WindowManager.LayoutParams.FLAG_KEEP_SCREEN_ON)

            // Allow the caller (us!) to define what should happen when the voice recording finishes.
            // Specifically in this instance, if we just tap the record audio button then by the time
            // we actually finish setting up and get here the recording has been cancelled and the voice
            // recorder state is Idle! As such we'll only tick the recorder state over to Recording if
            // we were still in the SettingUpToRecord state when we got here (i.e., the record voice
            // message button is still held or is locked to keep recording audio without being held).
            val callback: () -> Unit = {
                if (binding.inputBar.voiceRecorderState == VoiceRecorderState.SettingUpToRecord) {
                    binding.inputBar.voiceRecorderState = VoiceRecorderState.Recording
                }
            }

            voiceMessageStartTimestamp = System.currentTimeMillis()
            audioRecorder.startRecording(callback)

            // Limit voice messages to 5 minute each
            stopAudioHandler.postDelayed(stopVoiceMessageRecordingTask, 5.minutes.inWholeMilliseconds)
        } else {
            binding.inputBar.voiceRecorderState = VoiceRecorderState.Idle

            Permissions.with(this)
                .request(Manifest.permission.RECORD_AUDIO)
                .withPermanentDenialDialog(Phrase.from(applicationContext, R.string.permissionsMicrophoneAccessRequired)
                    .put(APP_NAME_KEY, getString(R.string.app_name))
                    .format().toString())
                .execute()
        }
    }


    override fun sendVoiceMessage() {
        Log.i(TAG, "Sending voice message at: ${System.currentTimeMillis()}")

        // When the record voice message button is released we always need to reset the UI and cancel
        // any further recording operation.
        hideVoiceMessageUI()
        window.clearFlags(WindowManager.LayoutParams.FLAG_KEEP_SCREEN_ON)

        // How long was the voice message? Because the pointer up event could have been a regular
        // hold-and-release or a release over the lock icon followed by a final tap to send so we
        // update the voice message duration based on the current time here.
        val voiceMessageDurationMS = System.currentTimeMillis() - voiceMessageStartTimestamp

        val voiceMessageMeetsMinimumDuration = MediaUtil.voiceMessageMeetsMinimumDuration(voiceMessageDurationMS)
        val future = audioRecorder.stopRecording(voiceMessageMeetsMinimumDuration)
        stopAudioHandler.removeCallbacks(stopVoiceMessageRecordingTask)

        binding.inputBar.voiceRecorderState = VoiceRecorderState.Idle

        // Generate a filename from the current time such as: "Session-VoiceMessage_2025-01-08-152733.aac"
        val voiceMessageFilename = FilenameUtils.constructNewVoiceMessageFilename(applicationContext)

        // Voice message too short? Warn with toast instead of sending.
        // Note: The 0L check prevents the warning toast being shown when leaving the conversation activity.
        if (voiceMessageDurationMS != 0L && !voiceMessageMeetsMinimumDuration) {
            voiceNoteTooShortToast.setText(applicationContext.getString(R.string.messageVoiceErrorShort))
            showVoiceMessageToastIfNotAlreadyVisible()
            return
        }

        // Note: We could return here if there was a network or node path issue, but instead we'll try
        // our best to send the voice message even if it might fail - because in that case it'll get put
        // into the draft database and can be retried when we regain network connectivity and a working
        // node path.

        // Attempt to send it the voice message
        future.addListener(object : ListenableFuture.Listener<Pair<Uri, Long>> {

            override fun onSuccess(result: Pair<Uri, Long>) {
                val uri = result.first
                val dataSizeBytes = result.second

                // Only proceed with sending the voice message if it's long enough
                if (voiceMessageMeetsMinimumDuration) {
                    val formattedAudioDuration = MediaUtil.getFormattedVoiceMessageDuration(voiceMessageDurationMS)
                    val audioSlide = AudioSlide(this@ConversationActivityV2, uri, voiceMessageFilename, dataSizeBytes, MediaTypes.AUDIO_AAC, true, formattedAudioDuration)
                    val slideDeck = SlideDeck()
                    slideDeck.addSlide(audioSlide)
                    sendAttachments(slideDeck.asAttachments(), body = null)
                }
            }

            override fun onFailure(e: ExecutionException) {
                Toast.makeText(this@ConversationActivityV2, R.string.audioUnableToRecord, Toast.LENGTH_LONG).show()
            }
        })
    }

    // Cancel voice message is called when the user is press-and-hold recording a voice message and then
    // slides the microphone icon left, or when they lock voice recording on but then later click Cancel.
    override fun cancelVoiceMessage() {
        val voiceMessageDurationMS = System.currentTimeMillis() - voiceMessageStartTimestamp

        hideVoiceMessageUI()
        window.clearFlags(WindowManager.LayoutParams.FLAG_KEEP_SCREEN_ON)
        val voiceMessageMeetsMinimumDuration = MediaUtil.voiceMessageMeetsMinimumDuration(voiceMessageDurationMS)
        audioRecorder.stopRecording(voiceMessageMeetsMinimumDuration)
        stopAudioHandler.removeCallbacks(stopVoiceMessageRecordingTask)

        binding.inputBar.voiceRecorderState = VoiceRecorderState.Idle

        // Note: The 0L check prevents the warning toast being shown when leaving the conversation activity
        if (voiceMessageDurationMS != 0L && !voiceMessageMeetsMinimumDuration) {
            voiceNoteTooShortToast.setText(applicationContext.getString(R.string.messageVoiceErrorShort))
            showVoiceMessageToastIfNotAlreadyVisible()
        }
    }

    override fun selectMessages(messages: Set<MessageRecord>) {
        selectMessage(messages.first(), 0) //TODO: begin selection mode
    }

    // Note: The messages in the provided set may be a single message, or multiple if there are a
    // group of selected messages.
    override fun deleteMessages(messages: Set<MessageRecord>) {
        viewModel.handleMessagesDeletion(messages)
        endActionMode()
    }

    override fun banUser(messages: Set<MessageRecord>) {
        showSessionDialog {
            title(R.string.banUser)
            text(R.string.communityBanDescription)
            dangerButton(R.string.theContinue) { viewModel.banUser(messages.first().individualRecipient); endActionMode() }
            cancelButton(::endActionMode)
        }
    }

    override fun banAndDeleteAll(messages: Set<MessageRecord>) {
        showSessionDialog {
            title(R.string.banDeleteAll)
            text(R.string.communityBanDeleteDescription)
            dangerButton(R.string.theContinue) { viewModel.banAndDeleteAll(messages.first()); endActionMode() }
            cancelButton(::endActionMode)
        }
    }

    override fun copyMessages(messages: Set<MessageRecord>) {
        val sortedMessages = messages.sortedBy { it.dateSent }
        val messageSize = sortedMessages.size
        val builder = StringBuilder()
        val messageIterator = sortedMessages.iterator()
        while (messageIterator.hasNext()) {
            val message = messageIterator.next()
            val body = MentionUtilities.highlightMentions(
                text = message.body,
                formatOnly = true, // no styling here, only text formatting
                threadID = viewModel.threadId,
                context = this
            )

            if (TextUtils.isEmpty(body)) { continue }
            if (messageSize > 1) {
                val formattedTimestamp = DateUtils.getDisplayFormattedTimeSpanString(this, Locale.getDefault(), message.timestamp)
                builder.append("$formattedTimestamp: ")
            }
            builder.append(body)
            if (messageIterator.hasNext()) {
                builder.append('\n')
            }
        }
        if (builder.isNotEmpty() && builder[builder.length - 1] == '\n') {
            builder.deleteCharAt(builder.length - 1)
        }
        val result = builder.toString()
        if (TextUtils.isEmpty(result)) { return }
        val manager = getSystemService(CLIPBOARD_SERVICE) as ClipboardManager
        manager.setPrimaryClip(ClipData.newPlainText("Message Content", result))
        Toast.makeText(this, R.string.copied, Toast.LENGTH_SHORT).show()
        endActionMode()
    }

    private fun copyAccountID(messages: Set<MessageRecord>) {
        val accountID = messages.first().individualRecipient.address.toString()
        val clip = ClipData.newPlainText("Account ID", accountID)
        val manager = getSystemService(CLIPBOARD_SERVICE) as ClipboardManager
        manager.setPrimaryClip(clip)
        Toast.makeText(this, R.string.copied, Toast.LENGTH_SHORT).show()
        endActionMode()
    }

    override fun resyncMessage(messages: Set<MessageRecord>) {
        messages.iterator().forEach { messageRecord ->
            ResendMessageUtilities.resend(this, messageRecord, viewModel.blindedPublicKey, isResync = true)
        }
        endActionMode()
    }

    override fun resendMessage(messages: Set<MessageRecord>) {
        messages.iterator().forEach { messageRecord ->
            ResendMessageUtilities.resend(this, messageRecord, viewModel.blindedPublicKey)
        }
        endActionMode()
    }

    private val handleMessageDetail = registerForActivityResult(ActivityResultContracts.StartActivityForResult()) { result: ActivityResult ->
        val message = result.data?.extras?.getLong(MESSAGE_TIMESTAMP)
            ?.let(mmsSmsDb::getMessageForTimestamp)

        val set = setOfNotNull(message)

        when (result.resultCode) {
            ON_REPLY -> reply(set)
            ON_RESEND -> resendMessage(set)
            ON_DELETE -> deleteMessages(set)
            ON_COPY -> copyMessages(set)
            ON_SAVE -> {
                if(message is MmsMessageRecord) saveAttachmentsIfPossible(setOf(message))
            }
        }
    }

    override fun showMessageDetail(messages: Set<MessageRecord>) {
        Intent(this, MessageDetailActivity::class.java)
            .apply { putExtra(MESSAGE_TIMESTAMP, messages.first().timestamp) }
            .let {
                handleMessageDetail.launch(it)
                overridePendingTransition(R.anim.slide_from_right, R.anim.slide_to_left)
            }

        endActionMode()
    }

    private fun saveAttachments(message: MmsMessageRecord) {
        val attachments: List<SaveAttachmentTask.Attachment?> = Stream.of(message.slideDeck.slides)
            .filter { s: Slide -> s.uri != null && (s.hasImage() || s.hasVideo() || s.hasAudio() || s.hasDocument()) }
            .map { s: Slide -> SaveAttachmentTask.Attachment(s.uri!!, s.contentType, message.dateReceived, s.filename) }
            .toList()
        if (attachments.isNotEmpty()) {
            val saveTask = SaveAttachmentTask(this)
            saveTask.executeOnExecutor(AsyncTask.THREAD_POOL_EXECUTOR, *attachments.toTypedArray())
            if (!message.isOutgoing) { sendMediaSavedNotification() }
            return
        }
        // Implied else that there were no attachment(s)
        Toast.makeText(this, resources.getString(R.string.attachmentsSaveError), Toast.LENGTH_LONG).show()
    }

    private fun hasPermission(permission: String): Boolean {
        val result = ContextCompat.checkSelfPermission(this, permission)
        return result == PackageManager.PERMISSION_GRANTED
    }

    override fun saveAttachmentsIfPossible(messages: Set<MessageRecord>) {
        val message = messages.first() as MmsMessageRecord

        // Note: The save option is only added to the menu in ConversationReactionOverlay.getMenuActionItems
        // if the attachment has finished downloading, so we don't really have to check for message.isMediaPending
        // here - but we'll do it anyway and bail should that be the case as a defensive programming strategy.
        if (message.isMediaPending) {
            Log.w(TAG, "Somehow we were asked to download an attachment before it had finished downloading - aborting download.")
            return
        }

        // Before saving an attachment, regardless of Android API version or permissions, we always want to ensure
        // that we've warned the user just _once_ that any attachments they save can be accessed by other apps.
        val haveWarned = TextSecurePreferences.getHaveWarnedUserAboutSavingAttachments(this)
        if (haveWarned) {
            // On Android versions below 29 we require the WRITE_EXTERNAL_STORAGE permission to save attachments.
            if (Build.VERSION.SDK_INT <= Build.VERSION_CODES.P) {
                // Save the attachment(s) then bail if we already have permission to do so
                if (hasPermission(Manifest.permission.WRITE_EXTERNAL_STORAGE)) {
                    saveAttachments(message)
                    return
                } else {
                    /* If we don't have the permission then do nothing - which means we continue on to the SaveAttachmentTask part below where we ask for permissions */
                }
            } else {
                // On more modern versions of Android on API 30+ WRITE_EXTERNAL_STORAGE is no longer used and we can just
                // save files to the public directories like "Downloads", "Pictures" etc.
                saveAttachments(message)
                return
            }
        }

        // ..otherwise we must ask for it first (only on Android APIs up to 28).
        SaveAttachmentTask.showOneTimeWarningDialogOrSave(this) {
            Permissions.with(this)
                .request(Manifest.permission.WRITE_EXTERNAL_STORAGE)
                .maxSdkVersion(Build.VERSION_CODES.P) // P is 28
                .withPermanentDenialDialog(Phrase.from(applicationContext, R.string.permissionsStorageDeniedLegacy)
                    .put(APP_NAME_KEY, getString(R.string.app_name))
                    .format().toString())
                .onAnyDenied {
                    endActionMode()

                    // If permissions were denied inform the user that we can't proceed without them and offer to take the user to Settings
                    showSessionDialog {
                        title(R.string.permissionsRequired)

                        val txt = Phrase.from(applicationContext, R.string.permissionsStorageDeniedLegacy)
                            .put(APP_NAME_KEY, getString(R.string.app_name))
                            .format().toString()
                        text(txt)

                        // Take the user directly to the settings app for Session to grant the permission if they
                        // initially denied it but then have a change of heart when they realise they can't
                        // proceed without it.
                        dangerButton(R.string.theContinue) {
                            val intent = Intent(android.provider.Settings.ACTION_APPLICATION_DETAILS_SETTINGS)
                            intent.addFlags(Intent.FLAG_ACTIVITY_NEW_TASK)
                            val uri = Uri.fromParts("package", packageName, null)
                            intent.setData(uri)
                            startActivity(intent)
                        }

                        button(R.string.cancel)
                    }
                }
                .onAllGranted {
                    endActionMode()
                    saveAttachments(message)
                }
                .execute()
        }
    }

    override fun reply(messages: Set<MessageRecord>) {
        val recipient = viewModel.recipient ?: return
        messages.firstOrNull()?.let { binding.inputBar.draftQuote(recipient, it, glide) }
        endActionMode()
    }

    override fun destroyActionMode() {
        this.actionMode = null
    }

    private fun sendScreenshotNotification() {
        val recipient = viewModel.recipient ?: return
        if (recipient.isGroupOrCommunityRecipient) return
        val kind = DataExtractionNotification.Kind.Screenshot()
        val message = DataExtractionNotification(kind)
        MessageSender.send(message, recipient.address)
    }

    private fun sendMediaSavedNotification() {
        val recipient = viewModel.recipient ?: return
        if (recipient.isGroupOrCommunityRecipient) { return }
        val timestamp = SnodeAPI.nowWithOffset
        val kind = DataExtractionNotification.Kind.MediaSaved(timestamp)
        val message = DataExtractionNotification(kind)
        MessageSender.send(message, recipient.address)
    }

    private fun endActionMode() {
        actionMode?.finish()
        actionMode = null
    }
    // endregion

    // region General
    private fun getMessageBody(): String {
        return mentionViewModel.normalizeMessageBody()
    }
    // endregion

    // region Search
    private fun setUpSearchResultObserver() {
        searchViewModel.searchResults.observe(this, Observer { result: SearchViewModel.SearchResult? ->
            if (result == null) return@Observer
            if (result.getResults().isNotEmpty()) {
                result.getResults()[result.position]?.let {
                    jumpToMessage(it.messageRecipient.address, it.sentTimestampMs, true) {
                        searchViewModel.onMissingResult() }
                }
            }

            binding.searchBottomBar.setData(result.position, result.getResults().size)
        })
    }

    fun onSearchOpened() {
        searchViewModel.onSearchOpened()
        binding.searchBottomBar.visibility = View.VISIBLE
        binding.searchBottomBar.setData(0, 0)
        binding.inputBar.visibility = View.INVISIBLE
        binding.root.requestApplyInsets()

    }

    fun onSearchClosed() {
        searchViewModel.onSearchClosed()
        binding.searchBottomBar.visibility = View.GONE
        binding.inputBar.visibility = View.VISIBLE
        binding.root.requestApplyInsets()
        adapter.onSearchQueryUpdated(null)
        invalidateOptionsMenu()
    }

    fun onSearchQueryUpdated(query: String) {
        searchViewModel.onQueryUpdated(query, viewModel.threadId)
        binding.searchBottomBar.showLoading()
        adapter.onSearchQueryUpdated(query)
    }

    override fun onSearchMoveUpPressed() {
        this.searchViewModel.onMoveUp()
    }

    override fun onSearchMoveDownPressed() {
        this.searchViewModel.onMoveDown()
    }

    override fun onNicknameSaved() {
        adapter.notifyDataSetChanged()
    }

    private fun jumpToMessage(author: Address, timestamp: Long, highlight: Boolean, onMessageNotFound: Runnable?) {
        SimpleTask.run(lifecycle, {
            mmsSmsDb.getMessagePositionInConversation(viewModel.threadId, timestamp, author, reverseMessageList)
        }) { p: Int -> moveToMessagePosition(p, highlight, onMessageNotFound) }
    }

    private fun moveToMessagePosition(position: Int, highlight: Boolean, onMessageNotFound: Runnable?) {
        if (position >= 0) {
            binding.conversationRecyclerView.scrollToPosition(position)

            if (highlight) {
                runOnUiThread {
                    highlightViewAtPosition(position)
                }
            }
        } else {
            onMessageNotFound?.run()
        }
    }
    // endregion

    inner class ReactionsToolbarListener constructor(val message: MessageRecord) : OnActionSelectedListener {

        override fun onActionSelected(action: ConversationReactionOverlay.Action) {
            val selectedItems = setOf(message)
            when (action) {
                ConversationReactionOverlay.Action.REPLY -> reply(selectedItems)
                ConversationReactionOverlay.Action.RESYNC -> resyncMessage(selectedItems)
                ConversationReactionOverlay.Action.RESEND -> resendMessage(selectedItems)
                ConversationReactionOverlay.Action.DOWNLOAD -> saveAttachmentsIfPossible(selectedItems)
                ConversationReactionOverlay.Action.COPY_MESSAGE -> copyMessages(selectedItems)
                ConversationReactionOverlay.Action.VIEW_INFO -> showMessageDetail(selectedItems)
                ConversationReactionOverlay.Action.SELECT -> selectMessages(selectedItems)
                ConversationReactionOverlay.Action.DELETE -> deleteMessages(selectedItems)
                ConversationReactionOverlay.Action.BAN_AND_DELETE_ALL -> banAndDeleteAll(selectedItems)
                ConversationReactionOverlay.Action.BAN_USER -> banUser(selectedItems)
                ConversationReactionOverlay.Action.COPY_ACCOUNT_ID -> copyAccountID(selectedItems)
            }
        }
    }

    // AdapterDataObserver implementation to scroll us to the bottom of the ConversationRecyclerView
    // when we're already near the bottom and we send or receive a message.
    inner class ConversationAdapterDataObserver(val recyclerView: ConversationRecyclerView, val adapter: ConversationAdapter) : RecyclerView.AdapterDataObserver() {
        override fun onChanged() {
            super.onChanged()
            if (recyclerView.isScrolledToWithin30dpOfBottom && !recyclerView.isFullyScrolled) {
                // Note: The adapter itemCount is zero based - so calling this with the itemCount in
                // a non-zero based manner scrolls us to the bottom of the last message (including
                // to the bottom of long messages as required by Jira SES-789 / GitHub 1364).
                recyclerView.smoothScrollToPosition(adapter.itemCount)
            }
        }
    }

}<|MERGE_RESOLUTION|>--- conflicted
+++ resolved
@@ -41,10 +41,8 @@
 import androidx.core.content.ContextCompat
 import androidx.core.view.ViewCompat
 import androidx.core.view.WindowInsetsCompat
-import androidx.core.view.isGone
 import androidx.core.view.isVisible
 import androidx.core.view.updateLayoutParams
-import androidx.core.view.updatePadding
 import androidx.fragment.app.DialogFragment
 import androidx.lifecycle.Lifecycle
 import androidx.lifecycle.Observer
@@ -190,20 +188,16 @@
 import org.thoughtcrime.securesms.reactions.ReactionsDialogFragment
 import org.thoughtcrime.securesms.reactions.any.ReactWithAnyEmojiDialogFragment
 import org.thoughtcrime.securesms.showSessionDialog
-<<<<<<< HEAD
+import org.thoughtcrime.securesms.sskenvironment.TypingStatusRepository
 import org.thoughtcrime.securesms.ui.components.ConversationAppBar
 import org.thoughtcrime.securesms.ui.getSubbedString
 import org.thoughtcrime.securesms.ui.setThemedContent
-=======
-import org.thoughtcrime.securesms.sskenvironment.TypingStatusRepository
->>>>>>> 6822e206
 import org.thoughtcrime.securesms.util.ActivityDispatcher
 import org.thoughtcrime.securesms.util.DateUtils
 import org.thoughtcrime.securesms.util.FilenameUtils
 import org.thoughtcrime.securesms.util.MediaUtil
 import org.thoughtcrime.securesms.util.PaddedImageSpan
 import org.thoughtcrime.securesms.util.SaveAttachmentTask
-import org.thoughtcrime.securesms.util.applySafeInsetsPaddings
 import org.thoughtcrime.securesms.util.drawToBitmap
 import org.thoughtcrime.securesms.util.fadeIn
 import org.thoughtcrime.securesms.util.fadeOut
@@ -826,7 +820,6 @@
 
     // called from onCreate
     private fun setUpToolBar() {
-<<<<<<< HEAD
         binding.conversationAppBar.setThemedContent {
            val data by viewModel.appBarData.collectAsState()
 
@@ -843,25 +836,6 @@
                }
            )
        }
-=======
-        setSupportActionBar(binding.toolbar)
-
-        binding.toolbar.applySafeInsetsPaddings(WindowInsetsCompat.Type.statusBars())
-
-        val actionBar = supportActionBar ?: return
-        val recipient = viewModel.recipient ?: return
-        actionBar.title = ""
-        actionBar.setDisplayHomeAsUpEnabled(true)
-        actionBar.setHomeButtonEnabled(true)
-        binding.toolbarContent.bind(
-            this,
-            viewModel.threadId,
-            recipient,
-            viewModel.expirationConfiguration,
-            viewModel.openGroup
-        )
-        maybeUpdateToolbar(recipient)
->>>>>>> 6822e206
     }
 
     // called from onCreate
