--- conflicted
+++ resolved
@@ -901,7 +901,6 @@
             }
         }
 
-<<<<<<< HEAD
         // Observe the rest misc "simple" state change. They are bundled in one big
         // state observing as these changes are relatively cheap to perform even redundantly.
         lifecycleScope.launch {
@@ -911,14 +910,10 @@
                         isVisible = state.showInput
                         showMediaControls = state.enableInputMediaControls
                     }
-                }
-=======
-                // show or hide the text input
-                binding.inputBar.isGone = uiState.hideInputBar
-
-                // show or hide loading indicator
-                binding.loader.isVisible = uiState.showLoader
->>>>>>> 68750e61
+
+                    // show or hide loading indicator
+                    binding.loader.isVisible = uiState.showLoader
+                }
             }
         }
     }
@@ -2140,57 +2135,8 @@
     // Note: The messages in the provided set may be a single message, or multiple if there are a
     // group of selected messages.
     override fun deleteMessages(messages: Set<MessageRecord>) {
-<<<<<<< HEAD
-        val recipient = viewModel.recipient
-        if (recipient == null) {
-            Log.w("ConversationActivityV2", "Asked to delete messages but could not obtain viewModel recipient - aborting.")
-            return
-        }
-
-        val allSentByCurrentUser = messages.all { it.isOutgoing }
-        val allHasHash = messages.all { lokiMessageDb.getMessageServerHash(it.id, it.isMms) != null }
-
-        // If the recipient is a community OR a Note-to-Self then we delete the message for everyone
-        if (recipient.isCommunityRecipient || recipient.isLocalNumber) {
-            showSessionDialog {
-                title(resources.getQuantityString(R.plurals.deleteMessage, messages.count(), messages.count()))
-                text(resources.getString(R.string.deleteMessageDescriptionEveryone))
-                dangerButton(R.string.delete) { messages.forEach(viewModel::deleteForEveryone); endActionMode() }
-                cancelButton { endActionMode() }
-            }
-        // Otherwise if this is a 1-on-1 conversation we may decided to delete just for ourselves or delete for everyone
-        } else if ((allSentByCurrentUser || viewModel.isClosedGroupAdmin) && allHasHash) {
-            val bottomSheet = DeleteOptionsBottomSheet()
-            bottomSheet.recipient = recipient
-            bottomSheet.onDeleteForMeTapped = {
-                messages.forEach(viewModel::deleteLocally)
-                bottomSheet.dismiss()
-                endActionMode()
-            }
-            bottomSheet.onDeleteForEveryoneTapped = {
-                messages.forEach(viewModel::deleteForEveryone)
-                bottomSheet.dismiss()
-                endActionMode()
-            }
-            bottomSheet.onCancelTapped = {
-                bottomSheet.dismiss()
-                endActionMode()
-            }
-            bottomSheet.show(supportFragmentManager, bottomSheet.tag)
-        }
-        else // Finally, if this is a closed group and you are deleting someone else's message(s) then we can only delete locally.
-        {
-            showSessionDialog {
-                title(resources.getQuantityString(R.plurals.deleteMessage, messages.count(), messages.count()))
-                text(resources.getString(R.string.deleteMessageDescriptionDevice))
-                dangerButton(R.string.delete) { messages.forEach(viewModel::deleteLocally); endActionMode() }
-                cancelButton(::endActionMode)
-            }
-        }
-=======
         viewModel.handleMessagesDeletion(messages)
         endActionMode()
->>>>>>> 68750e61
     }
 
     override fun banUser(messages: Set<MessageRecord>) {
