package org.thoughtcrime.securesms.conversation.v2

import android.Manifest
import android.animation.FloatEvaluator
import android.animation.ValueAnimator
import android.content.ClipData
import android.content.ClipboardManager
import android.content.Context
import android.content.Intent
import android.content.pm.PackageManager
import android.content.res.Resources
import android.database.Cursor
import android.graphics.Rect
import android.graphics.Typeface
import android.net.Uri
import android.os.AsyncTask
import android.os.Build
import android.os.Bundle
import android.os.Handler
import android.os.Looper
import android.provider.MediaStore
import android.text.Spannable
import android.text.SpannableStringBuilder
import android.text.TextUtils
import android.text.style.ImageSpan
import android.util.Pair
import android.util.TypedValue
import android.view.ActionMode
import android.view.Menu
import android.view.MenuItem
import android.view.MotionEvent
import android.view.View
import android.view.ViewGroup.LayoutParams
import android.view.WindowManager
import android.widget.Toast
import androidx.activity.result.ActivityResult
import androidx.activity.result.contract.ActivityResultContracts
import androidx.activity.viewModels
import androidx.compose.runtime.collectAsState
import androidx.compose.runtime.getValue
import androidx.compose.ui.platform.ViewCompositionStrategy
import androidx.core.content.ContextCompat
import androidx.core.view.isVisible
import androidx.fragment.app.DialogFragment
import androidx.lifecycle.Lifecycle
import androidx.lifecycle.Observer
import androidx.lifecycle.ViewModelProvider
import androidx.lifecycle.flowWithLifecycle
import androidx.lifecycle.lifecycleScope
import androidx.lifecycle.repeatOnLifecycle
import androidx.loader.app.LoaderManager
import androidx.loader.content.Loader
import androidx.recyclerview.widget.LinearLayoutManager
import androidx.recyclerview.widget.RecyclerView
import com.annimon.stream.Stream
import com.bumptech.glide.Glide
import com.squareup.phrase.Phrase
import dagger.hilt.android.AndroidEntryPoint
import kotlinx.coroutines.Dispatchers
import kotlinx.coroutines.channels.BufferOverflow
import kotlinx.coroutines.channels.Channel
import kotlinx.coroutines.flow.collectLatest
import kotlinx.coroutines.flow.distinctUntilChanged
import kotlinx.coroutines.flow.filter
import kotlinx.coroutines.flow.first
import kotlinx.coroutines.flow.map
import kotlinx.coroutines.flow.mapNotNull
import kotlinx.coroutines.flow.receiveAsFlow
import kotlinx.coroutines.launch
import kotlinx.coroutines.withContext
import network.loki.messenger.R
import network.loki.messenger.databinding.ActivityConversationV2Binding
import network.loki.messenger.libsession_util.util.ExpiryMode
import nl.komponents.kovenant.ui.successUi
import org.session.libsession.database.StorageProtocol
import org.session.libsession.messaging.groups.GroupManagerV2
import org.session.libsession.messaging.messages.ExpirationConfiguration
import org.session.libsession.messaging.messages.applyExpiryMode
import org.session.libsession.messaging.messages.control.DataExtractionNotification
import org.session.libsession.messaging.messages.signal.OutgoingMediaMessage
import org.session.libsession.messaging.messages.signal.OutgoingTextMessage
import org.session.libsession.messaging.messages.visible.Reaction
import org.session.libsession.messaging.messages.visible.VisibleMessage
import org.session.libsession.messaging.open_groups.OpenGroupApi
import org.session.libsession.messaging.sending_receiving.MessageSender
import org.session.libsession.messaging.sending_receiving.attachments.Attachment
import org.session.libsession.messaging.sending_receiving.link_preview.LinkPreview
import org.session.libsession.messaging.sending_receiving.quotes.QuoteModel
import org.session.libsession.snode.SnodeAPI
import org.session.libsession.utilities.Address
import org.session.libsession.utilities.Address.Companion.fromSerialized
import org.session.libsession.utilities.GroupUtil
import org.session.libsession.utilities.MediaTypes
import org.session.libsession.utilities.StringSubstitutionConstants.APP_NAME_KEY
import org.session.libsession.utilities.StringSubstitutionConstants.CONVERSATION_NAME_KEY
import org.session.libsession.utilities.StringSubstitutionConstants.GROUP_NAME_KEY
import org.session.libsession.utilities.StringSubstitutionConstants.NAME_KEY
import org.session.libsession.utilities.Stub
import org.session.libsession.utilities.TextSecurePreferences
import org.session.libsession.utilities.concurrent.SimpleTask
import org.session.libsession.utilities.getColorFromAttr
import org.session.libsession.utilities.recipients.Recipient
import org.session.libsession.utilities.recipients.RecipientModifiedListener
import org.session.libsignal.crypto.MnemonicCodec
import org.session.libsignal.utilities.AccountId
import org.session.libsignal.utilities.IdPrefix
import org.session.libsignal.utilities.ListenableFuture
import org.session.libsignal.utilities.Log
import org.session.libsignal.utilities.guava.Optional
import org.session.libsignal.utilities.hexEncodedPrivateKey
import org.thoughtcrime.securesms.ApplicationContext
import org.thoughtcrime.securesms.ScreenLockActionBarActivity
import org.thoughtcrime.securesms.attachments.ScreenshotObserver
import org.thoughtcrime.securesms.audio.AudioRecorder
import org.thoughtcrime.securesms.components.emoji.RecentEmojiPageModel
import org.thoughtcrime.securesms.contacts.SelectContactsActivity.Companion.selectedContactsKey
import org.thoughtcrime.securesms.conversation.ConversationActionBarDelegate
import org.thoughtcrime.securesms.conversation.disappearingmessages.DisappearingMessagesActivity
import org.thoughtcrime.securesms.conversation.v2.ConversationReactionOverlay.OnActionSelectedListener
import org.thoughtcrime.securesms.conversation.v2.ConversationReactionOverlay.OnReactionSelectedListener
import org.thoughtcrime.securesms.conversation.v2.ConversationViewModel.Commands.ShowOpenUrlDialog
import org.thoughtcrime.securesms.conversation.v2.MessageDetailActivity.Companion.MESSAGE_TIMESTAMP
import org.thoughtcrime.securesms.conversation.v2.MessageDetailActivity.Companion.ON_COPY
import org.thoughtcrime.securesms.conversation.v2.MessageDetailActivity.Companion.ON_DELETE
import org.thoughtcrime.securesms.conversation.v2.MessageDetailActivity.Companion.ON_REPLY
import org.thoughtcrime.securesms.conversation.v2.MessageDetailActivity.Companion.ON_RESEND
import org.thoughtcrime.securesms.conversation.v2.MessageDetailActivity.Companion.ON_SAVE
import org.thoughtcrime.securesms.conversation.v2.dialogs.BlockedDialog
import org.thoughtcrime.securesms.conversation.v2.dialogs.LinkPreviewDialog
import org.thoughtcrime.securesms.conversation.v2.input_bar.InputBarButton
import org.thoughtcrime.securesms.conversation.v2.input_bar.InputBarDelegate
import org.thoughtcrime.securesms.conversation.v2.input_bar.InputBarRecordingViewDelegate
import org.thoughtcrime.securesms.conversation.v2.input_bar.VoiceRecorderConstants
import org.thoughtcrime.securesms.conversation.v2.input_bar.VoiceRecorderState
import org.thoughtcrime.securesms.conversation.v2.input_bar.mentions.MentionCandidateAdapter
import org.thoughtcrime.securesms.conversation.v2.mention.MentionViewModel
import org.thoughtcrime.securesms.conversation.v2.menus.ConversationActionModeCallback
import org.thoughtcrime.securesms.conversation.v2.menus.ConversationActionModeCallbackDelegate
import org.thoughtcrime.securesms.conversation.v2.menus.ConversationMenuHelper
import org.thoughtcrime.securesms.conversation.v2.messages.ControlMessageView
import org.thoughtcrime.securesms.conversation.v2.messages.VisibleMessageView
import org.thoughtcrime.securesms.conversation.v2.messages.VisibleMessageViewDelegate
import org.thoughtcrime.securesms.conversation.v2.search.SearchBottomBar
import org.thoughtcrime.securesms.conversation.v2.search.SearchViewModel
import org.thoughtcrime.securesms.conversation.v2.utilities.AttachmentManager
import org.thoughtcrime.securesms.conversation.v2.utilities.MentionUtilities
import org.thoughtcrime.securesms.conversation.v2.utilities.ResendMessageUtilities
import org.thoughtcrime.securesms.crypto.IdentityKeyUtil
import org.thoughtcrime.securesms.crypto.MnemonicUtilities
import org.thoughtcrime.securesms.database.GroupDatabase
import org.thoughtcrime.securesms.database.LokiMessageDatabase
import org.thoughtcrime.securesms.database.LokiThreadDatabase
import org.thoughtcrime.securesms.database.MmsDatabase
import org.thoughtcrime.securesms.database.MmsSmsDatabase
import org.thoughtcrime.securesms.database.ReactionDatabase
import org.thoughtcrime.securesms.database.SessionContactDatabase
import org.thoughtcrime.securesms.database.SmsDatabase
import org.thoughtcrime.securesms.database.ThreadDatabase
import org.thoughtcrime.securesms.database.model.GroupThreadStatus
import org.thoughtcrime.securesms.database.model.MessageId
import org.thoughtcrime.securesms.database.model.MessageRecord
import org.thoughtcrime.securesms.database.model.MmsMessageRecord
import org.thoughtcrime.securesms.database.model.ReactionRecord
import org.thoughtcrime.securesms.dependencies.ConfigFactory
import org.thoughtcrime.securesms.giph.ui.GiphyActivity
import org.thoughtcrime.securesms.groups.OpenGroupManager
import org.thoughtcrime.securesms.home.search.getSearchName
import org.thoughtcrime.securesms.linkpreview.LinkPreviewRepository
import org.thoughtcrime.securesms.linkpreview.LinkPreviewUtil
import org.thoughtcrime.securesms.linkpreview.LinkPreviewViewModel
import org.thoughtcrime.securesms.linkpreview.LinkPreviewViewModel.LinkPreviewState
import org.thoughtcrime.securesms.mediasend.Media
import org.thoughtcrime.securesms.mediasend.MediaSendActivity
import org.thoughtcrime.securesms.mms.AudioSlide
import org.thoughtcrime.securesms.mms.GifSlide
import org.thoughtcrime.securesms.mms.ImageSlide
import org.thoughtcrime.securesms.mms.MediaConstraints
import org.thoughtcrime.securesms.mms.Slide
import org.thoughtcrime.securesms.mms.SlideDeck
import org.thoughtcrime.securesms.mms.VideoSlide
import org.thoughtcrime.securesms.permissions.Permissions
import org.thoughtcrime.securesms.reactions.ReactionsDialogFragment
import org.thoughtcrime.securesms.reactions.any.ReactWithAnyEmojiDialogFragment
import org.thoughtcrime.securesms.showSessionDialog
import org.thoughtcrime.securesms.util.ActivityDispatcher
import org.thoughtcrime.securesms.util.DateUtils
import org.thoughtcrime.securesms.util.FilenameUtils
import org.thoughtcrime.securesms.util.MediaUtil
import org.thoughtcrime.securesms.util.PaddedImageSpan
import org.thoughtcrime.securesms.util.SaveAttachmentTask
import org.thoughtcrime.securesms.util.drawToBitmap
import org.thoughtcrime.securesms.util.isScrolledToBottom
import org.thoughtcrime.securesms.util.isScrolledToWithin30dpOfBottom
import org.thoughtcrime.securesms.util.push
import org.thoughtcrime.securesms.util.show
import org.thoughtcrime.securesms.util.toPx
import java.lang.Integer.max
import java.lang.ref.WeakReference
import java.util.LinkedList
import java.util.Locale
import java.util.concurrent.ExecutionException
import java.util.concurrent.atomic.AtomicBoolean
import java.util.concurrent.atomic.AtomicLong
import java.util.concurrent.atomic.AtomicReference
import javax.inject.Inject
import kotlin.math.abs
import kotlin.math.min
import kotlin.math.roundToInt
import kotlin.math.sqrt
import kotlin.time.Duration.Companion.minutes

private const val TAG = "ConversationActivityV2"

// Some things that seemingly belong to the input bar (e.g. the voice message recording UI) are actually
// part of the conversation activity layout. This is just because it makes the layout a lot simpler. The
// price we pay is a bit of back and forth between the input bar and the conversation activity.
@AndroidEntryPoint
class ConversationActivityV2 : ScreenLockActionBarActivity(), InputBarDelegate,
    InputBarRecordingViewDelegate, AttachmentManager.AttachmentListener, ActivityDispatcher,
    ConversationActionModeCallbackDelegate, VisibleMessageViewDelegate, RecipientModifiedListener,
    SearchBottomBar.EventListener, LoaderManager.LoaderCallbacks<Cursor>, ConversationActionBarDelegate,
    OnReactionSelectedListener, ReactWithAnyEmojiDialogFragment.Callback, ReactionsDialogFragment.Callback,
    ConversationMenuHelper.ConversationMenuListener {

    private lateinit var binding: ActivityConversationV2Binding

    @Inject lateinit var textSecurePreferences: TextSecurePreferences
    @Inject lateinit var threadDb: ThreadDatabase
    @Inject lateinit var mmsSmsDb: MmsSmsDatabase
    @Inject lateinit var lokiThreadDb: LokiThreadDatabase
    @Inject lateinit var sessionContactDb: SessionContactDatabase
    @Inject lateinit var groupDb: GroupDatabase
    @Inject lateinit var smsDb: SmsDatabase
    @Inject lateinit var mmsDb: MmsDatabase
    @Inject lateinit var lokiMessageDb: LokiMessageDatabase
    @Inject lateinit var storage: StorageProtocol
    @Inject lateinit var reactionDb: ReactionDatabase
    @Inject lateinit var viewModelFactory: ConversationViewModel.AssistedFactory
    @Inject lateinit var mentionViewModelFactory: MentionViewModel.AssistedFactory
    @Inject lateinit var configFactory: ConfigFactory
    @Inject lateinit var groupManagerV2: GroupManagerV2

    private val screenshotObserver by lazy {
        ScreenshotObserver(this, Handler(Looper.getMainLooper())) {
            // post screenshot message
            sendScreenshotNotification()
        }
    }

    private val screenWidth = Resources.getSystem().displayMetrics.widthPixels
    private val linkPreviewViewModel: LinkPreviewViewModel by lazy {
        ViewModelProvider(this, LinkPreviewViewModel.Factory(LinkPreviewRepository()))
            .get(LinkPreviewViewModel::class.java)
    }

    private val threadId: Long by lazy {
        var threadId = intent.getLongExtra(THREAD_ID, -1L)
        if (threadId == -1L) {
            intent.getParcelableExtra<Address>(ADDRESS)?.let { it ->
                threadId = threadDb.getThreadIdIfExistsFor(it.serialize())
                if (threadId == -1L) {
                    val accountId = AccountId(it.serialize())
                    val openGroup = lokiThreadDb.getOpenGroupChat(intent.getLongExtra(FROM_GROUP_THREAD_ID, -1))
                    val address = if (accountId.prefix == IdPrefix.BLINDED && openGroup != null) {
                        storage.getOrCreateBlindedIdMapping(accountId.hexString, openGroup.server, openGroup.publicKey).accountId?.let {
                            fromSerialized(it)
                        } ?: GroupUtil.getEncodedOpenGroupInboxID(openGroup, accountId)
                    } else {
                        it
                    }
                    val recipient = Recipient.from(this, address, false)
                    threadId = storage.getOrCreateThreadIdFor(recipient.address)
                }
            } ?: finish()
        }

        threadId
    }

    private val viewModel: ConversationViewModel by viewModels {
        viewModelFactory.create(threadId, storage.getUserED25519KeyPair())
    }
    private var actionMode: ActionMode? = null
    private var unreadCount = Int.MAX_VALUE
    // Attachments
    private var voiceMessageStartTimestamp: Long = 0L
    private val audioRecorder = AudioRecorder(this)
    private val stopAudioHandler = Handler(Looper.getMainLooper())
    private val stopVoiceMessageRecordingTask = Runnable { sendVoiceMessage() }
    private val attachmentManager by lazy { AttachmentManager(this, this) }
    private var isLockViewExpanded = false
    private var isShowingAttachmentOptions = false
    // Mentions
    private val mentionViewModel: MentionViewModel by viewModels {
        mentionViewModelFactory.create(threadId)
    }
    private val mentionCandidateAdapter = MentionCandidateAdapter {
        mentionViewModel.onCandidateSelected(it.member.publicKey)
    }
    // Search
    val searchViewModel: SearchViewModel by viewModels()
    var searchViewItem: MenuItem? = null

    private val bufferedLastSeenChannel = Channel<Long>(capacity = 512, onBufferOverflow = BufferOverflow.DROP_OLDEST)

    private var emojiPickerVisible = false

    // Queue of timestamps used to rate-limit emoji reactions
    private val emojiRateLimiterQueue = LinkedList<Long>()

    // Constants used to enforce the given maximum emoji reactions allowed per minute (emoji reactions
    // that occur above this limit will result in a "Slow down" toast rather than adding the reaction).
    private val EMOJI_REACTIONS_ALLOWED_PER_MINUTE = 20
    private val ONE_MINUTE_IN_MILLISECONDS = 1.minutes.inWholeMilliseconds

    private val isScrolledToBottom: Boolean
        get() = binding.conversationRecyclerView.isScrolledToBottom

    private val isScrolledToWithin30dpOfBottom: Boolean
        get() = binding.conversationRecyclerView.isScrolledToWithin30dpOfBottom

    // When the user clicks on the original message in reply to an existing message then we scroll to and
    // highlight the original message. To do this, we keep track of the original message location in the
    // recycler view as needed.
    private var pendingHighlightMessagePosition: Int? = null

    private val layoutManager: LinearLayoutManager?
        get() { return binding.conversationRecyclerView.layoutManager as LinearLayoutManager? }

    private val seed by lazy {
        var hexEncodedSeed = IdentityKeyUtil.retrieve(this, IdentityKeyUtil.LOKI_SEED)
        if (hexEncodedSeed == null) {
            hexEncodedSeed = IdentityKeyUtil.getIdentityKeyPair(this).hexEncodedPrivateKey // Legacy account
        }

        val appContext = applicationContext
        val loadFileContents: (String) -> String = { fileName ->
            MnemonicUtilities.loadFileContents(appContext, fileName)
        }
        MnemonicCodec(loadFileContents).encode(hexEncodedSeed, MnemonicCodec.Language.Configuration.english)
    }

    // There is a bug when initially joining a community where all messages will immediately be marked
    // as read if we reverse the message list so this is now hard-coded to false
    private val reverseMessageList = false

    private val adapter by lazy {
        val cursor = mmsSmsDb.getConversation(viewModel.threadId, reverseMessageList)
        val adapter = ConversationAdapter(
            this,
            cursor,
            viewModel.recipient,
            storage.getLastSeen(viewModel.threadId),
            reverseMessageList,
            onItemPress = { message, position, view, event ->
                handlePress(message, position, view, event)
            },
            onItemSwipeToReply = { message, _ ->
                handleSwipeToReply(message)
            },
            onItemLongPress = { message, position, view ->
                if (!viewModel.isMessageRequestThread) {
                    showConversationReaction(message, view)
                } else {
                    selectMessage(message, position)
                }
            },
            onDeselect = { message, position ->
                actionMode?.let {
                    onDeselect(message, position, it)
                }
            },
            onAttachmentNeedsDownload = viewModel::onAttachmentDownloadRequest,
            glide = glide,
            lifecycleCoroutineScope = lifecycleScope
        )
        adapter.visibleMessageViewDelegate = this

        // Register an AdapterDataObserver to scroll us to the bottom of the RecyclerView for if
        // we're already near the the bottom and the data changes.
        adapter.registerAdapterDataObserver(ConversationAdapterDataObserver(binding.conversationRecyclerView, adapter))

        adapter
    }

    private val glide by lazy { Glide.with(this) }
    private val lockViewHitMargin by lazy { toPx(40, resources) }
    private val gifButton by lazy { InputBarButton(this, R.drawable.ic_gif, hasOpaqueBackground = true) }
    private val documentButton by lazy { InputBarButton(this, R.drawable.ic_file, hasOpaqueBackground = true) }
    private val libraryButton by lazy { InputBarButton(this, R.drawable.ic_images, hasOpaqueBackground = true) }
    private val cameraButton by lazy { InputBarButton(this, R.drawable.ic_camera, hasOpaqueBackground = true) }
    private val messageToScrollTimestamp = AtomicLong(-1)
    private val messageToScrollAuthor = AtomicReference<Address?>(null)
    private val firstLoad = AtomicBoolean(true)

    private lateinit var reactionDelegate: ConversationReactionDelegate
    private val reactWithAnyEmojiStartPage = -1

    private val voiceNoteTooShortToast: Toast by lazy {
        Toast.makeText(
            applicationContext,
            applicationContext.getString(R.string.messageVoiceErrorShort),
            Toast.LENGTH_SHORT
        ).apply {
            // On Android API 30 and above we can use callbacks to control our toast visible flag.
            // Note: We have to do this hoop-jumping to prevent the possibility of a window layout
            // crash when attempting to show a toast that is already visible should the user spam
            // the microphone button, and because `someToast.view?.isShown` is deprecated.
            if (Build.VERSION.SDK_INT >= Build.VERSION_CODES.R) {
                addCallback(object : Toast.Callback() {
                    override fun onToastShown()  { isVoiceToastShowing = true  }
                    override fun onToastHidden() { isVoiceToastShowing = false }
                })
            }
        }
    }

    private var isVoiceToastShowing = false

    // Only show a toast related to voice messages if the toast is not already showing (used if to
    // rate limit & prevent toast queueing when the user spams the microphone button).
    private fun showVoiceMessageToastIfNotAlreadyVisible() {
        if (!isVoiceToastShowing) {
            voiceNoteTooShortToast.show()

            // Use a delayed callback to reset the toast visible flag after Toast.LENGTH_SHORT duration (~2000ms) ONLY on
            // Android APIs < 30 which lack the onToastShown & onToastHidden callbacks.
            // Note: While Toast.LENGTH_SHORT is roughly 2000ms, it is subject to change with varying Android versions or
            // even between devices - we have no control over this.
            // TODO: Remove the lines below and just use the callbacks when our minimum API is >= 30.
            isVoiceToastShowing = true
            if (Build.VERSION.SDK_INT < Build.VERSION_CODES.R) {
                Handler(Looper.getMainLooper()).postDelayed( { isVoiceToastShowing = false }, 2000)
            }
        }
    }

    // Properties for what message indices are visible previously & now, as well as the scroll state
    private var previousLastVisibleRecyclerViewIndex: Int = RecyclerView.NO_POSITION
    private var currentLastVisibleRecyclerViewIndex:  Int = RecyclerView.NO_POSITION
    private var recyclerScrollState: Int = RecyclerView.SCROLL_STATE_IDLE

    // region Settings
    companion object {
        // Extras
        const val THREAD_ID = "thread_id"
        const val ADDRESS = "address"
        const val FROM_GROUP_THREAD_ID = "from_group_thread_id"
        const val SCROLL_MESSAGE_ID = "scroll_message_id"
        const val SCROLL_MESSAGE_AUTHOR = "scroll_message_author"
        // Request codes
        const val PICK_DOCUMENT = 2
        const val TAKE_PHOTO = 7
        const val PICK_GIF = 10
        const val PICK_FROM_LIBRARY = 12
        const val INVITE_CONTACTS = 124
        const val CONVERSATION_SETTINGS = 125 // used to open conversation search on result
    }
    // endregion

    fun showOpenUrlDialog(url: String) = viewModel.onCommand(ShowOpenUrlDialog(url))

    // region Lifecycle
    override fun onCreate(savedInstanceState: Bundle?, isReady: Boolean) {
        super.onCreate(savedInstanceState, isReady)
        binding = ActivityConversationV2Binding.inflate(layoutInflater)
        setContentView(binding.root)

        // set the compose dialog content
        binding.dialogOpenUrl.apply {
            setViewCompositionStrategy(ViewCompositionStrategy.DisposeOnViewTreeLifecycleDestroyed)
            setContent {
                val dialogsState by viewModel.dialogsState.collectAsState()
                ConversationV2Dialogs(
                    dialogsState = dialogsState,
                    sendCommand = viewModel::onCommand
                )
            }
        }

        // messageIdToScroll
        messageToScrollTimestamp.set(intent.getLongExtra(SCROLL_MESSAGE_ID, -1))
        messageToScrollAuthor.set(intent.getParcelableExtra(SCROLL_MESSAGE_AUTHOR))
        val recipient = viewModel.recipient
        val openGroup = recipient.let { viewModel.openGroup }
        if (recipient == null || (recipient.isCommunityRecipient && openGroup == null)) {
            Toast.makeText(this, getString(R.string.conversationsDeleted), Toast.LENGTH_LONG).show()
            return finish()
        }

        setUpToolBar()
        setUpInputBar()
        setUpLinkPreviewObserver()
        restoreDraftIfNeeded()
        setUpUiStateObserver()

        binding.scrollToBottomButton.setOnClickListener {
            val layoutManager = binding.conversationRecyclerView.layoutManager as LinearLayoutManager
            val targetPosition = if (reverseMessageList) 0 else adapter.itemCount

            // If we are currently in the process of scrolling then we'll use `scrollToPosition` to quick-jump..
            if (layoutManager.isSmoothScrolling) {
                binding.conversationRecyclerView.scrollToPosition(targetPosition)
            } else {
                // ..otherwise we'll use the animated `smoothScrollToPosition` (which we have to post for it to take effect).
                binding.conversationRecyclerView.smoothScrollToPosition(targetPosition)
            }
        }

        updateUnreadCountIndicator()
        updatePlaceholder()
        setUpBlockedBanner()
        binding.searchBottomBar.setEventListener(this)
        updateSendAfterApprovalText()
        setUpMessageRequests()

        val weakActivity = WeakReference(this)

        lifecycleScope.launch(Dispatchers.IO) {
            // Note: We are accessing the `adapter` property because we want it to be loaded on
            // the background thread to avoid blocking the UI thread and potentially hanging when
            // transitioning to the activity
            weakActivity.get()?.adapter ?: return@launch

            // 'Get' instead of 'GetAndSet' here because we want to trigger the highlight in 'onFirstLoad'
            // by triggering 'jumpToMessage' using these values
            val messageTimestamp = messageToScrollTimestamp.get()
            val author = messageToScrollAuthor.get()

            val targetPosition = if (author != null && messageTimestamp >= 0) {
                mmsSmsDb.getMessagePositionInConversation(viewModel.threadId, messageTimestamp, author, reverseMessageList)
            } else {
                -1
            }

            withContext(Dispatchers.Main) {
                setUpRecyclerView()
                setUpTypingObserver()
                setUpRecipientObserver()
                getLatestOpenGroupInfoIfNeeded()
                setUpSearchResultObserver()
                scrollToFirstUnreadMessageIfNeeded()
                setUpOutdatedClientBanner()
                setUpLegacyGroupUI()

                if (author != null && messageTimestamp >= 0 && targetPosition >= 0) {
                    binding.conversationRecyclerView.scrollToPosition(targetPosition)
                }
                else {
                    scrollToFirstUnreadMessageIfNeeded(true)
                }
            }
        }

        val reactionOverlayStub: Stub<ConversationReactionOverlay> =
            ViewUtil.findStubById(this, R.id.conversation_reaction_scrubber_stub)
        reactionDelegate = ConversationReactionDelegate(reactionOverlayStub)
        reactionDelegate.setOnReactionSelectedListener(this)
        lifecycleScope.launch {
                // only update the conversation every 3 seconds maximum
                // channel is rendezvous and shouldn't block on try send calls as often as we want
                bufferedLastSeenChannel.receiveAsFlow()
                    .flowWithLifecycle(lifecycle, Lifecycle.State.RESUMED)
                    .collectLatest {
                        withContext(Dispatchers.IO) {
                            try {
                                if (it > storage.getLastSeen(viewModel.threadId)) {
                                    storage.markConversationAsRead(viewModel.threadId, it)
                                }
                            } catch (e: Exception) {
                                Log.e(TAG, "bufferedLastSeenChannel collectLatest", e)
                            }
                        }
                    }
        }

        setupMentionView()
        setupUiEventsObserver()
    }

    private fun setupUiEventsObserver() {
        lifecycleScope.launch {
            viewModel.uiEvents.collect { event ->
                when (event) {
                    is ConversationUiEvent.NavigateToConversation -> {
                        finish()
                        startActivity(Intent(this@ConversationActivityV2, ConversationActivityV2::class.java)
                            .putExtra(THREAD_ID, event.threadId)
                        )
                    }
                }
            }
        }
    }

    private fun setupMentionView() {
        binding?.conversationMentionCandidates?.let { view ->
            view.adapter = mentionCandidateAdapter
            view.itemAnimator = null
        }

        lifecycleScope.launch {
            repeatOnLifecycle(Lifecycle.State.STARTED) {
                mentionViewModel.autoCompleteState
                    .collectLatest { state ->
                        mentionCandidateAdapter.candidates =
                            (state as? MentionViewModel.AutoCompleteState.Result)?.members.orEmpty()
                    }
            }
        }

        binding?.inputBar?.setInputBarEditableFactory(mentionViewModel.editableFactory)
    }

    override fun onResume() {
        super.onResume()
        ApplicationContext.getInstance(this).messageNotifier.setVisibleThread(viewModel.threadId)

        contentResolver.registerContentObserver(
            MediaStore.Images.Media.EXTERNAL_CONTENT_URI,
            true,
            screenshotObserver
        )
        viewModel.run {
            binding.toolbarContent?.update(recipient ?: return, openGroup, expirationConfiguration)
        }
    }

    override fun onPause() {
        super.onPause()
        ApplicationContext.getInstance(this).messageNotifier.setVisibleThread(-1)
        contentResolver.unregisterContentObserver(screenshotObserver)
    }

    override fun getSystemService(name: String): Any? {
        return if (name == ActivityDispatcher.SERVICE) { this } else { super.getSystemService(name) }
    }

    override fun dispatchIntent(body: (Context) -> Intent?) {
        body(this)?.let { push(it, false) }
    }

    override fun showDialog(dialogFragment: DialogFragment, tag: String?) {
        dialogFragment.show(supportFragmentManager, tag)
    }

    override fun onCreateLoader(id: Int, bundle: Bundle?): Loader<Cursor> {
        return ConversationLoader(viewModel.threadId, reverseMessageList, this@ConversationActivityV2)
    }

    override fun onLoadFinished(loader: Loader<Cursor>, cursor: Cursor?) {
        val oldCount = adapter.itemCount
        val newCount = cursor?.count ?: 0
        adapter.changeCursor(cursor)

        if (cursor != null) {
            val messageTimestamp = messageToScrollTimestamp.getAndSet(-1)
            val author = messageToScrollAuthor.getAndSet(null)
            val initialUnreadCount = mmsSmsDb.getUnreadCount(viewModel.threadId)

            // Update the unreadCount value to be loaded from the database since we got a new message
            if (firstLoad.get() || oldCount != newCount || initialUnreadCount != unreadCount) {
                // Update the unreadCount value to be loaded from the database since we got a new
                // message (we need to store it in a local variable as it can get overwritten on
                // another thread before the 'firstLoad.getAndSet(false)' case below)
                unreadCount = initialUnreadCount
                updateUnreadCountIndicator()
            }

            if (author != null && messageTimestamp >= 0) {
                jumpToMessage(author, messageTimestamp, firstLoad.get(), null)
            } else {
                if (firstLoad.getAndSet(false)) scrollToFirstUnreadMessageIfNeeded(true)
                handleRecyclerViewScrolled()
            }
        }
        updatePlaceholder()
        viewModel.recipient?.let {
            maybeUpdateToolbar(recipient = it)
            setUpOutdatedClientBanner()
        }
    }

    override fun onLoaderReset(cursor: Loader<Cursor>) = adapter.changeCursor(null)

    // called from onCreate
    private fun setUpRecyclerView() {
        binding.conversationRecyclerView.adapter = adapter
        val layoutManager = LinearLayoutManager(this, LinearLayoutManager.VERTICAL, reverseMessageList)
        binding.conversationRecyclerView.layoutManager = layoutManager
        // Workaround for the fact that CursorRecyclerViewAdapter doesn't auto-update automatically (even though it says it will)
        LoaderManager.getInstance(this).restartLoader(0, null, this)
        binding.conversationRecyclerView.addOnScrollListener(object : RecyclerView.OnScrollListener() {

            override fun onScrolled(recyclerView: RecyclerView, dx: Int, dy: Int) {
                // The unreadCount check is to prevent us scrolling to the bottom when we first enter a conversation.
                if (recyclerScrollState == RecyclerView.SCROLL_STATE_IDLE && unreadCount != Int.MAX_VALUE) {
                    scrollToMostRecentMessageIfWeShould()
                }
                handleRecyclerViewScrolled()
            }

            override fun onScrollStateChanged(recyclerView: RecyclerView, newState: Int) {
                recyclerScrollState = newState

                // If we were scrolling towards a specific message to highlight when scrolling stops then do so
                if (newState == RecyclerView.SCROLL_STATE_IDLE) {
                    pendingHighlightMessagePosition?.let { position ->
                        recyclerView.findViewHolderForLayoutPosition(position)?.let { viewHolder ->
                            (viewHolder.itemView as? VisibleMessageView)?.playHighlight()
                                ?: Log.w(TAG, "View at position $position is not a VisibleMessageView - cannot highlight.")
                        } ?: Log.w(TAG, "ViewHolder at position $position is null - cannot highlight.")
                        pendingHighlightMessagePosition = null
                    }
                }
            }
        })

        lifecycleScope.launch {
            viewModel.isAdmin.collect{
                adapter.isAdmin = it
            }
        }
    }

    private fun scrollToMostRecentMessageIfWeShould() {
        val lm = layoutManager ?: return Log.w(TAG, "Cannot scroll recycler view without a layout manager - bailing.")

        // Grab an initial 'previous' last visible message..
        if (previousLastVisibleRecyclerViewIndex == RecyclerView.NO_POSITION) {
            previousLastVisibleRecyclerViewIndex = lm.findLastVisibleItemPosition()
        }

        // ..and grab the 'current' last visible message.
        currentLastVisibleRecyclerViewIndex = lm.findLastVisibleItemPosition()

        // If the current last visible message index is less than the previous one (i.e. we've
        // lost visibility of one or more messages due to showing the IME keyboard) AND we're
        // at the bottom of the message feed..
        val atBottomAndTrueLastNoLongerVisible = currentLastVisibleRecyclerViewIndex <= previousLastVisibleRecyclerViewIndex &&
                                                 !binding.scrollToBottomButton.isVisible

        // ..OR we're at the last message or have received a new message..
        val atLastOrReceivedNewMessage = currentLastVisibleRecyclerViewIndex == (adapter.itemCount - 1)

        // ..then scroll the recycler view to the last message on resize.
        if (atBottomAndTrueLastNoLongerVisible || atLastOrReceivedNewMessage) {
            binding.conversationRecyclerView.smoothScrollToPosition(adapter.itemCount)
        }

        // Update our previous last visible view index to the current one
        previousLastVisibleRecyclerViewIndex = currentLastVisibleRecyclerViewIndex
    }

    // called from onCreate
    private fun setUpToolBar() {
        setSupportActionBar(binding.toolbar)
        val actionBar = supportActionBar ?: return
        val recipient = viewModel.recipient ?: return
        actionBar.title = ""
        actionBar.setDisplayHomeAsUpEnabled(true)
        actionBar.setHomeButtonEnabled(true)
        binding.toolbarContent.bind(
            this,
            viewModel.threadId,
            recipient,
            viewModel.expirationConfiguration,
            viewModel.openGroup
        )
        maybeUpdateToolbar(recipient)
    }

    // called from onCreate
    private fun setUpInputBar() {
        binding.inputBar.delegate = this
        binding.inputBarRecordingView.delegate = this
        // GIF button
        binding.gifButtonContainer.addView(gifButton, LayoutParams.MATCH_PARENT, LayoutParams.MATCH_PARENT)
        gifButton.onUp = { showGIFPicker() }
        gifButton.snIsEnabled = false
        // Document button
        binding.documentButtonContainer.addView(documentButton, LayoutParams.MATCH_PARENT, LayoutParams.MATCH_PARENT)
        documentButton.onUp = { showDocumentPicker() }
        documentButton.snIsEnabled = false
        // Library button
        binding.libraryButtonContainer.addView(libraryButton, LayoutParams.MATCH_PARENT, LayoutParams.MATCH_PARENT)
        libraryButton.onUp = { pickFromLibrary() }
        libraryButton.snIsEnabled = false
        // Camera button
        binding.cameraButtonContainer.addView(cameraButton, LayoutParams.MATCH_PARENT, LayoutParams.MATCH_PARENT)
        cameraButton.onUp = { showCamera() }
        cameraButton.snIsEnabled = false
    }

    // called from onCreate
    private fun restoreDraftIfNeeded() {
        val mediaURI = intent.data
        val mediaType = AttachmentManager.MediaType.from(intent.type)
        val mimeType =  MediaUtil.getMimeType(this, mediaURI)

        if (mediaURI != null && mediaType != null) {
            val filename = FilenameUtils.getFilenameFromUri(this, mediaURI)

            if (mimeType != null &&
                        (AttachmentManager.MediaType.IMAGE == mediaType ||
                        AttachmentManager.MediaType.GIF    == mediaType ||
                        AttachmentManager.MediaType.VIDEO  == mediaType)
            ) {
                val media = Media(mediaURI, filename, mimeType, 0, 0, 0, 0, Optional.absent(), Optional.absent())
                startActivityForResult(MediaSendActivity.buildEditorIntent(this, listOf( media ), viewModel.recipient!!, ""), PICK_FROM_LIBRARY)
                return
            } else {
                prepMediaForSending(mediaURI, mediaType).addListener(object : ListenableFuture.Listener<Boolean> {

                    override fun onSuccess(result: Boolean?) {
                        sendAttachments(attachmentManager.buildSlideDeck().asAttachments(), null)
                    }

                    override fun onFailure(e: ExecutionException?) {
                        Toast.makeText(this@ConversationActivityV2, R.string.attachmentsErrorLoad, Toast.LENGTH_LONG).show()
                    }
                })
                return
            }
        } else if (intent.hasExtra(Intent.EXTRA_TEXT)) {
            val dataTextExtra = intent.getCharSequenceExtra(Intent.EXTRA_TEXT) ?: ""
            binding.inputBar.text = dataTextExtra.toString()
        } else {
            viewModel.getDraft()?.let { text ->
                binding.inputBar.text = text
            }
        }
    }

    // called from onCreate
    private fun setUpTypingObserver() {
        ApplicationContext.getInstance(this).typingStatusRepository.getTypists(viewModel.threadId).observe(this) { state ->
            val recipients = if (state != null) state.typists else listOf()
            // FIXME: Also checking isScrolledToBottom is a quick fix for an issue where the
            //        typing indicator overlays the recycler view when scrolled up
            val viewContainer = binding.typingIndicatorViewContainer
            viewContainer.isVisible = recipients.isNotEmpty() && isScrolledToBottom
            viewContainer.setTypists(recipients)
        }
        if (textSecurePreferences.isTypingIndicatorsEnabled()) {
            binding.inputBar.addTextChangedListener {
                ApplicationContext.getInstance(this).typingStatusSender.onTypingStarted(viewModel.threadId)
            }
        }
    }

    private fun setUpRecipientObserver()    = viewModel.recipient?.addListener(this)
    private fun tearDownRecipientObserver() = viewModel.recipient?.removeListener(this)

    private fun getLatestOpenGroupInfoIfNeeded() {
        val openGroup = viewModel.openGroup ?: return
        OpenGroupApi.getMemberCount(openGroup.room, openGroup.server) successUi {
            binding.toolbarContent.updateSubtitle(viewModel.recipient!!, openGroup, viewModel.expirationConfiguration)
            maybeUpdateToolbar(viewModel.recipient!!)
        }
    }

    // called from onCreate
    private fun setUpBlockedBanner() {
        val recipient = viewModel.recipient?.takeUnless { it.isGroupOrCommunityRecipient } ?: return
        binding.blockedBannerTextView.text = applicationContext.getString(R.string.blockBlockedDescription)
        binding.blockedBanner.isVisible = recipient.isBlocked
        binding.blockedBanner.setOnClickListener { viewModel.unblock() }
    }

    private fun setUpOutdatedClientBanner() {
        val legacyRecipient = viewModel.legacyBannerRecipient(this)

        val shouldShowLegacy = ExpirationConfiguration.isNewConfigEnabled &&
                legacyRecipient != null

        binding.outdatedDisappearingBanner.isVisible = shouldShowLegacy
        if (shouldShowLegacy) {

            val txt = Phrase.from(this, R.string.disappearingMessagesLegacy)
                .put(NAME_KEY, legacyRecipient!!.toShortString())
                .format()
            binding.outdatedDisappearingBannerTextView.text = txt
        }
    }

    private fun setUpLegacyGroupUI() {
        lifecycleScope.launch {
            viewModel.legacyGroupBanner
                .collectLatest { banner ->
                    if (banner == null) {
                        binding.outdatedGroupBanner.isVisible = false
                        binding.outdatedGroupBanner.text = null
                    } else {
                        binding.outdatedGroupBanner.isVisible = true
                        binding.outdatedGroupBanner.text = SpannableStringBuilder(banner)
                            .apply {
                                // Append a space as a placeholder
                                append(" ")
                                
                                // we need to add the inline icon
                                val drawable = ContextCompat.getDrawable(this@ConversationActivityV2, R.drawable.ic_square_arrow_up_right)!!
                                val imageSize = toPx(10, resources)
                                val imagePadding = toPx(4, resources)
                                drawable.setBounds(0, 0, imageSize, imageSize)
                                drawable.setTint(getColorFromAttr(R.attr.message_sent_text_color))

                                setSpan(
                                    PaddedImageSpan(drawable, ImageSpan.ALIGN_BASELINE,
                                        paddingStart = imagePadding,
                                        paddingTop = imagePadding
                                    ),
                                    length - 1,
                                    length,
                                    Spannable.SPAN_EXCLUSIVE_EXCLUSIVE
                                )
                            }

                        binding.outdatedGroupBanner.setOnClickListener {
                            showOpenUrlDialog("https://getsession.org/groups")
                        }
                    }
                }
        }

        lifecycleScope.launch {
            viewModel.showRecreateGroupButton
                .collectLatest { show ->
                    binding.recreateGroupButtonContainer.isVisible = show
                }
        }

        binding.recreateGroupButton.setOnClickListener {
            viewModel.onCommand(ConversationViewModel.Commands.RecreateGroup)
        }
    }

    private fun setUpLinkPreviewObserver() {
        if (!textSecurePreferences.isLinkPreviewsEnabled()) {
            linkPreviewViewModel.onUserCancel(); return
        }
        linkPreviewViewModel.linkPreviewState.observe(this) { previewState: LinkPreviewState? ->
            if (previewState == null) return@observe
            when {
                previewState.isLoading -> {
                    binding.inputBar.draftLinkPreview()
                }
                previewState.linkPreview.isPresent -> {
                    binding.inputBar.updateLinkPreviewDraft(glide, previewState.linkPreview.get())
                }
                else -> {
                    binding.inputBar.cancelLinkPreviewDraft()
                }
            }
        }
    }

    private fun setUpUiStateObserver() {
        // Observe toast messages
        lifecycleScope.launch {
            repeatOnLifecycle(Lifecycle.State.STARTED) {
                viewModel.uiState
                    .mapNotNull { it.uiMessages.firstOrNull() }
                    .distinctUntilChanged()
                    .collect { msg ->
                        Toast.makeText(this@ConversationActivityV2, msg.message, Toast.LENGTH_LONG).show()
                        viewModel.messageShown(msg.id)
                    }
            }
        }

        // When we see "shouldExit", we finish the activity once for all.
        lifecycleScope.launch {
            repeatOnLifecycle(Lifecycle.State.STARTED) {
                // Wait for `shouldExit == true` then finish the activity
                viewModel.uiState
                    .filter { it.shouldExit }
                    .first()

                if (!isFinishing) {
                    finish()
                }
            }
        }

        // Observe the rest misc "simple" state change. They are bundled in one big
        // state observing as these changes are relatively cheap to perform even redundantly.
        lifecycleScope.launch {
            repeatOnLifecycle(Lifecycle.State.STARTED) {
                viewModel.uiState.collect { state ->
                    binding.inputBar.run {
                        isVisible = state.showInput
                        showMediaControls = state.enableInputMediaControls
                    }

                    // show or hide loading indicator
                    binding.loader.isVisible = state.showLoader

                    updatePlaceholder()
                }
            }
        }
    }

    private fun scrollToFirstUnreadMessageIfNeeded(isFirstLoad: Boolean = false, shouldHighlight: Boolean = false): Int {
        val lastSeenTimestamp = threadDb.getLastSeenAndHasSent(viewModel.threadId).first()
        val lastSeenItemPosition = adapter.findLastSeenItemPosition(lastSeenTimestamp) ?: return -1

        // If this is triggered when first opening a conversation then we want to position the top
        // of the first unread message in the middle of the screen
        if (isFirstLoad && !reverseMessageList) {
            layoutManager?.scrollToPositionWithOffset(lastSeenItemPosition, ((layoutManager?.height ?: 0) / 2))
            if (shouldHighlight) { highlightViewAtPosition(lastSeenItemPosition) }
            return lastSeenItemPosition
        }

        if (lastSeenItemPosition <= 3) { return lastSeenItemPosition }

        binding.conversationRecyclerView.scrollToPosition(lastSeenItemPosition)
        return lastSeenItemPosition
    }

    private fun highlightViewAtPosition(position: Int) {
        binding.conversationRecyclerView.post {
            (layoutManager?.findViewByPosition(position) as? VisibleMessageView)?.playHighlight()
        }
    }

    override fun onPrepareOptionsMenu(menu: Menu): Boolean {
        val recipient = viewModel.recipient ?: return false
        if (viewModel.showOptionsMenu) {
            ConversationMenuHelper.onPrepareOptionsMenu(
                menu = menu,
                inflater = menuInflater,
                thread = recipient,
                context = this,
                configFactory = configFactory,
                deprecationManager = viewModel.legacyGroupDeprecationManager
            )
        }
        maybeUpdateToolbar(recipient)
        return true
    }

    override fun onDestroy() {
        if(::binding.isInitialized) {
            viewModel.saveDraft(binding.inputBar.text.trim())
            cancelVoiceMessage()
            tearDownRecipientObserver()
        }

        // Delete any files we might have locally cached when sharing (which we need to do
        // when passing through files when the app is locked).
        cleanupCachedFiles()

        super.onDestroy()
    }
    // endregion

    // region Animation & Updating
    override fun onModified(recipient: Recipient) {
        viewModel.updateRecipient()

        runOnUiThread {
            val threadRecipient = viewModel.recipient ?: return@runOnUiThread
            if (threadRecipient.isContactRecipient) {
                binding.blockedBanner.isVisible = threadRecipient.isBlocked
            }
            invalidateOptionsMenu()
            updateSendAfterApprovalText()
            maybeUpdateToolbar(threadRecipient)
        }
    }

    private fun maybeUpdateToolbar(recipient: Recipient) {
        binding.toolbarContent.update(recipient, viewModel.openGroup, viewModel.expirationConfiguration)
    }

    private fun updateSendAfterApprovalText() {
        binding.textSendAfterApproval.isVisible = viewModel.showSendAfterApprovalText
    }

    private fun setUpMessageRequests() {
        binding.acceptMessageRequestButton.setOnClickListener {
            viewModel.acceptMessageRequest()
        }

        binding.messageRequestBlock.setOnClickListener {
            block(deleteThread = true)
        }

        binding.declineMessageRequestButton.setOnClickListener {
            fun doDecline() {
                viewModel.declineMessageRequest()
                finish()
            }

            showSessionDialog {
                title(R.string.delete)
                text(resources.getString(R.string.messageRequestsDelete))
                dangerButton(R.string.delete) { doDecline() }
                button(R.string.cancel)
            }
        }

        lifecycleScope.launch {
            repeatOnLifecycle(Lifecycle.State.STARTED) {
                viewModel.uiState
                    .map { it.messageRequestState }
                    .distinctUntilChanged()
                    .collectLatest { state ->
                        binding.messageRequestBar.isVisible = state is MessageRequestUiState.Visible

                        if (state is MessageRequestUiState.Visible) {
                            binding.sendAcceptsTextView.setText(state.acceptButtonText)
                            binding.messageRequestBlock.isVisible = state.blockButtonText != null
                            binding.messageRequestBlock.text = state.blockButtonText
                        }
                    }
            }
        }
    }

    override fun inputBarEditTextContentChanged(newContent: CharSequence) {
        val inputBarText = binding.inputBar.text // TODO check if we should be referencing newContent here instead
        if (textSecurePreferences.isLinkPreviewsEnabled()) {
            linkPreviewViewModel.onTextChanged(this, inputBarText, 0, 0)
        }
        if (LinkPreviewUtil.findWhitelistedUrls(newContent.toString()).isNotEmpty()
            && !textSecurePreferences.isLinkPreviewsEnabled() && !textSecurePreferences.hasSeenLinkPreviewSuggestionDialog()) {
            LinkPreviewDialog {
                setUpLinkPreviewObserver()
                linkPreviewViewModel.onEnabled()
                linkPreviewViewModel.onTextChanged(this, inputBarText, 0, 0)
            }.show(supportFragmentManager, "Link Preview Dialog")
            textSecurePreferences.setHasSeenLinkPreviewSuggestionDialog()
        }
    }

    override fun toggleAttachmentOptions() {
        val targetAlpha = if (isShowingAttachmentOptions) 0.0f else 1.0f
        val allButtonContainers = listOfNotNull(
            binding.cameraButtonContainer,
            binding.libraryButtonContainer,
            binding.documentButtonContainer,
            binding.gifButtonContainer
        )
        val isReversed = isShowingAttachmentOptions // Run the animation in reverse
        val count = allButtonContainers.size
        allButtonContainers.indices.forEach { index ->
            val view = allButtonContainers[index]
            val animation = ValueAnimator.ofObject(FloatEvaluator(), view.alpha, targetAlpha)
            animation.duration = 250L
            animation.startDelay = if (isReversed) 50L * (count - index.toLong()) else 50L * index.toLong()
            animation.addUpdateListener { animator ->
                view.alpha = animator.animatedValue as Float
            }
            animation.start()
        }
        isShowingAttachmentOptions = !isShowingAttachmentOptions
        val allButtons = listOf( cameraButton, libraryButton, documentButton, gifButton )
        allButtons.forEach { it.snIsEnabled = isShowingAttachmentOptions }
    }

    override fun showVoiceMessageUI() {
        binding.inputBarRecordingView.show(lifecycleScope)

        // Cancel any previous input bar animations and fade out the bar
        val inputBar = binding.inputBar
        inputBar.animate().cancel()
        inputBar.animate()
            .alpha(0f)
            .setDuration(VoiceRecorderConstants.SHOW_HIDE_VOICE_UI_DURATION_MS)
            .start()
    }

    private fun expandVoiceMessageLockView() {
        val lockView = binding.inputBarRecordingView.lockView

        lockView.animate().cancel()
        lockView.animate()
            .scaleX(1.10f)
            .scaleY(1.10f)
            .setDuration(VoiceRecorderConstants.ANIMATE_LOCK_DURATION_MS)
            .start()
    }

    private fun collapseVoiceMessageLockView() {
        val lockView = binding.inputBarRecordingView.lockView

        lockView.animate().cancel()
        lockView.animate()
            .scaleX(1.0f)
            .scaleY(1.0f)
            .setDuration(VoiceRecorderConstants.ANIMATE_LOCK_DURATION_MS)
            .start()
    }

    private fun hideVoiceMessageUI() {
        listOf(
            binding.inputBarRecordingView.chevronImageView,
            binding.inputBarRecordingView.slideToCancelTextView
        ).forEach { view ->
            view.animate().cancel()
            view.animate()
                .translationX(0.0f)
                .setDuration(VoiceRecorderConstants.ANIMATE_LOCK_DURATION_MS)
                .start()
        }

        binding.inputBarRecordingView.hide()
    }

    override fun handleVoiceMessageUIHidden() {
        val inputBar = binding.inputBar

        // Cancel any previous input bar animations and fade in the bar
        inputBar.animate().cancel()
        inputBar.animate()
            .alpha(1.0f)
            .setDuration(VoiceRecorderConstants.SHOW_HIDE_VOICE_UI_DURATION_MS)
            .start()
    }

    private fun handleRecyclerViewScrolled() {
        // Note: The typing indicate is whether the other person / other people are typing - it has
        // nothing to do with the IME keyboard state.
        val wasTypingIndicatorVisibleBefore = binding.typingIndicatorViewContainer.isVisible
        binding.typingIndicatorViewContainer.isVisible = wasTypingIndicatorVisibleBefore && isScrolledToBottom

        showScrollToBottomButtonIfApplicable()
        val maybeTargetVisiblePosition = if (reverseMessageList) layoutManager?.findFirstVisibleItemPosition() else layoutManager?.findLastVisibleItemPosition()
        val targetVisiblePosition = maybeTargetVisiblePosition ?: RecyclerView.NO_POSITION
        if (!firstLoad.get() && targetVisiblePosition != RecyclerView.NO_POSITION) {
            adapter.getTimestampForItemAt(targetVisiblePosition)?.let { visibleItemTimestamp ->
                bufferedLastSeenChannel.trySend(visibleItemTimestamp).apply {
                    if (isFailure) Log.e(TAG, "trySend failed", exceptionOrNull())
                }
            }
        }

        if (reverseMessageList) {
            unreadCount = min(unreadCount, targetVisiblePosition).coerceAtLeast(0)
        } else {
            val layoutUnreadCount = layoutManager?.let { (it.itemCount - 1) - it.findLastVisibleItemPosition() }
                ?: RecyclerView.NO_POSITION
            unreadCount = min(unreadCount, layoutUnreadCount).coerceAtLeast(0)
        }
        updateUnreadCountIndicator()
    }

    // Update placeholder / control messages in a conversation
    private fun updatePlaceholder() {
        val recipient = viewModel.recipient ?: return Log.w("Loki", "recipient was null in placeholder update")
        val blindedRecipient = viewModel.blindedRecipient
        val openGroup = viewModel.openGroup

        val groupThreadStatus = viewModel.groupV2ThreadState

        // Special state handling for kicked/destroyed groups
        if (groupThreadStatus != GroupThreadStatus.None) {
            binding.placeholderText.isVisible = true
            binding.conversationRecyclerView.isVisible = false
            binding.placeholderText.text = when (groupThreadStatus) {
                GroupThreadStatus.Kicked -> Phrase.from(this, R.string.groupRemovedYou)
                    .put(GROUP_NAME_KEY, recipient.toShortString())
                    .format()
                    .toString()

                GroupThreadStatus.Destroyed -> Phrase.from(this, R.string.groupDeletedMemberDescription)
                    .put(GROUP_NAME_KEY, recipient.toShortString())
                    .format()
                    .toString()

                else -> ""
            }
            return
        }

        // Get the correct placeholder text for this type of empty conversation
        val txtCS: CharSequence = when {
            // note to self
            recipient.isLocalNumber -> getString(R.string.noteToSelfEmpty)

            // If this is a community which we cannot write to
            openGroup != null && !openGroup.canWrite -> {
                Phrase.from(applicationContext, R.string.conversationsEmpty)
                    .put(CONVERSATION_NAME_KEY, openGroup.name)
                    .format()
            }

            // If we're trying to message someone who has blocked community message requests
            blindedRecipient?.blocksCommunityMessageRequests == true -> {
                Phrase.from(applicationContext, R.string.messageRequestsTurnedOff)
                    .put(NAME_KEY, recipient.toShortString())
                    .format()
            }

            // 10n1 and groups
            recipient.is1on1 || recipient.isGroupOrCommunityRecipient -> {
                Phrase.from(applicationContext, R.string.groupNoMessages)
                    .put(GROUP_NAME_KEY, recipient.toShortString())
                    .format()
            }

            else -> {
                Log.w(TAG, "Something else happened in updatePlaceholder - we're not sure what.")
                ""
            }
        }

        val showPlaceholder = adapter.itemCount == 0 || isDestroyed
        binding.placeholderText.isVisible = showPlaceholder
        binding.conversationRecyclerView.visibility = if (showPlaceholder) View.INVISIBLE else View.VISIBLE
        if (showPlaceholder) {
            binding.placeholderText.text = txtCS
        }
    }

    private fun showScrollToBottomButtonIfApplicable() {
        binding.scrollToBottomButton.isVisible = !emojiPickerVisible && !isScrolledToBottom && adapter.itemCount > 0
    }

    private fun updateUnreadCountIndicator() {
        val formattedUnreadCount = if (unreadCount < 10000) unreadCount.toString() else "9999+"
        binding.unreadCountTextView.text = formattedUnreadCount
        val textSize = if (unreadCount < 10000) 12.0f else 9.0f
        binding.unreadCountTextView.setTextSize(TypedValue.COMPLEX_UNIT_DIP, textSize)
        binding.unreadCountTextView.setTypeface(Typeface.DEFAULT, if (unreadCount < 100) Typeface.BOLD else Typeface.NORMAL)
        binding.unreadCountIndicator.isVisible = (unreadCount != 0)
    }

    // endregion

    // region Interaction
    override fun onDisappearingMessagesClicked() {
        viewModel.recipient?.let { showDisappearingMessages(it) }
    }

    override fun onOptionsItemSelected(item: MenuItem): Boolean {
        return if (item.itemId == android.R.id.home) false else viewModel.onOptionItemSelected(this, item)
    }

    override fun block(deleteThread: Boolean) {
        val recipient = viewModel.recipient ?: return Log.w("Loki", "Recipient was null for block action")
        val invitingAdmin = viewModel.invitingAdmin

        val name = if (recipient.isGroupV2Recipient && invitingAdmin != null) {
            invitingAdmin.getSearchName()
        } else {
            recipient.toShortString()
        }

        showSessionDialog {
            title(R.string.block)
            text(
                Phrase.from(context, R.string.blockDescription)
                .put(NAME_KEY, name)
                .format()
            )
            dangerButton(R.string.block, R.string.AccessibilityId_blockConfirm) {
                viewModel.block()

                // Block confirmation toast added as per SS-64
                val txt = Phrase.from(context, R.string.blockBlockedUser).put(NAME_KEY, name).format().toString()
                Toast.makeText(context, txt, Toast.LENGTH_LONG).show()

                if (deleteThread) {
                    viewModel.deleteThread()
                    finish()
                }
            }
            cancelButton()
        }
    }

    override fun copyAccountID(accountId: String) {
        val clip = ClipData.newPlainText("Account ID", accountId)
        val manager = getSystemService(CLIPBOARD_SERVICE) as ClipboardManager
        manager.setPrimaryClip(clip)
        Toast.makeText(this, R.string.copied, Toast.LENGTH_SHORT).show()
    }

    override fun copyOpenGroupUrl(thread: Recipient) {
        if (!thread.isCommunityRecipient) { return }

        val threadId = threadDb.getThreadIdIfExistsFor(thread)
        val openGroup = lokiThreadDb.getOpenGroupChat(threadId) ?: return

        val clip = ClipData.newPlainText("Community URL", openGroup.joinURL)
        val manager = getSystemService(CLIPBOARD_SERVICE) as ClipboardManager
        manager.setPrimaryClip(clip)
        Toast.makeText(this, R.string.copied, Toast.LENGTH_SHORT).show()
    }

    // TODO: don't need to allow new closed group check here, removed in new disappearing messages
    override fun showDisappearingMessages(thread: Recipient) {
        if (thread.isLegacyGroupRecipient) {
            groupDb.getGroup(thread.address.toGroupString()).orNull()?.run { if (!isActive) return }
        }
        Intent(this, DisappearingMessagesActivity::class.java)
            .apply { putExtra(DisappearingMessagesActivity.THREAD_ID, viewModel.threadId) }
            .also { show(it, true) }
    }

    override fun unblock() {
        val recipient = viewModel.recipient ?: return Log.w("Loki", "Recipient was null for unblock action")

        if (!recipient.isContactRecipient) {
            return Log.w("Loki", "Cannot unblock a user who is not a contact recipient - aborting unblock attempt.")
        }

        showSessionDialog {
            title(R.string.blockUnblock)
            text(
                Phrase.from(context, R.string.blockUnblockName)
                    .put(NAME_KEY, recipient.toShortString())
                    .format()
            )
            dangerButton(R.string.blockUnblock, R.string.AccessibilityId_unblockConfirm) { viewModel.unblock() }
            cancelButton()
        }
    }

    // `position` is the adapter position; not the visual position
    private fun handlePress(message: MessageRecord, position: Int, view: VisibleMessageView, event: MotionEvent) {
        val actionMode = this.actionMode
        if (actionMode != null) {
            onDeselect(message, position, actionMode)
        } else {
            // NOTE: We have to use onContentClick (rather than a click listener directly on
            // the view) so as to not interfere with all the other gestures. Do not add
            // onClickListeners directly to message content views!
            view.onContentClick(event)
        }
    }

    private fun onDeselect(message: MessageRecord, position: Int, actionMode: ActionMode) {
        adapter.toggleSelection(message, position)
        val actionModeCallback = ConversationActionModeCallback(
            adapter = adapter,
            threadID = viewModel.threadId,
            context = this,
            deprecationManager = viewModel.legacyGroupDeprecationManager
        )
        actionModeCallback.delegate = this
        actionModeCallback.updateActionModeMenu(actionMode.menu)
        if (adapter.selectedItems.isEmpty()) {
            actionMode.finish()
            this.actionMode = null
        }
    }

    // `position` is the adapter position; not the visual position
    private fun handleSwipeToReply(message: MessageRecord) {
        if (message.isOpenGroupInvitation) return
        val recipient = viewModel.recipient ?: return
        binding.inputBar.draftQuote(recipient, message, glide)
    }

    // `position` is the adapter position; not the visual position
    private fun selectMessage(message: MessageRecord, position: Int) {
        val actionMode = this.actionMode
        val actionModeCallback = ConversationActionModeCallback(
            adapter = adapter,
            threadID = viewModel.threadId,
            context = this,
            deprecationManager = viewModel.legacyGroupDeprecationManager
        )
        actionModeCallback.delegate = this
        searchViewItem?.collapseActionView()
        if (actionMode == null) { // Nothing should be selected if this is the case
            adapter.toggleSelection(message, position)
            this.actionMode = startActionMode(actionModeCallback, ActionMode.TYPE_PRIMARY)
        } else {
            adapter.toggleSelection(message, position)
            actionModeCallback.updateActionModeMenu(actionMode.menu)
            if (adapter.selectedItems.isEmpty()) {
                actionMode.finish()
                this.actionMode = null
            }
        }
    }

    private fun showConversationReaction(message: MessageRecord, messageView: View) {
        val messageContentView = when(messageView){
            is VisibleMessageView -> messageView.messageContentView
            is ControlMessageView -> messageView.controlContentView
            else -> null
        } ?: return Log.w(TAG, "Failed to show reaction because the messageRecord is not of a known type: $messageView")

        val messageContentBitmap = try {
            messageContentView.drawToBitmap()
        } catch (e: Exception) {
            Log.e("Loki", "Failed to show emoji picker", e)
            return
        }
        emojiPickerVisible = true
        ViewUtil.hideKeyboard(this, messageView)
        binding.reactionsShade.isVisible = true
        binding.scrollToBottomButton.isVisible = false
        binding.conversationRecyclerView.suppressLayout(true)
        reactionDelegate.setOnActionSelectedListener(ReactionsToolbarListener(message))
        reactionDelegate.setOnHideListener(object: ConversationReactionOverlay.OnHideListener {
            override fun startHide() {
                emojiPickerVisible = false
                binding.reactionsShade.let {
                    ViewUtil.fadeOut(it, resources.getInteger(R.integer.reaction_scrubber_hide_duration), View.GONE)
                }
                showScrollToBottomButtonIfApplicable()
            }

            override fun onHide() {
                binding.conversationRecyclerView.suppressLayout(false)

                WindowUtil.setLightStatusBarFromTheme(this@ConversationActivityV2);
                WindowUtil.setLightNavigationBarFromTheme(this@ConversationActivityV2);
            }

        })
        val topLeft = intArrayOf(0, 0).also { messageContentView.getLocationInWindow(it) }
        val selectedConversationModel = SelectedConversationModel(
            messageContentBitmap,
            topLeft[0].toFloat(),
            topLeft[1].toFloat(),
            messageContentView.width,
            message.isOutgoing,
            messageContentView
        )
        reactionDelegate.show(this, message, selectedConversationModel, viewModel.blindedPublicKey)
    }

    override fun dispatchTouchEvent(ev: MotionEvent): Boolean = reactionDelegate.applyTouchEvent(ev) || super.dispatchTouchEvent(ev)

    override fun onReactionSelected(messageRecord: MessageRecord, emoji: String) {
        reactionDelegate.hide()
        val oldRecord = messageRecord.reactions.find { it.author == textSecurePreferences.getLocalNumber() }
        if (oldRecord != null && oldRecord.emoji == emoji) {
            sendEmojiRemoval(emoji, messageRecord)
        } else {
            sendEmojiReaction(emoji, messageRecord)
            RecentEmojiPageModel.onCodePointSelected(emoji) // Save to recently used reaction emojis
        }
    }

    // Method to add an emoji to a queue and remove it a short while later - this is used as a
    // rate-limiting mechanism and is called from the `sendEmojiReaction` method, below.
    fun canPerformEmojiReaction(timestamp: Long): Boolean {
        // If the emoji reaction queue is full..
        if (emojiRateLimiterQueue.size >= EMOJI_REACTIONS_ALLOWED_PER_MINUTE) {
            // ..grab the timestamp of the oldest emoji reaction.
            val headTimestamp = emojiRateLimiterQueue.peekFirst()
            if (headTimestamp == null) {
                Log.w(TAG, "Could not get emoji react head timestamp - should never happen, but we'll allow the emoji reaction.")
                return true
            }

            // With the queue full, if the earliest emoji reaction occurred less than 1 minute ago
            // then we reject it..
            if (System.currentTimeMillis() - headTimestamp <= ONE_MINUTE_IN_MILLISECONDS) {
                return false
            } else {
                // ..otherwise if the earliest emoji reaction was more than a minute ago we'll
                // remove that early reaction to move the timestamp at index 1 into index 0, add
                // our new timestamp and return true to accept the emoji reaction.
                emojiRateLimiterQueue.removeFirst()
                emojiRateLimiterQueue.addLast(timestamp)
                return true
            }
        } else {
            // If the queue isn't already full then we add the new timestamp to the back of the queue and allow the emoji reaction
            emojiRateLimiterQueue.addLast(timestamp)
            return true
        }
    }

    private fun sendEmojiReaction(emoji: String, originalMessage: MessageRecord) {
        // Only allow the emoji reaction if we aren't currently rate limited
        if (!canPerformEmojiReaction(System.currentTimeMillis())) {
            Toast.makeText(this, getString(R.string.emojiReactsCoolDown), Toast.LENGTH_SHORT).show()
            return
        }

        // Create the message
        val recipient = viewModel.recipient ?: return Log.w(TAG, "Could not locate recipient when sending emoji reaction")
        val reactionMessage = VisibleMessage()
        val emojiTimestamp = SnodeAPI.nowWithOffset
        reactionMessage.sentTimestamp = emojiTimestamp
        val author = textSecurePreferences.getLocalNumber()

        if (author == null) {
            Log.w(TAG, "Unable to locate local number when sending emoji reaction - aborting.")
            return
        } else {
            // Put the message in the database
            val reaction = ReactionRecord(
                messageId = originalMessage.id,
                isMms = originalMessage.isMms,
                author = author,
                emoji = emoji,
                count = 1,
                dateSent = emojiTimestamp,
                dateReceived = emojiTimestamp
            )
            reactionDb.addReaction(MessageId(originalMessage.id, originalMessage.isMms), reaction, false)

            val originalAuthor = if (originalMessage.isOutgoing) {
                fromSerialized(viewModel.blindedPublicKey ?: textSecurePreferences.getLocalNumber()!!)
            } else originalMessage.individualRecipient.address

            // Send it
            reactionMessage.reaction = Reaction.from(originalMessage.timestamp, originalAuthor.serialize(), emoji, true)
            if (recipient.isCommunityRecipient) {

                val messageServerId = lokiMessageDb.getServerID(originalMessage.id, !originalMessage.isMms) ?:
                    return Log.w(TAG, "Failed to find message server ID when adding emoji reaction")

                viewModel.openGroup?.let {
                    OpenGroupApi.addReaction(it.room, it.server, messageServerId, emoji)
                }
            } else {
                MessageSender.send(reactionMessage, recipient.address)
            }

            LoaderManager.getInstance(this).restartLoader(0, null, this)
        }
    }

    // Method to remove a emoji reaction from a message.
    // Note: We do not count emoji removal towards the emojiRateLimiterQueue.
    private fun sendEmojiRemoval(emoji: String, originalMessage: MessageRecord) {
        val recipient = viewModel.recipient ?: return
        val message = VisibleMessage()
        val emojiTimestamp = SnodeAPI.nowWithOffset
        message.sentTimestamp = emojiTimestamp
        val author = textSecurePreferences.getLocalNumber()

        if (author == null) {
            Log.w(TAG, "Unable to locate local number when removing emoji reaction - aborting.")
            return
        } else {
            reactionDb.deleteReaction(emoji, MessageId(originalMessage.id, originalMessage.isMms), author, false)

            val originalAuthor = if (originalMessage.isOutgoing) {
                fromSerialized(viewModel.blindedPublicKey ?: textSecurePreferences.getLocalNumber()!!)
            } else originalMessage.individualRecipient.address

            message.reaction = Reaction.from(originalMessage.timestamp, originalAuthor.serialize(), emoji, false)
            if (recipient.isCommunityRecipient) {

                val messageServerId = lokiMessageDb.getServerID(originalMessage.id, !originalMessage.isMms) ?:
                    return Log.w(TAG, "Failed to find message server ID when removing emoji reaction")

                viewModel.openGroup?.let {
                    OpenGroupApi.deleteReaction(it.room, it.server, messageServerId, emoji)
                }
            } else {
                MessageSender.send(message, recipient.address)
            }
            LoaderManager.getInstance(this).restartLoader(0, null, this)
        }
    }

    override fun onCustomReactionSelected(messageRecord: MessageRecord, hasAddedCustomEmoji: Boolean) {
        val oldRecord = messageRecord.reactions.find { record -> record.author == textSecurePreferences.getLocalNumber() }

        if (oldRecord != null && hasAddedCustomEmoji) {
            reactionDelegate.hide()
            sendEmojiRemoval(oldRecord.emoji, messageRecord)
        } else {
            reactionDelegate.hideForReactWithAny()

            ReactWithAnyEmojiDialogFragment
                .createForMessageRecord(messageRecord, reactWithAnyEmojiStartPage)
                .show(supportFragmentManager, "BOTTOM");
        }
    }

    override fun onReactWithAnyEmojiDialogDismissed() = reactionDelegate.hide()

    override fun onReactWithAnyEmojiSelected(emoji: String, messageId: MessageId) {
        reactionDelegate.hide()
        val message = if (messageId.mms) {
            mmsDb.getMessageRecord(messageId.id)
        } else {
            smsDb.getMessageRecord(messageId.id)
        }
        val oldRecord = reactionDb.getReactions(messageId).find { it.author == textSecurePreferences.getLocalNumber() }
        if (oldRecord?.emoji == emoji) {
            sendEmojiRemoval(emoji, message)
        } else {
            sendEmojiReaction(emoji, message)
        }
    }

    override fun onRemoveReaction(emoji: String, messageId: MessageId) {
        val message = if (messageId.mms) {
            mmsDb.getMessageRecord(messageId.id)
        } else {
            smsDb.getMessageRecord(messageId.id)
        }
        sendEmojiRemoval(emoji, message)
    }

    // Called when the user is attempting to clear all instance of a specific emoji
    override fun onClearAll(emoji: String, messageId: MessageId) = viewModel.onEmojiClear(emoji, messageId)

    override fun onMicrophoneButtonMove(event: MotionEvent) {
        val rawX = event.rawX
        val chevronImageView = binding.inputBarRecordingView.chevronImageView
        val slideToCancelTextView = binding.inputBarRecordingView.slideToCancelTextView
        if (rawX < screenWidth / 2) {
            val translationX = rawX - screenWidth / 2
            val sign = -1.0f
            val chevronDamping = 4.0f
            val labelDamping = 3.0f
            val chevronX = (chevronDamping * (sqrt(abs(translationX)) / sqrt(chevronDamping))) * sign
            val labelX = (labelDamping * (sqrt(abs(translationX)) / sqrt(labelDamping))) * sign
            chevronImageView.translationX = chevronX
            slideToCancelTextView.translationX = labelX
        } else {
            chevronImageView.translationX = 0.0f
            slideToCancelTextView.translationX = 0.0f
        }
        if (isValidLockViewLocation(event.rawX.roundToInt(), event.rawY.roundToInt())) {
            if (!isLockViewExpanded) {
                expandVoiceMessageLockView()
                isLockViewExpanded = true
            }
        } else {
            if (isLockViewExpanded) {
                collapseVoiceMessageLockView()
                isLockViewExpanded = false
            }
        }
    }

    override fun onMicrophoneButtonCancel(event: MotionEvent) = hideVoiceMessageUI()

    override fun onMicrophoneButtonUp(event: MotionEvent) {
        if(binding.inputBar.voiceRecorderState != VoiceRecorderState.Recording){
            cancelVoiceMessage()
            return
        }

        val x = event.rawX.roundToInt()
        val y = event.rawY.roundToInt()

        // Lock voice recording on if the button is released over the lock area. AND the
        // voice recording has currently lasted for at least the time it takes to animate
        // the lock area into position. Without this time check we can accidentally lock
        // to recording audio on a quick tap as the lock area animates out from the record
        // audio message button and the pointer-up event catches it mid-animation.
        val currentVoiceMessageDurationMS = System.currentTimeMillis() - voiceMessageStartTimestamp
        if (isValidLockViewLocation(x, y) && currentVoiceMessageDurationMS >= VoiceRecorderConstants.ANIMATE_LOCK_DURATION_MS) {
            binding.inputBarRecordingView.lock()

            // If the user put the record audio button into the lock state then we are still recording audio
            binding.inputBar.voiceRecorderState = VoiceRecorderState.Recording
        }
        else
        {
            // If the user didn't lock voice recording on then we're stopping voice recording
            binding.inputBar.voiceRecorderState = VoiceRecorderState.ShuttingDownAfterRecord

            val recordButtonOverlay = binding.inputBarRecordingView.recordButtonOverlay

            val location = IntArray(2) { 0 }
            recordButtonOverlay.getLocationOnScreen(location)
            val hitRect = Rect(location[0], location[1], location[0] + recordButtonOverlay.width, location[1] + recordButtonOverlay.height)

            // If the up event occurred over the record button overlay we send the voice message..
            if (hitRect.contains(x, y)) {
                sendVoiceMessage()
            } else {
                // ..otherwise if they've released off the button we'll cancel sending.
                cancelVoiceMessage()
            }
        }
    }

    private fun isValidLockViewLocation(x: Int, y: Int): Boolean {
        // We can be anywhere above the lock view and a bit to the side of it (at most `lockViewHitMargin`
        // to the side)
        val lockViewLocation = IntArray(2) { 0 }
        binding.inputBarRecordingView.lockView.getLocationOnScreen(lockViewLocation)
        val hitRect = Rect(lockViewLocation[0] - lockViewHitMargin, 0,
            lockViewLocation[0] + binding.inputBarRecordingView.lockView.width + lockViewHitMargin, lockViewLocation[1] + binding.inputBarRecordingView.lockView.height)
        return hitRect.contains(x, y)
    }

    override fun highlightMessageFromTimestamp(timestamp: Long) {
        // Try to find the message with the given timestamp
        adapter.getItemPositionForTimestamp(timestamp)?.let { targetMessagePosition ->

            // If the view is already visible then we don't have to scroll before highlighting it..
            binding.conversationRecyclerView.findViewHolderForLayoutPosition(targetMessagePosition)?.let { viewHolder ->
                if (viewHolder.itemView is VisibleMessageView) {
                    (viewHolder.itemView as VisibleMessageView).playHighlight()
                    return
                }
            }

<<<<<<< HEAD
            // ..otherwise, set the pending highlight target and trigger a scroll.
            pendingHighlightMessagePosition = targetMessagePosition
            binding.conversationRecyclerView.smoothScrollToPosition(targetMessagePosition)
=======
            // ..otherwise create a temporary scroll listener to scroll to the view and then highlight it.
            // Note: We could incorporate this logic into the existing recycler view listener, but multiple
            // listeners are legal, and this approach separates our concerns into the generic case and this
            // specific case.
            // Also: The view must be visible to obtain the VisibleMessageView for highlighting - if it's
            // offscreen then we're likely to receive a null response from `findViewHolderForLayoutPosition`.
            val temporaryScrollListener = object : RecyclerView.OnScrollListener() {
                override fun onScrollStateChanged(recyclerView: RecyclerView, newState: Int) {
                    if (newState == RecyclerView.SCROLL_STATE_IDLE) {
                        recyclerView.removeOnScrollListener(this)
                        recyclerView.findViewHolderForLayoutPosition(targetMessagePosition)?.let { viewHolder ->
                            (viewHolder.itemView as? VisibleMessageView)?.playHighlight()
                                ?: Log.w(TAG, "View at position $targetMessagePosition is not a VisibleMessageView - cannot highlight.")
                        } ?: Log.w(TAG, "ViewHolder at position $targetMessagePosition is null - cannot highlight.")
                    }
                }
            }

            binding.conversationRecyclerView.addOnScrollListener(temporaryScrollListener)

            // we offset the position to scroll slightly past the message or else it's too close to the edge
            val offsetPosition = max(0, targetMessagePosition - 1)
            
            binding.conversationRecyclerView.smoothScrollToPosition(offsetPosition)
>>>>>>> d28df382
        } ?: Log.i(TAG, "Could not find message with timestamp: $timestamp")
    }

    override fun onReactionClicked(emoji: String, messageId: MessageId, userWasSender: Boolean) {
        val message = if (messageId.mms) {
            mmsDb.getMessageRecord(messageId.id)
        } else {
            smsDb.getMessageRecord(messageId.id)
        }
        if (userWasSender && viewModel.canRemoveReaction) {
            sendEmojiRemoval(emoji, message)
        } else if (!userWasSender && viewModel.canReactToMessages) {
            sendEmojiReaction(emoji, message)
        }
    }

    override fun onReactionLongClicked(messageId: MessageId, emoji: String?) {
        if (viewModel.recipient?.isGroupOrCommunityRecipient == true) {
            val isUserModerator = viewModel.openGroup?.let { openGroup ->
                val userPublicKey = textSecurePreferences.getLocalNumber() ?: return@let false
                OpenGroupManager.isUserModerator(this, openGroup.id, userPublicKey, viewModel.blindedPublicKey)
            } ?: false
            val fragment = ReactionsDialogFragment.create(messageId, isUserModerator, emoji, viewModel.canRemoveReaction)
            fragment.show(supportFragmentManager, null)
        }
    }

    override fun playVoiceMessageAtIndexIfPossible(indexInAdapter: Int) {
        if (!textSecurePreferences.autoplayAudioMessages()) return

        if (indexInAdapter < 0 || indexInAdapter >= adapter.itemCount) { return }
        val viewHolder = binding.conversationRecyclerView.findViewHolderForAdapterPosition(indexInAdapter) as? ConversationAdapter.VisibleMessageViewHolder ?: return
        viewHolder.view.playVoiceMessage()
    }

    override fun sendMessage() {
        val recipient = viewModel.recipient ?: return
        if (recipient.isContactRecipient && recipient.isBlocked) {
            BlockedDialog(recipient, this).show(supportFragmentManager, "Blocked Dialog")
            return
        }
        val sentMessageInfo = if (binding.inputBar.linkPreview != null || binding.inputBar.quote != null) {
            sendAttachments(listOf(), getMessageBody(), binding.inputBar.quote, binding.inputBar.linkPreview)
        } else {
            sendTextOnlyMessage()
        }

        // Jump to the newly sent message once it gets added
        if (sentMessageInfo != null) {
            messageToScrollAuthor.set(sentMessageInfo.first)
            messageToScrollTimestamp.set(sentMessageInfo.second)
        }
    }

    override fun commitInputContent(contentUri: Uri) {
        val recipient = viewModel.recipient ?: return
        val mimeType = MediaUtil.getMimeType(this, contentUri)!!
        val filename = FilenameUtils.getFilenameFromUri(this, contentUri, mimeType)
        val media = Media(contentUri, filename, mimeType, 0, 0, 0, 0, Optional.absent(), Optional.absent())
        startActivityForResult(MediaSendActivity.buildEditorIntent(this, listOf( media ), recipient, getMessageBody()), PICK_FROM_LIBRARY)
    }

    private fun sendTextOnlyMessage(hasPermissionToSendSeed: Boolean = false): Pair<Address, Long>? {
        val recipient = viewModel.recipient ?: return null
        val sentTimestamp = SnodeAPI.nowWithOffset
        viewModel.beforeSendingTextOnlyMessage()
        val text = getMessageBody()
        val userPublicKey = textSecurePreferences.getLocalNumber()
        val isNoteToSelf = (recipient.isContactRecipient && recipient.address.toString() == userPublicKey)
        if (seed in text && !isNoteToSelf && !hasPermissionToSendSeed) {
            showSessionDialog {
                title(R.string.warning)
                text(R.string.recoveryPasswordWarningSendDescription)
                button(R.string.send) { sendTextOnlyMessage(true) }
                cancelButton()
            }

            return null
        }

        // Create the message
        val message = VisibleMessage().applyExpiryMode(viewModel.threadId)
        message.sentTimestamp = sentTimestamp
        message.text = text
        val expiresInMillis = viewModel.expirationConfiguration?.expiryMode?.expiryMillis ?: 0
        val expireStartedAt = if (viewModel.expirationConfiguration?.expiryMode is ExpiryMode.AfterSend) {
            message.sentTimestamp
        } else 0
        val outgoingTextMessage = OutgoingTextMessage.from(message, recipient, expiresInMillis, expireStartedAt!!)

        // Clear the input bar
        binding.inputBar.text = ""
        binding.inputBar.cancelQuoteDraft()
        binding.inputBar.cancelLinkPreviewDraft()
        lifecycleScope.launch(Dispatchers.Default) {
            // Put the message in the database and send it
            message.id = smsDb.insertMessageOutbox(
                viewModel.threadId,
                outgoingTextMessage,
                false,
                message.sentTimestamp!!,
                null,
                true
            )
            MessageSender.send(message, recipient.address)
        }
        // Send a typing stopped message
        ApplicationContext.getInstance(this).typingStatusSender.onTypingStopped(viewModel.threadId)
        return Pair(recipient.address, sentTimestamp)
    }

    private fun sendAttachments(
        attachments: List<Attachment>,
        body: String?,
        quotedMessage: MessageRecord? = binding.inputBar?.quote,
        linkPreview: LinkPreview? = null
    ): Pair<Address, Long>? {
        val recipient = viewModel.recipient ?: return null
        val sentTimestamp = SnodeAPI.nowWithOffset
        viewModel.beforeSendingAttachments()

        // Create the message
        val message = VisibleMessage().applyExpiryMode(viewModel.threadId)
        message.sentTimestamp = sentTimestamp
        message.text = body
        val quote = quotedMessage?.let {
            val quotedAttachments = (it as? MmsMessageRecord)?.slideDeck?.asAttachments() ?: listOf()
            val sender = if (it.isOutgoing) {
                fromSerialized(viewModel.blindedPublicKey ?: textSecurePreferences.getLocalNumber()!!)
            } else it.individualRecipient.address
            QuoteModel(it.dateSent, sender, it.body, false, quotedAttachments)
        }
        val localQuote = quotedMessage?.let {
            val sender =
                if (it.isOutgoing) fromSerialized(textSecurePreferences.getLocalNumber()!!)
                else it.individualRecipient.address
            quote?.copy(author = sender)
        }
        val expiresInMs = viewModel.expirationConfiguration?.expiryMode?.expiryMillis ?: 0
        val expireStartedAtMs = if (viewModel.expirationConfiguration?.expiryMode is ExpiryMode.AfterSend) {
            sentTimestamp
        } else 0
        val outgoingTextMessage = OutgoingMediaMessage.from(message, recipient, attachments, localQuote, linkPreview, expiresInMs, expireStartedAtMs)

        // Clear the input bar
        binding.inputBar.text = ""
        binding.inputBar.cancelQuoteDraft()
        binding.inputBar.cancelLinkPreviewDraft()

        // Reset the attachment manager
        attachmentManager.clear()

        // Reset attachments button if needed
        if (isShowingAttachmentOptions) { toggleAttachmentOptions() }

        // do the heavy work in the bg
        lifecycleScope.launch(Dispatchers.IO) {
            // Put the message in the database and send it
            message.id = mmsDb.insertMessageOutbox(
                outgoingTextMessage,
                viewModel.threadId,
                false,
                null,
                runThreadUpdate = true
            )
            MessageSender.send(message, recipient.address, attachments, quote, linkPreview)
        }

        // Send a typing stopped message
        ApplicationContext.getInstance(this).typingStatusSender.onTypingStopped(viewModel.threadId)
        return Pair(recipient.address, sentTimestamp)
    }

    private fun showGIFPicker() {
        val hasSeenGIFMetaDataWarning: Boolean = textSecurePreferences.hasSeenGIFMetaDataWarning()
        if (!hasSeenGIFMetaDataWarning) {
            showSessionDialog {
                title(R.string.giphyWarning)
                text(Phrase.from(context, R.string.giphyWarningDescription).put(APP_NAME_KEY, getString(R.string.app_name)).format())
                button(R.string.theContinue) {
                    textSecurePreferences.setHasSeenGIFMetaDataWarning()
                    selectGif()
                }
                cancelButton()
            }
        } else {
            selectGif()
        }
    }

    private fun selectGif() = AttachmentManager.selectGif(this, PICK_GIF)

    private fun showDocumentPicker() = AttachmentManager.selectDocument(this, PICK_DOCUMENT)

    private fun pickFromLibrary() {
        val recipient = viewModel.recipient ?: return
        binding.inputBar.text?.trim()?.let { text ->
            AttachmentManager.selectGallery(this, PICK_FROM_LIBRARY, recipient, text)
        }
    }

    private fun showCamera() { attachmentManager.capturePhoto(this, TAKE_PHOTO, viewModel.recipient) }

    override fun onAttachmentChanged() { /* Do nothing */ }

    override fun onRequestPermissionsResult(requestCode: Int, permissions: Array<out String>, grantResults: IntArray) {
        super.onRequestPermissionsResult(requestCode, permissions, grantResults)
        Permissions.onRequestPermissionsResult(this, requestCode, permissions, grantResults)
    }

    @Deprecated("Deprecated in Java")
    override fun onActivityResult(requestCode: Int, resultCode: Int, intent: Intent?) {
        super.onActivityResult(requestCode, resultCode, intent)

        val mediaPreppedListener = object : ListenableFuture.Listener<Boolean> {

            override fun onSuccess(result: Boolean?) {
                if (result == null) {
                    Log.w(TAG, "Media prepper returned a null result - bailing.")
                    return
                }

                // If the attachment was too large or MediaConstraints.isSatisfied failed for some
                // other reason then we reset the attachment manager & shown buttons then bail..
                if (!result) {
                    attachmentManager.clear()
                    if (isShowingAttachmentOptions) { toggleAttachmentOptions() }
                    return
                }

                // ..otherwise we can attempt to send the attachment(s).
                // Note: The only multi-attachment message type is when sending images - all others
                // attempt send the attachment immediately upon file selection.
                sendAttachments(attachmentManager.buildSlideDeck().asAttachments(), null)
            }

            override fun onFailure(e: ExecutionException?) {
                Toast.makeText(this@ConversationActivityV2, R.string.attachmentsErrorLoad, Toast.LENGTH_LONG).show()
            }
        }

        // Note: In the case of documents or GIFs, filename provision is performed as part of the
        // `prepMediaForSending` operations, while for images it occurs when Media is created in
        // this class' `commitInputContent` method.
        when (requestCode) {
            PICK_DOCUMENT -> {
                intent ?: return Log.w(TAG, "Failed to get document Intent")
                val uri = intent.data ?: return Log.w(TAG, "Failed to get document Uri")
                prepMediaForSending(uri, AttachmentManager.MediaType.DOCUMENT).addListener(mediaPreppedListener)
            }
            PICK_GIF -> {
                intent ?: return Log.w(TAG, "Failed to get GIF Intent")
                val uri = intent.data ?: return Log.w(TAG, "Failed to get picked GIF Uri")
                val type   = AttachmentManager.MediaType.GIF
                val width  = intent.getIntExtra(GiphyActivity.EXTRA_WIDTH, 0)
                val height = intent.getIntExtra(GiphyActivity.EXTRA_HEIGHT, 0)
                prepMediaForSending(uri, type, width, height).addListener(mediaPreppedListener)
            }
            PICK_FROM_LIBRARY,
            TAKE_PHOTO -> {
                intent ?: return
                val body = intent.getStringExtra(MediaSendActivity.EXTRA_MESSAGE)
                val mediaList = intent.getParcelableArrayListExtra<Media>(MediaSendActivity.EXTRA_MEDIA) ?: return
                val slideDeck = SlideDeck()
                for (media in mediaList) {
                    val mediaFilename: String? = media.filename
                    when {
                        MediaUtil.isVideoType(media.mimeType) -> { slideDeck.addSlide(VideoSlide(this, media.uri, mediaFilename, 0, media.caption.orNull()))                            }
                        MediaUtil.isGif(media.mimeType)       -> { slideDeck.addSlide(GifSlide(this, media.uri, mediaFilename, 0, media.width, media.height, media.caption.orNull()))   }
                        MediaUtil.isImageType(media.mimeType) -> { slideDeck.addSlide(ImageSlide(this, media.uri, mediaFilename, 0, media.width, media.height, media.caption.orNull())) }
                        else -> {
                            Log.d(TAG, "Asked to send an unexpected media type: '" + media.mimeType + "'. Skipping.")
                        }
                    }
                }
                sendAttachments(slideDeck.asAttachments(), body)
            }
            INVITE_CONTACTS -> {
                if (viewModel.recipient?.isCommunityRecipient != true) { return }
                val extras = intent?.extras ?: return
                if (!intent.hasExtra(selectedContactsKey)) { return }
                val selectedContacts = extras.getStringArray(selectedContactsKey)!!
                val recipients = selectedContacts.map { contact ->
                    Recipient.from(this, fromSerialized(contact), true)
                }
                viewModel.inviteContacts(recipients)
            }
        }
    }

    private fun prepMediaForSending(uri: Uri, type: AttachmentManager.MediaType): ListenableFuture<Boolean>  =  prepMediaForSending(uri, type, null, null)

    private fun prepMediaForSending(uri: Uri, type: AttachmentManager.MediaType, width: Int?, height: Int?): ListenableFuture<Boolean> {
        return attachmentManager.setMedia(glide, uri, type, MediaConstraints.getPushMediaConstraints(), width ?: 0, height ?: 0)
    }

    override fun startRecordingVoiceMessage() {
        Log.i(TAG, "Starting voice message recording at: ${System.currentTimeMillis()} --- ${binding.inputBar.voiceRecorderState}")
        binding.inputBar.voiceRecorderState = VoiceRecorderState.SettingUpToRecord

        if (Permissions.hasAll(this, Manifest.permission.RECORD_AUDIO)) {
            showVoiceMessageUI()
            window.addFlags(WindowManager.LayoutParams.FLAG_KEEP_SCREEN_ON)

            // Allow the caller (us!) to define what should happen when the voice recording finishes.
            // Specifically in this instance, if we just tap the record audio button then by the time
            // we actually finish setting up and get here the recording has been cancelled and the voice
            // recorder state is Idle! As such we'll only tick the recorder state over to Recording if
            // we were still in the SettingUpToRecord state when we got here (i.e., the record voice
            // message button is still held or is locked to keep recording audio without being held).
            val callback: () -> Unit = {
                if (binding.inputBar.voiceRecorderState == VoiceRecorderState.SettingUpToRecord) {
                    binding.inputBar.voiceRecorderState = VoiceRecorderState.Recording
                }
            }

            voiceMessageStartTimestamp = System.currentTimeMillis()
            audioRecorder.startRecording(callback)

            // Limit voice messages to 5 minute each
            stopAudioHandler.postDelayed(stopVoiceMessageRecordingTask, 5.minutes.inWholeMilliseconds)
        } else {
            binding.inputBar.voiceRecorderState = VoiceRecorderState.Idle

            Permissions.with(this)
                .request(Manifest.permission.RECORD_AUDIO)
                .withPermanentDenialDialog(Phrase.from(applicationContext, R.string.permissionsMicrophoneAccessRequired)
                    .put(APP_NAME_KEY, getString(R.string.app_name))
                    .format().toString())
                .execute()
        }
    }


    override fun sendVoiceMessage() {
        Log.i(TAG, "Sending voice message at: ${System.currentTimeMillis()}")

        // When the record voice message button is released we always need to reset the UI and cancel
        // any further recording operation.
        hideVoiceMessageUI()
        window.clearFlags(WindowManager.LayoutParams.FLAG_KEEP_SCREEN_ON)

        // How long was the voice message? Because the pointer up event could have been a regular
        // hold-and-release or a release over the lock icon followed by a final tap to send so we
        // update the voice message duration based on the current time here.
        val voiceMessageDurationMS = System.currentTimeMillis() - voiceMessageStartTimestamp

        val voiceMessageMeetsMinimumDuration = MediaUtil.voiceMessageMeetsMinimumDuration(voiceMessageDurationMS)
        val future = audioRecorder.stopRecording(voiceMessageMeetsMinimumDuration)
        stopAudioHandler.removeCallbacks(stopVoiceMessageRecordingTask)

        binding.inputBar.voiceRecorderState = VoiceRecorderState.Idle

        // Generate a filename from the current time such as: "Session-VoiceMessage_2025-01-08-152733.aac"
        val voiceMessageFilename = FilenameUtils.constructNewVoiceMessageFilename(applicationContext)

        // Voice message too short? Warn with toast instead of sending.
        // Note: The 0L check prevents the warning toast being shown when leaving the conversation activity.
        if (voiceMessageDurationMS != 0L && !voiceMessageMeetsMinimumDuration) {
            voiceNoteTooShortToast.setText(applicationContext.getString(R.string.messageVoiceErrorShort))
            showVoiceMessageToastIfNotAlreadyVisible()
            return
        }

        // Note: We could return here if there was a network or node path issue, but instead we'll try
        // our best to send the voice message even if it might fail - because in that case it'll get put
        // into the draft database and can be retried when we regain network connectivity and a working
        // node path.

        // Attempt to send it the voice message
        future.addListener(object : ListenableFuture.Listener<Pair<Uri, Long>> {

            override fun onSuccess(result: Pair<Uri, Long>) {
                val uri = result.first
                val dataSizeBytes = result.second

                // Only proceed with sending the voice message if it's long enough
                if (voiceMessageMeetsMinimumDuration) {
                    val formattedAudioDuration = MediaUtil.getFormattedVoiceMessageDuration(voiceMessageDurationMS)
                    val audioSlide = AudioSlide(this@ConversationActivityV2, uri, voiceMessageFilename, dataSizeBytes, MediaTypes.AUDIO_AAC, true, formattedAudioDuration)
                    val slideDeck = SlideDeck()
                    slideDeck.addSlide(audioSlide)
                    sendAttachments(slideDeck.asAttachments(), body = null)
                }
            }

            override fun onFailure(e: ExecutionException) {
                Toast.makeText(this@ConversationActivityV2, R.string.audioUnableToRecord, Toast.LENGTH_LONG).show()
            }
        })
    }

    // Cancel voice message is called when the user is press-and-hold recording a voice message and then
    // slides the microphone icon left, or when they lock voice recording on but then later click Cancel.
    override fun cancelVoiceMessage() {
        val voiceMessageDurationMS = System.currentTimeMillis() - voiceMessageStartTimestamp

        hideVoiceMessageUI()
        window.clearFlags(WindowManager.LayoutParams.FLAG_KEEP_SCREEN_ON)
        val voiceMessageMeetsMinimumDuration = MediaUtil.voiceMessageMeetsMinimumDuration(voiceMessageDurationMS)
        audioRecorder.stopRecording(voiceMessageMeetsMinimumDuration)
        stopAudioHandler.removeCallbacks(stopVoiceMessageRecordingTask)

        binding.inputBar.voiceRecorderState = VoiceRecorderState.Idle

        // Note: The 0L check prevents the warning toast being shown when leaving the conversation activity
        if (voiceMessageDurationMS != 0L && !voiceMessageMeetsMinimumDuration) {
            voiceNoteTooShortToast.setText(applicationContext.getString(R.string.messageVoiceErrorShort))
            showVoiceMessageToastIfNotAlreadyVisible()
        }
    }

    override fun selectMessages(messages: Set<MessageRecord>) {
        selectMessage(messages.first(), 0) //TODO: begin selection mode
    }

    // Note: The messages in the provided set may be a single message, or multiple if there are a
    // group of selected messages.
    override fun deleteMessages(messages: Set<MessageRecord>) {
        viewModel.handleMessagesDeletion(messages)
        endActionMode()
    }

    override fun banUser(messages: Set<MessageRecord>) {
        showSessionDialog {
            title(R.string.banUser)
            text(R.string.communityBanDescription)
            dangerButton(R.string.theContinue) { viewModel.banUser(messages.first().individualRecipient); endActionMode() }
            cancelButton(::endActionMode)
        }
    }

    override fun banAndDeleteAll(messages: Set<MessageRecord>) {
        showSessionDialog {
            title(R.string.banDeleteAll)
            text(R.string.communityBanDeleteDescription)
            dangerButton(R.string.theContinue) { viewModel.banAndDeleteAll(messages.first()); endActionMode() }
            cancelButton(::endActionMode)
        }
    }

    override fun copyMessages(messages: Set<MessageRecord>) {
        val sortedMessages = messages.sortedBy { it.dateSent }
        val messageSize = sortedMessages.size
        val builder = StringBuilder()
        val messageIterator = sortedMessages.iterator()
        while (messageIterator.hasNext()) {
            val message = messageIterator.next()
            val body = MentionUtilities.highlightMentions(
                text = message.body,
                formatOnly = true, // no styling here, only text formatting
                threadID = viewModel.threadId,
                context = this
            )

            if (TextUtils.isEmpty(body)) { continue }
            if (messageSize > 1) {
                val formattedTimestamp = DateUtils.getDisplayFormattedTimeSpanString(this, Locale.getDefault(), message.timestamp)
                builder.append("$formattedTimestamp: ")
            }
            builder.append(body)
            if (messageIterator.hasNext()) {
                builder.append('\n')
            }
        }
        if (builder.isNotEmpty() && builder[builder.length - 1] == '\n') {
            builder.deleteCharAt(builder.length - 1)
        }
        val result = builder.toString()
        if (TextUtils.isEmpty(result)) { return }
        val manager = getSystemService(CLIPBOARD_SERVICE) as ClipboardManager
        manager.setPrimaryClip(ClipData.newPlainText("Message Content", result))
        Toast.makeText(this, R.string.copied, Toast.LENGTH_SHORT).show()
        endActionMode()
    }

    override fun copyAccountID(messages: Set<MessageRecord>) {
        val accountID = messages.first().individualRecipient.address.toString()
        val clip = ClipData.newPlainText("Account ID", accountID)
        val manager = getSystemService(CLIPBOARD_SERVICE) as ClipboardManager
        manager.setPrimaryClip(clip)
        Toast.makeText(this, R.string.copied, Toast.LENGTH_SHORT).show()
        endActionMode()
    }

    override fun resyncMessage(messages: Set<MessageRecord>) {
        messages.iterator().forEach { messageRecord ->
            ResendMessageUtilities.resend(this, messageRecord, viewModel.blindedPublicKey, isResync = true)
        }
        endActionMode()
    }

    override fun resendMessage(messages: Set<MessageRecord>) {
        messages.iterator().forEach { messageRecord ->
            ResendMessageUtilities.resend(this, messageRecord, viewModel.blindedPublicKey)
        }
        endActionMode()
    }

    private val handleMessageDetail = registerForActivityResult(ActivityResultContracts.StartActivityForResult()) { result: ActivityResult ->
        val message = result.data?.extras?.getLong(MESSAGE_TIMESTAMP)
            ?.let(mmsSmsDb::getMessageForTimestamp)

        val set = setOfNotNull(message)

        when (result.resultCode) {
            ON_REPLY -> reply(set)
            ON_RESEND -> resendMessage(set)
            ON_DELETE -> deleteMessages(set)
            ON_COPY -> copyMessages(set)
            ON_SAVE -> {
                if(message is MmsMessageRecord) saveAttachmentsIfPossible(setOf(message))
            }
        }
    }

    override fun showMessageDetail(messages: Set<MessageRecord>) {
        Intent(this, MessageDetailActivity::class.java)
            .apply { putExtra(MESSAGE_TIMESTAMP, messages.first().timestamp) }
            .let {
                handleMessageDetail.launch(it)
                overridePendingTransition(R.anim.slide_from_right, R.anim.slide_to_left)
            }

        endActionMode()
    }

    private fun saveAttachments(message: MmsMessageRecord) {
        val attachments: List<SaveAttachmentTask.Attachment?> = Stream.of(message.slideDeck.slides)
            .filter { s: Slide -> s.uri != null && (s.hasImage() || s.hasVideo() || s.hasAudio() || s.hasDocument()) }
            .map { s: Slide -> SaveAttachmentTask.Attachment(s.uri!!, s.contentType, message.dateReceived, s.filename) }
            .toList()
        if (attachments.isNotEmpty()) {
            val saveTask = SaveAttachmentTask(this)
            saveTask.executeOnExecutor(AsyncTask.THREAD_POOL_EXECUTOR, *attachments.toTypedArray())
            if (!message.isOutgoing) { sendMediaSavedNotification() }
            return
        }
        // Implied else that there were no attachment(s)
        Toast.makeText(this, resources.getString(R.string.attachmentsSaveError), Toast.LENGTH_LONG).show()
    }

    private fun hasPermission(permission: String): Boolean {
        val result = ContextCompat.checkSelfPermission(this, permission)
        return result == PackageManager.PERMISSION_GRANTED
    }

    override fun saveAttachmentsIfPossible(messages: Set<MessageRecord>) {
        val message = messages.first() as MmsMessageRecord

        // Note: The save option is only added to the menu in ConversationReactionOverlay.getMenuActionItems
        // if the attachment has finished downloading, so we don't really have to check for message.isMediaPending
        // here - but we'll do it anyway and bail should that be the case as a defensive programming strategy.
        if (message.isMediaPending) {
            Log.w(TAG, "Somehow we were asked to download an attachment before it had finished downloading - aborting download.")
            return
        }

        // Before saving an attachment, regardless of Android API version or permissions, we always want to ensure
        // that we've warned the user just _once_ that any attachments they save can be accessed by other apps.
        val haveWarned = TextSecurePreferences.getHaveWarnedUserAboutSavingAttachments(this)
        if (haveWarned) {
            // On Android versions below 29 we require the WRITE_EXTERNAL_STORAGE permission to save attachments.
            if (Build.VERSION.SDK_INT <= Build.VERSION_CODES.P) {
                // Save the attachment(s) then bail if we already have permission to do so
                if (hasPermission(Manifest.permission.WRITE_EXTERNAL_STORAGE)) {
                    saveAttachments(message)
                    return
                } else {
                    /* If we don't have the permission then do nothing - which means we continue on to the SaveAttachmentTask part below where we ask for permissions */
                }
            } else {
                // On more modern versions of Android on API 30+ WRITE_EXTERNAL_STORAGE is no longer used and we can just
                // save files to the public directories like "Downloads", "Pictures" etc.
                saveAttachments(message)
                return
            }
        }

        // ..otherwise we must ask for it first (only on Android APIs up to 28).
        SaveAttachmentTask.showOneTimeWarningDialogOrSave(this) {
            Permissions.with(this)
                .request(Manifest.permission.WRITE_EXTERNAL_STORAGE)
                .maxSdkVersion(Build.VERSION_CODES.P) // P is 28
                .withPermanentDenialDialog(Phrase.from(applicationContext, R.string.permissionsStorageDeniedLegacy)
                    .put(APP_NAME_KEY, getString(R.string.app_name))
                    .format().toString())
                .onAnyDenied {
                    endActionMode()

                    // If permissions were denied inform the user that we can't proceed without them and offer to take the user to Settings
                    showSessionDialog {
                        title(R.string.permissionsRequired)

                        val txt = Phrase.from(applicationContext, R.string.permissionsStorageDeniedLegacy)
                            .put(APP_NAME_KEY, getString(R.string.app_name))
                            .format().toString()
                        text(txt)

                        // Take the user directly to the settings app for Session to grant the permission if they
                        // initially denied it but then have a change of heart when they realise they can't
                        // proceed without it.
                        dangerButton(R.string.theContinue) {
                            val intent = Intent(android.provider.Settings.ACTION_APPLICATION_DETAILS_SETTINGS)
                            intent.addFlags(Intent.FLAG_ACTIVITY_NEW_TASK)
                            val uri = Uri.fromParts("package", packageName, null)
                            intent.setData(uri)
                            startActivity(intent)
                        }

                        button(R.string.cancel)
                    }
                }
                .onAllGranted {
                    endActionMode()
                    saveAttachments(message)
                }
                .execute()
        }
    }

    override fun reply(messages: Set<MessageRecord>) {
        val recipient = viewModel.recipient ?: return
        messages.firstOrNull()?.let { binding.inputBar.draftQuote(recipient, it, glide) }
        endActionMode()
    }

    override fun destroyActionMode() {
        this.actionMode = null
    }

    private fun sendScreenshotNotification() {
        val recipient = viewModel.recipient ?: return
        if (recipient.isGroupOrCommunityRecipient) return
        val kind = DataExtractionNotification.Kind.Screenshot()
        val message = DataExtractionNotification(kind)
        MessageSender.send(message, recipient.address)
    }

    private fun sendMediaSavedNotification() {
        val recipient = viewModel.recipient ?: return
        if (recipient.isGroupOrCommunityRecipient) { return }
        val timestamp = SnodeAPI.nowWithOffset
        val kind = DataExtractionNotification.Kind.MediaSaved(timestamp)
        val message = DataExtractionNotification(kind)
        MessageSender.send(message, recipient.address)
    }

    private fun endActionMode() {
        actionMode?.finish()
        actionMode = null
    }
    // endregion

    // region General
    private fun getMessageBody(): String {
        return mentionViewModel.normalizeMessageBody()
    }
    // endregion

    // region Search
    private fun setUpSearchResultObserver() {
        searchViewModel.searchResults.observe(this, Observer { result: SearchViewModel.SearchResult? ->
            if (result == null) return@Observer
            if (result.getResults().isNotEmpty()) {
                result.getResults()[result.position]?.let {
                    jumpToMessage(it.messageRecipient.address, it.sentTimestampMs, true) {
                        searchViewModel.onMissingResult() }
                }
            }

            binding.searchBottomBar.setData(result.position, result.getResults().size)
        })
    }

    fun onSearchOpened() {
        searchViewModel.onSearchOpened()
        binding.searchBottomBar.visibility = View.VISIBLE
        binding.searchBottomBar.setData(0, 0)
        binding.inputBar.visibility = View.INVISIBLE

    }

    fun onSearchClosed() {
        searchViewModel.onSearchClosed()
        binding.searchBottomBar.visibility = View.GONE
        binding.inputBar.visibility = View.VISIBLE
        adapter.onSearchQueryUpdated(null)
        invalidateOptionsMenu()
    }

    fun onSearchQueryUpdated(query: String) {
        searchViewModel.onQueryUpdated(query, viewModel.threadId)
        binding.searchBottomBar.showLoading()
        adapter.onSearchQueryUpdated(query)
    }

    override fun onSearchMoveUpPressed() {
        this.searchViewModel.onMoveUp()
    }

    override fun onSearchMoveDownPressed() {
        this.searchViewModel.onMoveDown()
    }

    private fun jumpToMessage(author: Address, timestamp: Long, highlight: Boolean, onMessageNotFound: Runnable?) {
        SimpleTask.run(lifecycle, {
            mmsSmsDb.getMessagePositionInConversation(viewModel.threadId, timestamp, author, reverseMessageList)
        }) { p: Int -> moveToMessagePosition(p, highlight, onMessageNotFound) }
    }

    private fun moveToMessagePosition(position: Int, highlight: Boolean, onMessageNotFound: Runnable?) {
        if (position >= 0) {
            binding.conversationRecyclerView.scrollToPosition(position)

            if (highlight) {
                runOnUiThread {
                    highlightViewAtPosition(position)
                }
            }
        } else {
            onMessageNotFound?.run()
        }
    }
    // endregion

    inner class ReactionsToolbarListener constructor(val message: MessageRecord) : OnActionSelectedListener {

        override fun onActionSelected(action: ConversationReactionOverlay.Action) {
            val selectedItems = setOf(message)
            when (action) {
                ConversationReactionOverlay.Action.REPLY -> reply(selectedItems)
                ConversationReactionOverlay.Action.RESYNC -> resyncMessage(selectedItems)
                ConversationReactionOverlay.Action.RESEND -> resendMessage(selectedItems)
                ConversationReactionOverlay.Action.DOWNLOAD -> saveAttachmentsIfPossible(selectedItems)
                ConversationReactionOverlay.Action.COPY_MESSAGE -> copyMessages(selectedItems)
                ConversationReactionOverlay.Action.VIEW_INFO -> showMessageDetail(selectedItems)
                ConversationReactionOverlay.Action.SELECT -> selectMessages(selectedItems)
                ConversationReactionOverlay.Action.DELETE -> deleteMessages(selectedItems)
                ConversationReactionOverlay.Action.BAN_AND_DELETE_ALL -> banAndDeleteAll(selectedItems)
                ConversationReactionOverlay.Action.BAN_USER -> banUser(selectedItems)
                ConversationReactionOverlay.Action.COPY_ACCOUNT_ID -> copyAccountID(selectedItems)
            }
        }
    }

    // AdapterDataObserver implementation to scroll us to the bottom of the ConversationRecyclerView
    // when we're already near the bottom and we send or receive a message.
    inner class ConversationAdapterDataObserver(val recyclerView: ConversationRecyclerView, val adapter: ConversationAdapter) : RecyclerView.AdapterDataObserver() {
        override fun onChanged() {
            super.onChanged()
            if (recyclerView.isScrolledToWithin30dpOfBottom) {
                // Note: The adapter itemCount is zero based - so calling this with the itemCount in
                // a non-zero based manner scrolls us to the bottom of the last message (including
                // to the bottom of long messages as required by Jira SES-789 / GitHub 1364).
                recyclerView.smoothScrollToPosition(adapter.itemCount)
            }
        }
    }

}<|MERGE_RESOLUTION|>--- conflicted
+++ resolved
@@ -498,11 +498,11 @@
             val layoutManager = binding.conversationRecyclerView.layoutManager as LinearLayoutManager
             val targetPosition = if (reverseMessageList) 0 else adapter.itemCount
 
-            // If we are currently in the process of scrolling then we'll use `scrollToPosition` to quick-jump..
+            // If we are currently in the process of smooth scrolling then we'll use `scrollToPosition` to quick-jump..
             if (layoutManager.isSmoothScrolling) {
                 binding.conversationRecyclerView.scrollToPosition(targetPosition)
             } else {
-                // ..otherwise we'll use the animated `smoothScrollToPosition` (which we have to post for it to take effect).
+                // ..otherwise we'll use the animated `smoothScrollToPosition` to scroll to our target position.
                 binding.conversationRecyclerView.smoothScrollToPosition(targetPosition)
             }
         }
@@ -1801,36 +1801,12 @@
                 }
             }
 
-<<<<<<< HEAD
             // ..otherwise, set the pending highlight target and trigger a scroll.
+            // Note: We scroll slightly past the target highlight message position otherwise it looks
+            // a bit to close to the top of the screen.
             pendingHighlightMessagePosition = targetMessagePosition
-            binding.conversationRecyclerView.smoothScrollToPosition(targetMessagePosition)
-=======
-            // ..otherwise create a temporary scroll listener to scroll to the view and then highlight it.
-            // Note: We could incorporate this logic into the existing recycler view listener, but multiple
-            // listeners are legal, and this approach separates our concerns into the generic case and this
-            // specific case.
-            // Also: The view must be visible to obtain the VisibleMessageView for highlighting - if it's
-            // offscreen then we're likely to receive a null response from `findViewHolderForLayoutPosition`.
-            val temporaryScrollListener = object : RecyclerView.OnScrollListener() {
-                override fun onScrollStateChanged(recyclerView: RecyclerView, newState: Int) {
-                    if (newState == RecyclerView.SCROLL_STATE_IDLE) {
-                        recyclerView.removeOnScrollListener(this)
-                        recyclerView.findViewHolderForLayoutPosition(targetMessagePosition)?.let { viewHolder ->
-                            (viewHolder.itemView as? VisibleMessageView)?.playHighlight()
-                                ?: Log.w(TAG, "View at position $targetMessagePosition is not a VisibleMessageView - cannot highlight.")
-                        } ?: Log.w(TAG, "ViewHolder at position $targetMessagePosition is null - cannot highlight.")
-                    }
-                }
-            }
-
-            binding.conversationRecyclerView.addOnScrollListener(temporaryScrollListener)
-
-            // we offset the position to scroll slightly past the message or else it's too close to the edge
-            val offsetPosition = max(0, targetMessagePosition - 1)
-            
-            binding.conversationRecyclerView.smoothScrollToPosition(offsetPosition)
->>>>>>> d28df382
+            val offsetPendingHighlightMessagePosition = max(0, targetMessagePosition - 1)
+            binding.conversationRecyclerView.smoothScrollToPosition(offsetPendingHighlightMessagePosition)
         } ?: Log.i(TAG, "Could not find message with timestamp: $timestamp")
     }
 
