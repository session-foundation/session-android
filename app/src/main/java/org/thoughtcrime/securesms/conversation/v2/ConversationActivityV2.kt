package org.thoughtcrime.securesms.conversation.v2

import android.Manifest
import android.animation.FloatEvaluator
import android.animation.ValueAnimator
import android.content.ClipData
import android.content.ClipboardManager
import android.content.Context
import android.content.Intent
import android.content.pm.PackageManager
import android.content.res.Resources
import android.database.Cursor
import android.graphics.Rect
import android.graphics.Typeface
import android.net.Uri
import android.os.AsyncTask
import android.os.Build
import android.os.Bundle
import android.os.Handler
import android.os.Looper
import android.provider.MediaStore
import android.text.Spannable
import android.text.SpannableStringBuilder
import android.text.TextUtils
import android.text.style.ImageSpan
import android.util.Pair
import android.util.TypedValue
import android.view.ActionMode
import android.view.MotionEvent
import android.view.View
import android.view.ViewGroup.LayoutParams
import android.view.WindowManager
import android.widget.Toast
import androidx.activity.result.ActivityResult
import androidx.activity.result.contract.ActivityResultContracts
import androidx.activity.viewModels
import androidx.compose.runtime.collectAsState
import androidx.compose.runtime.getValue
import androidx.compose.ui.platform.ViewCompositionStrategy
import androidx.core.content.ContextCompat
import androidx.core.content.IntentCompat
import androidx.core.view.ViewCompat
import androidx.core.view.WindowInsetsCompat
import androidx.core.view.isVisible
import androidx.core.view.updateLayoutParams
import androidx.fragment.app.DialogFragment
import androidx.lifecycle.Lifecycle
import androidx.lifecycle.Observer
import androidx.lifecycle.ViewModelProvider
import androidx.lifecycle.flowWithLifecycle
import androidx.lifecycle.lifecycleScope
import androidx.lifecycle.repeatOnLifecycle
import androidx.loader.app.LoaderManager
import androidx.loader.content.Loader
import androidx.recyclerview.widget.LinearLayoutManager
import androidx.recyclerview.widget.LinearSmoothScroller
import androidx.recyclerview.widget.RecyclerView
import com.annimon.stream.Stream
import com.bumptech.glide.Glide
import com.squareup.phrase.Phrase
import dagger.hilt.android.AndroidEntryPoint
import dagger.hilt.android.lifecycle.withCreationCallback
import kotlinx.coroutines.CancellationException
import kotlinx.coroutines.Dispatchers
import kotlinx.coroutines.Job
import kotlinx.coroutines.channels.BufferOverflow
import kotlinx.coroutines.channels.Channel
import kotlinx.coroutines.delay
import kotlinx.coroutines.flow.collectLatest
import kotlinx.coroutines.flow.distinctUntilChanged
import kotlinx.coroutines.flow.filter
import kotlinx.coroutines.flow.first
import kotlinx.coroutines.flow.map
import kotlinx.coroutines.flow.mapNotNull
import kotlinx.coroutines.flow.receiveAsFlow
import kotlinx.coroutines.launch
import kotlinx.coroutines.withContext
import network.loki.messenger.R
import network.loki.messenger.databinding.ActivityConversationV2Binding
import network.loki.messenger.libsession_util.util.ExpiryMode
import org.session.libsession.database.StorageProtocol
import org.session.libsession.messaging.groups.GroupManagerV2
import org.session.libsession.messaging.messages.ExpirationConfiguration
import org.session.libsession.messaging.messages.applyExpiryMode
import org.session.libsession.messaging.messages.control.DataExtractionNotification
import org.session.libsession.messaging.messages.signal.OutgoingMediaMessage
import org.session.libsession.messaging.messages.signal.OutgoingTextMessage
import org.session.libsession.messaging.messages.visible.Reaction
import org.session.libsession.messaging.messages.visible.VisibleMessage
import org.session.libsession.messaging.open_groups.OpenGroupApi
import org.session.libsession.messaging.sending_receiving.MessageSender
import org.session.libsession.messaging.sending_receiving.attachments.Attachment
import org.session.libsession.messaging.sending_receiving.link_preview.LinkPreview
import org.session.libsession.messaging.sending_receiving.quotes.QuoteModel
import org.session.libsession.snode.SnodeAPI
import org.session.libsession.utilities.Address
import org.session.libsession.utilities.Address.Companion.fromSerialized
import org.session.libsession.utilities.GroupUtil
import org.session.libsession.utilities.MediaTypes
import org.session.libsession.utilities.StringSubstitutionConstants.APP_NAME_KEY
import org.session.libsession.utilities.StringSubstitutionConstants.CONVERSATION_NAME_KEY
import org.session.libsession.utilities.StringSubstitutionConstants.GROUP_NAME_KEY
import org.session.libsession.utilities.StringSubstitutionConstants.NAME_KEY
import org.session.libsession.utilities.Stub
import org.session.libsession.utilities.TextSecurePreferences
import org.session.libsession.utilities.TextSecurePreferences.Companion.CALL_NOTIFICATIONS_ENABLED
import org.session.libsession.utilities.concurrent.SimpleTask
import org.session.libsession.utilities.getColorFromAttr
import org.session.libsignal.crypto.MnemonicCodec
import org.session.libsignal.utilities.AccountId
import org.session.libsignal.utilities.IdPrefix
import org.session.libsignal.utilities.ListenableFuture
import org.session.libsignal.utilities.Log
import org.session.libsignal.utilities.hexEncodedPrivateKey
import org.thoughtcrime.securesms.ApplicationContext
import org.thoughtcrime.securesms.FullComposeActivity.Companion.applyCommonPropertiesForCompose
import org.thoughtcrime.securesms.ScreenLockActionBarActivity
import org.thoughtcrime.securesms.attachments.ScreenshotObserver
import org.thoughtcrime.securesms.audio.AudioRecorderHandle
import org.thoughtcrime.securesms.audio.recordAudio
import org.thoughtcrime.securesms.components.TypingStatusSender
import org.thoughtcrime.securesms.components.emoji.RecentEmojiPageModel
import org.thoughtcrime.securesms.conversation.disappearingmessages.DisappearingMessagesActivity
import org.thoughtcrime.securesms.conversation.v2.ConversationReactionOverlay.OnActionSelectedListener
import org.thoughtcrime.securesms.conversation.v2.ConversationReactionOverlay.OnReactionSelectedListener
import org.thoughtcrime.securesms.conversation.v2.ConversationViewModel.Commands.ShowOpenUrlDialog
import org.thoughtcrime.securesms.conversation.v2.MessageDetailActivity.Companion.ON_COPY
import org.thoughtcrime.securesms.conversation.v2.MessageDetailActivity.Companion.ON_DELETE
import org.thoughtcrime.securesms.conversation.v2.MessageDetailActivity.Companion.ON_REPLY
import org.thoughtcrime.securesms.conversation.v2.MessageDetailActivity.Companion.ON_RESEND
import org.thoughtcrime.securesms.conversation.v2.MessageDetailActivity.Companion.ON_SAVE
import org.thoughtcrime.securesms.conversation.v2.dialogs.BlockedDialog
import org.thoughtcrime.securesms.conversation.v2.dialogs.LinkPreviewDialog
import org.thoughtcrime.securesms.conversation.v2.input_bar.InputBarButton
import org.thoughtcrime.securesms.conversation.v2.input_bar.InputBarDelegate
import org.thoughtcrime.securesms.conversation.v2.input_bar.InputBarRecordingViewDelegate
import org.thoughtcrime.securesms.conversation.v2.input_bar.VoiceRecorderConstants
import org.thoughtcrime.securesms.conversation.v2.input_bar.VoiceRecorderState
import org.thoughtcrime.securesms.conversation.v2.input_bar.mentions.MentionCandidateAdapter
import org.thoughtcrime.securesms.conversation.v2.mention.MentionViewModel
import org.thoughtcrime.securesms.conversation.v2.menus.ConversationActionModeCallback
import org.thoughtcrime.securesms.conversation.v2.menus.ConversationActionModeCallbackDelegate
import org.thoughtcrime.securesms.conversation.v2.messages.ControlMessageView
import org.thoughtcrime.securesms.conversation.v2.messages.VisibleMessageView
import org.thoughtcrime.securesms.conversation.v2.messages.VisibleMessageViewDelegate
import org.thoughtcrime.securesms.conversation.v2.search.SearchBottomBar
import org.thoughtcrime.securesms.conversation.v2.search.SearchViewModel
import org.thoughtcrime.securesms.conversation.v2.settings.ConversationSettingsActivity
import org.thoughtcrime.securesms.conversation.v2.settings.notification.NotificationSettingsActivity
import org.thoughtcrime.securesms.conversation.v2.utilities.AttachmentManager
import org.thoughtcrime.securesms.conversation.v2.utilities.MentionUtilities
import org.thoughtcrime.securesms.conversation.v2.utilities.ResendMessageUtilities
import org.thoughtcrime.securesms.crypto.IdentityKeyUtil
import org.thoughtcrime.securesms.crypto.MnemonicUtilities
import org.thoughtcrime.securesms.database.AttachmentDatabase
import org.thoughtcrime.securesms.database.GroupDatabase
import org.thoughtcrime.securesms.database.LokiMessageDatabase
import org.thoughtcrime.securesms.database.LokiThreadDatabase
import org.thoughtcrime.securesms.database.MmsDatabase
import org.thoughtcrime.securesms.database.MmsSmsDatabase
import org.thoughtcrime.securesms.database.ReactionDatabase
import org.thoughtcrime.securesms.database.SessionContactDatabase
import org.thoughtcrime.securesms.database.SmsDatabase
import org.thoughtcrime.securesms.database.ThreadDatabase
import org.thoughtcrime.securesms.database.model.GroupThreadStatus
import org.thoughtcrime.securesms.database.model.MessageId
import org.thoughtcrime.securesms.database.model.MessageRecord
import org.thoughtcrime.securesms.database.model.MmsMessageRecord
import org.thoughtcrime.securesms.database.model.ReactionRecord
import org.thoughtcrime.securesms.dependencies.ConfigFactory
import org.thoughtcrime.securesms.giph.ui.GiphyActivity
import org.thoughtcrime.securesms.groups.GroupMembersActivity
import org.thoughtcrime.securesms.groups.OpenGroupManager
import org.thoughtcrime.securesms.home.UserDetailsBottomSheet
import org.thoughtcrime.securesms.home.search.getSearchName
import org.thoughtcrime.securesms.linkpreview.LinkPreviewRepository
import org.thoughtcrime.securesms.linkpreview.LinkPreviewUtil
import org.thoughtcrime.securesms.linkpreview.LinkPreviewViewModel
import org.thoughtcrime.securesms.linkpreview.LinkPreviewViewModel.LinkPreviewState
import org.thoughtcrime.securesms.mediasend.Media
import org.thoughtcrime.securesms.mediasend.MediaSendActivity
import org.thoughtcrime.securesms.mms.AudioSlide
import org.thoughtcrime.securesms.mms.GifSlide
import org.thoughtcrime.securesms.mms.ImageSlide
import org.thoughtcrime.securesms.mms.MediaConstraints
import org.thoughtcrime.securesms.mms.Slide
import org.thoughtcrime.securesms.mms.SlideDeck
import org.thoughtcrime.securesms.mms.VideoSlide
import org.thoughtcrime.securesms.permissions.Permissions
import org.thoughtcrime.securesms.preferences.PrivacySettingsActivity
import org.thoughtcrime.securesms.reactions.ReactionsDialogFragment
import org.thoughtcrime.securesms.reactions.any.ReactWithAnyEmojiDialogFragment
import org.thoughtcrime.securesms.showSessionDialog
import org.thoughtcrime.securesms.sskenvironment.TypingStatusRepository
import org.thoughtcrime.securesms.ui.components.ConversationAppBar
import org.thoughtcrime.securesms.ui.getSubbedString
import org.thoughtcrime.securesms.ui.setThemedContent
import org.thoughtcrime.securesms.util.ActivityDispatcher
import org.thoughtcrime.securesms.util.DateUtils
import org.thoughtcrime.securesms.util.FilenameUtils
import org.thoughtcrime.securesms.util.MediaUtil
import org.thoughtcrime.securesms.util.PaddedImageSpan
import org.thoughtcrime.securesms.util.SaveAttachmentTask
import org.thoughtcrime.securesms.util.applySafeInsetsPaddings
import org.thoughtcrime.securesms.util.drawToBitmap
import org.thoughtcrime.securesms.util.fadeIn
import org.thoughtcrime.securesms.util.fadeOut
import org.thoughtcrime.securesms.util.isFullyScrolled
import org.thoughtcrime.securesms.util.isNearBottom
import org.thoughtcrime.securesms.util.push
import org.thoughtcrime.securesms.util.toPx
import org.thoughtcrime.securesms.webrtc.WebRtcCallActivity
import org.thoughtcrime.securesms.webrtc.WebRtcCallActivity.Companion.ACTION_START_CALL
import org.thoughtcrime.securesms.webrtc.WebRtcCallBridge.Companion.EXTRA_RECIPIENT_ADDRESS
import java.io.File
import java.util.LinkedList
import java.util.Locale
import java.util.concurrent.ExecutionException
import java.util.concurrent.atomic.AtomicBoolean
import java.util.concurrent.atomic.AtomicLong
import java.util.concurrent.atomic.AtomicReference
import javax.inject.Inject
import kotlin.math.abs
import kotlin.math.min
import kotlin.math.roundToInt
import kotlin.math.sqrt
import kotlin.time.Duration.Companion.minutes

private const val TAG = "ConversationActivityV2"

// Some things that seemingly belong to the input bar (e.g. the voice message recording UI) are actually
// part of the conversation activity layout. This is just because it makes the layout a lot simpler. The
// price we pay is a bit of back and forth between the input bar and the conversation activity.
@AndroidEntryPoint
class ConversationActivityV2 : ScreenLockActionBarActivity(), InputBarDelegate,
    InputBarRecordingViewDelegate, AttachmentManager.AttachmentListener, ActivityDispatcher,
    ConversationActionModeCallbackDelegate, VisibleMessageViewDelegate,
    SearchBottomBar.EventListener, LoaderManager.LoaderCallbacks<Cursor>,
    OnReactionSelectedListener, ReactWithAnyEmojiDialogFragment.Callback, ReactionsDialogFragment.Callback,
    UserDetailsBottomSheet.UserDetailsBottomSheetCallback {

    private lateinit var binding: ActivityConversationV2Binding

    @Inject lateinit var textSecurePreferences: TextSecurePreferences
    @Inject lateinit var threadDb: ThreadDatabase
    @Inject lateinit var mmsSmsDb: MmsSmsDatabase
    @Inject lateinit var lokiThreadDb: LokiThreadDatabase
    @Inject lateinit var sessionContactDb: SessionContactDatabase
    @Inject lateinit var groupDb: GroupDatabase
    @Inject lateinit var smsDb: SmsDatabase
    @Inject lateinit var mmsDb: MmsDatabase
    @Inject lateinit var lokiMessageDb: LokiMessageDatabase
    @Inject lateinit var storage: StorageProtocol
    @Inject lateinit var reactionDb: ReactionDatabase
    @Inject lateinit var mentionViewModelFactory: MentionViewModel.AssistedFactory
    @Inject lateinit var dateUtils: DateUtils
    @Inject lateinit var configFactory: ConfigFactory
    @Inject lateinit var groupManagerV2: GroupManagerV2
    @Inject lateinit var typingStatusRepository: TypingStatusRepository
    @Inject lateinit var typingStatusSender: TypingStatusSender
    @Inject lateinit var openGroupManager: OpenGroupManager
    @Inject lateinit var attachmentDatabase: AttachmentDatabase

    override val applyDefaultWindowInsets: Boolean
        get() = false

    override val applyAutoScrimForNavigationBar: Boolean
        get() = false

    private val screenshotObserver by lazy {
        ScreenshotObserver(this, Handler(Looper.getMainLooper())) {
            // post screenshot message
            sendScreenshotNotification()
        }
    }

    private val screenWidth = Resources.getSystem().displayMetrics.widthPixels
    private val linkPreviewViewModel: LinkPreviewViewModel by lazy {
        ViewModelProvider(this, LinkPreviewViewModel.Factory(LinkPreviewRepository()))
            .get(LinkPreviewViewModel::class.java)
    }

    private val threadId: Long by lazy {
        var threadId = intent.getLongExtra(THREAD_ID, -1L)
        if (threadId == -1L) {
            intent.getParcelableExtra<Address>(ADDRESS)?.let { it ->
                threadId = threadDb.getThreadIdIfExistsFor(it.toString())
                if (threadId == -1L) {
                    val accountId = AccountId(it.toString())
                    val openGroup = lokiThreadDb.getOpenGroupChat(intent.getLongExtra(FROM_GROUP_THREAD_ID, -1))
                    val address = if (accountId.prefix == IdPrefix.BLINDED && openGroup != null) {
                        storage.getOrCreateBlindedIdMapping(accountId.hexString, openGroup.server, openGroup.publicKey).accountId?.let {
                            fromSerialized(it)
                        } ?: GroupUtil.getEncodedOpenGroupInboxID(openGroup, accountId)
                    } else {
                        it
                    }
                    threadId = storage.getOrCreateThreadIdFor(address)
                }
            } ?: finish()
        }

        threadId
    }

    private val viewModel: ConversationViewModel by viewModels(extrasProducer = {
        defaultViewModelCreationExtras.withCreationCallback<ConversationViewModel.Factory> {
            it.create(threadId)
        }
    })

    private var actionMode: ActionMode? = null
    private var unreadCount = Int.MAX_VALUE
    // Attachments
    private var voiceMessageStartTimestamp: Long = 0L
    private var audioRecorderHandle: AudioRecorderHandle? = null
    private val stopAudioHandler = Handler(Looper.getMainLooper())
    private val stopVoiceMessageRecordingTask = Runnable { sendVoiceMessage() }
    private val attachmentManager by lazy { AttachmentManager(this, this) }
    private var isLockViewExpanded = false
    private var isShowingAttachmentOptions = false
    // Mentions
    private val mentionViewModel: MentionViewModel by viewModels {
        mentionViewModelFactory.create(threadId)
    }
    private val mentionCandidateAdapter = MentionCandidateAdapter {
        mentionViewModel.onCandidateSelected(it.member.publicKey)

        // make sure to reverify text length here as the onTextChanged happens before this step
        viewModel.onTextChanged(mentionViewModel.deconstructMessageMentions())
    }
    // Search
    val searchViewModel: SearchViewModel by viewModels()

    private val bufferedLastSeenChannel = Channel<Long>(capacity = 512, onBufferOverflow = BufferOverflow.DROP_OLDEST)

    private var emojiPickerVisible = false

    // Queue of timestamps used to rate-limit emoji reactions
    private val emojiRateLimiterQueue = LinkedList<Long>()

    // Constants used to enforce the given maximum emoji reactions allowed per minute (emoji reactions
    // that occur above this limit will result in a "Slow down" toast rather than adding the reaction).
    private val EMOJI_REACTIONS_ALLOWED_PER_MINUTE = 20
    private val ONE_MINUTE_IN_MILLISECONDS = 1.minutes.inWholeMilliseconds

    private var conversationLoadAnimationJob: Job? = null

    private val layoutManager: LinearLayoutManager?
        get() { return binding.conversationRecyclerView.layoutManager as LinearLayoutManager? }

    private val seed by lazy {
        var hexEncodedSeed = IdentityKeyUtil.retrieve(this, IdentityKeyUtil.LOKI_SEED)
        if (hexEncodedSeed == null) {
            hexEncodedSeed = IdentityKeyUtil.getIdentityKeyPair(this).hexEncodedPrivateKey // Legacy account
        }

        val appContext = applicationContext
        val loadFileContents: (String) -> String = { fileName ->
            MnemonicUtilities.loadFileContents(appContext, fileName)
        }
        MnemonicCodec(loadFileContents).encode(hexEncodedSeed, MnemonicCodec.Language.Configuration.english)
    }

    private var firstCursorLoad = false

    private val adapter by lazy {
        val adapter = ConversationAdapter(
            this,
            null,
            viewModel.recipient,
            storage.getLastSeen(viewModel.threadId),
            false,
            onItemPress = { message, position, view, event ->
                handlePress(message, position, view, event)
            },
            onItemSwipeToReply = { message, _ ->
                handleSwipeToReply(message)
            },
            onItemLongPress = { message, position, view ->
                // long pressing message for blocked users should show unblock dialog
                if(viewModel.recipient?.blocked == true) unblock()
                else {
                    if (!viewModel.isMessageRequestThread) {
                        showConversationReaction(message, view)
                    } else {
                        selectMessage(message, position)
                    }
                }
            },
            onDeselect = { message, position ->
                actionMode?.let {
                    onDeselect(message, position, it)
                }
            },
            downloadPendingAttachment = viewModel::downloadPendingAttachment,
            retryFailedAttachments = viewModel::retryFailedAttachments,
            glide = glide,
            lifecycleCoroutineScope = lifecycleScope
        )
        adapter.visibleMessageViewDelegate = this

        // Register an AdapterDataObserver to scroll us to the bottom of the RecyclerView for if
        // we're already near the the bottom and the data changes.
        adapter.registerAdapterDataObserver(ConversationAdapterDataObserver(binding.conversationRecyclerView, adapter))

        adapter
    }

    private val glide by lazy { Glide.with(this) }
    private val lockViewHitMargin by lazy { toPx(40, resources) }

    private val gifButton      by lazy { InputBarButton(this, R.drawable.ic_gif,    hasOpaqueBackground = true) }
    private val documentButton by lazy { InputBarButton(this, R.drawable.ic_file,   hasOpaqueBackground = true) }
    private val libraryButton  by lazy { InputBarButton(this, R.drawable.ic_images, hasOpaqueBackground = true) }
    private val cameraButton   by lazy { InputBarButton(this, R.drawable.ic_camera, hasOpaqueBackground = true) }

    private val messageToScrollTimestamp = AtomicLong(-1)
    private val messageToScrollAuthor = AtomicReference<Address?>(null)
    private val firstLoad = AtomicBoolean(true)

    private var isKeyboardVisible = false

    private lateinit var reactionDelegate: ConversationReactionDelegate
    private val reactWithAnyEmojiStartPage = -1

    private val voiceNoteTooShortToast: Toast by lazy {
        Toast.makeText(
            applicationContext,
            applicationContext.getString(R.string.messageVoiceErrorShort),
            Toast.LENGTH_SHORT
        ).apply {
            // On Android API 30 and above we can use callbacks to control our toast visible flag.
            // Note: We have to do this hoop-jumping to prevent the possibility of a window layout
            // crash when attempting to show a toast that is already visible should the user spam
            // the microphone button, and because `someToast.view?.isShown` is deprecated.
            if (Build.VERSION.SDK_INT >= Build.VERSION_CODES.R) {
                addCallback(object : Toast.Callback() {
                    override fun onToastShown()  { isVoiceToastShowing = true  }
                    override fun onToastHidden() { isVoiceToastShowing = false }
                })
            }
        }
    }

    private var isVoiceToastShowing = false

    // launcher that handles getting results back from the settings page
    private val settingsLauncher = registerForActivityResult(ActivityResultContracts.StartActivityForResult()) { res ->
        if (res.resultCode == RESULT_OK &&
            res.data?.getBooleanExtra(SHOW_SEARCH, false) == true) {
            onSearchOpened()
        }
    }

    // Only show a toast related to voice messages if the toast is not already showing (used if to
    // rate limit & prevent toast queueing when the user spams the microphone button).
    private fun showVoiceMessageToastIfNotAlreadyVisible() {
        if (!isVoiceToastShowing) {
            voiceNoteTooShortToast.show()

            // Use a delayed callback to reset the toast visible flag after Toast.LENGTH_SHORT duration (~2000ms) ONLY on
            // Android APIs < 30 which lack the onToastShown & onToastHidden callbacks.
            // Note: While Toast.LENGTH_SHORT is roughly 2000ms, it is subject to change with varying Android versions or
            // even between devices - we have no control over this.
            // TODO: Remove the lines below and just use the callbacks when our minimum API is >= 30.
            isVoiceToastShowing = true
            if (Build.VERSION.SDK_INT < Build.VERSION_CODES.R) {
                Handler(Looper.getMainLooper()).postDelayed( { isVoiceToastShowing = false }, 2000)
            }
        }
    }

    private val isScrolledToBottom: Boolean
        get() = binding.conversationRecyclerView.isNearBottom

    // When the user clicks on the original message in a reply then we scroll to and highlight that original
    // message. To do this we keep track of the replied-to message's location in the recycler view.
    private var pendingHighlightMessagePosition: Int? = null

    // Used to target a specific message and scroll to it with some breathing room above (offset) for all messages but the first
    private var currentTargetedScrollOffsetPx: Int = 0
    private val nonFirstMessageOffsetPx by lazy { resources.getDimensionPixelSize(R.dimen.massive_spacing) * -1 }
    private val linearSmoothScroller by lazy {
        object : LinearSmoothScroller(binding.conversationRecyclerView.context) {
            override fun getVerticalSnapPreference(): Int = SNAP_TO_START
            override fun calculateDyToMakeVisible(view: View, snapPreference: Int): Int {
                return super.calculateDyToMakeVisible(view, snapPreference) - currentTargetedScrollOffsetPx
            }
        }
    }

    // The coroutine job that was used to submit a message approval response to the snode
    private var conversationApprovalJob: Job? = null

    // region Settings
    companion object {
        // Extras
        const val THREAD_ID = "thread_id"
        const val ADDRESS = "address"
        const val FROM_GROUP_THREAD_ID = "from_group_thread_id"
        const val SCROLL_MESSAGE_ID = "scroll_message_id"
        const val SCROLL_MESSAGE_AUTHOR = "scroll_message_author"
        const val SHOW_SEARCH = "show_search"
        // Request codes
        const val PICK_DOCUMENT = 2
        const val TAKE_PHOTO = 7
        const val PICK_GIF = 10
        const val PICK_FROM_LIBRARY = 12
    }
    // endregion

    fun showOpenUrlDialog(url: String) = viewModel.onCommand(ShowOpenUrlDialog(url))

    // region Lifecycle
    override fun onCreate(savedInstanceState: Bundle?) {
        applyCommonPropertiesForCompose()
        super.onCreate(savedInstanceState)
    }

    override fun onCreate(savedInstanceState: Bundle?, isReady: Boolean) {
        super.onCreate(savedInstanceState, isReady)
        binding = ActivityConversationV2Binding.inflate(layoutInflater)
        setContentView(binding.root)

        setupWindowInsets()


        startConversationLoaderWithDelay()

        // set the compose dialog content
        binding.dialogOpenUrl.apply {
            setViewCompositionStrategy(ViewCompositionStrategy.DisposeOnViewTreeLifecycleDestroyed)
            setThemedContent {
                val dialogsState by viewModel.dialogsState.collectAsState()
                ConversationV2Dialogs(
                    dialogsState = dialogsState,
                    sendCommand = viewModel::onCommand
                )
            }
        }

        // messageIdToScroll
        messageToScrollTimestamp.set(intent.getLongExtra(SCROLL_MESSAGE_ID, -1))
        messageToScrollAuthor.set(intent.getParcelableExtra(SCROLL_MESSAGE_AUTHOR))
        val recipient = viewModel.recipient
        val openGroup = recipient.let { viewModel.openGroup }
        if (recipient == null || (recipient.isCommunityRecipient && openGroup == null)) {
            Toast.makeText(this, getString(R.string.conversationsDeleted), Toast.LENGTH_LONG).show()
            return finish()
        }

        setUpToolBar()
        setUpInputBar()
        setUpLinkPreviewObserver()
        restoreDraftIfNeeded()
        setUpUiStateObserver()

        binding.scrollToBottomButton.setOnClickListener {
            val layoutManager = binding.conversationRecyclerView.layoutManager as LinearLayoutManager
            val targetPosition = adapter.itemCount

            // If we are currently in the process of smooth scrolling then we'll use `scrollToPosition` to quick-jump..
            if (layoutManager.isSmoothScrolling) {
                binding.conversationRecyclerView.scrollToPosition(targetPosition)
            } else {
                // ..otherwise we'll use the animated `smoothScrollToPosition` to scroll to our target position.
                binding.conversationRecyclerView.smoothScrollToPosition(targetPosition)
            }
        }

        // in case a phone call is in progress, this banner is visible and should bring the user back to the call
        binding.conversationHeader.callInProgress.setOnClickListener {
            startActivity(WebRtcCallActivity.getCallActivityIntent(this))
        }

        setUpExpiredGroupBanner()
        binding.searchBottomBar.setEventListener(this)
        updateSendAfterApprovalText()
        setUpMessageRequests()

<<<<<<< HEAD
        val weakActivity = WeakReference(this)

        lifecycleScope.launch(Dispatchers.IO) {
            // Note: We are accessing the `adapter` property because we want it to be loaded on
            // the background thread to avoid blocking the UI thread and potentially hanging when
            // transitioning to the activity
            weakActivity.get()?.adapter ?: return@launch

            // 'Get' instead of 'GetAndSet' here because we want to trigger the highlight in 'onFirstLoad'
            // by triggering 'jumpToMessage' using these values
            val messageTimestamp = messageToScrollTimestamp.get()
            val author = messageToScrollAuthor.get()

            val targetPosition = if (author != null && messageTimestamp >= 0) {
                mmsSmsDb.getMessagePositionInConversation(viewModel.threadId, messageTimestamp, author, reverseMessageList)
            } else {
                -1
            }

            withContext(Dispatchers.Main) {
                setUpRecyclerView()
                setUpTypingObserver()
                setUpSearchResultObserver()
                scrollToFirstUnreadMessageIfNeeded()
                setUpOutdatedClientBanner()
                setUpLegacyGroupUI()

                if (author != null && messageTimestamp >= 0 && targetPosition >= 0) {
                    binding.conversationRecyclerView.scrollToPosition(targetPosition)
                }
                else {
                    scrollToFirstUnreadMessageIfNeeded(true)
                }
            }
        }
=======
        setUpRecyclerView()
        setUpTypingObserver()
        setUpRecipientObserver()
        setUpSearchResultObserver()
        setUpLegacyGroupUI()
>>>>>>> ea40ebee

        val reactionOverlayStub: Stub<ConversationReactionOverlay> =
            ViewUtil.findStubById(this, R.id.conversation_reaction_scrubber_stub)
        reactionDelegate = ConversationReactionDelegate(reactionOverlayStub)
        reactionDelegate.setOnReactionSelectedListener(this)
        lifecycleScope.launch {
                // only update the conversation every 3 seconds maximum
                // channel is rendezvous and shouldn't block on try send calls as often as we want
                bufferedLastSeenChannel.receiveAsFlow()
                    .flowWithLifecycle(lifecycle, Lifecycle.State.RESUMED)
                    .collectLatest {
                        withContext(Dispatchers.IO) {
                            try {
                                if (it > storage.getLastSeen(viewModel.threadId)) {
                                    storage.markConversationAsRead(viewModel.threadId, it)
                                }
                            } catch (e: Exception) {
                                Log.e(TAG, "bufferedLastSeenChannel collectLatest", e)
                            }
                        }
                    }
        }

        setupMentionView()
        setupUiEventsObserver()
    }

    private fun startConversationLoaderWithDelay() {
        conversationLoadAnimationJob = lifecycleScope.launch {
            delay(700)
            binding.conversationLoader.isVisible = true
        }
    }

    private fun stopConversationLoader() {
        // Cancel the delayed load animation
        conversationLoadAnimationJob?.cancel()
        conversationLoadAnimationJob = null

        binding.conversationLoader.isVisible = false
    }

    private fun setupWindowInsets() {
        ViewCompat.setOnApplyWindowInsetsListener(binding.root) { _, windowInsets ->
            val systemBarsInsets =
                windowInsets.getInsets(WindowInsetsCompat.Type.navigationBars() or WindowInsetsCompat.Type.ime())

            val imeHeight = windowInsets.getInsets(WindowInsetsCompat.Type.ime()).bottom
            val keyboardVisible = imeHeight > 0

            if (keyboardVisible != isKeyboardVisible) {
                isKeyboardVisible = keyboardVisible
                if (keyboardVisible) {
                    // when showing the keyboard, we should auto scroll the conversation recyclerview
                    // if we are near the bottom (within 50dp of bottom)
                    if (binding.conversationRecyclerView.isNearBottom) {
                        binding.conversationRecyclerView.smoothScrollToPosition(adapter.itemCount)
                    }
                }
            }

            binding.bottomSpacer.updateLayoutParams<LayoutParams> {
                height = systemBarsInsets.bottom
            }

            windowInsets.inset(systemBarsInsets)
        }
    }

    private fun setupUiEventsObserver() {
        lifecycleScope.launch {
            viewModel.uiEvents.collect { event ->
                when (event) {
                    is ConversationUiEvent.NavigateToConversation -> {
                        finish()
                        startActivity(Intent(this@ConversationActivityV2, ConversationActivityV2::class.java)
                            .putExtra(THREAD_ID, event.threadId)
                        )
                    }

                    is ConversationUiEvent.ShowDisappearingMessages -> {
                        val intent = Intent(this@ConversationActivityV2, DisappearingMessagesActivity::class.java).apply {
                            putExtra(DisappearingMessagesActivity.THREAD_ID, event.threadId)
                        }
                        startActivity(intent)
                    }

                    is ConversationUiEvent.ShowGroupMembers -> {
                        val intent = Intent(this@ConversationActivityV2, GroupMembersActivity::class.java).apply {
                            putExtra(GroupMembersActivity.GROUP_ID, event.groupId)
                        }
                        startActivity(intent)
                    }

                    is ConversationUiEvent.ShowNotificationSettings -> {
                        val intent = Intent(this@ConversationActivityV2, NotificationSettingsActivity::class.java).apply {
                            putExtra(NotificationSettingsActivity.THREAD_ID, event.threadId)
                        }
                        startActivity(intent)
                    }

                    is ConversationUiEvent.ShowUnblockConfirmation -> {
                        unblock()
                    }
                }
            }
        }
    }

    private fun setupMentionView() {
        binding.conversationMentionCandidates.apply {
            adapter = mentionCandidateAdapter
            itemAnimator = null
        }

        lifecycleScope.launch {
            repeatOnLifecycle(Lifecycle.State.STARTED) {
                mentionViewModel.autoCompleteState
                    .collectLatest { state ->
                        mentionCandidateAdapter.candidates =
                            (state as? MentionViewModel.AutoCompleteState.Result)?.members.orEmpty()
                    }
            }
        }

        binding.inputBar.setInputBarEditableFactory(mentionViewModel.editableFactory)
    }

    override fun onResume() {
        super.onResume()
        ApplicationContext.getInstance(this).messageNotifier.setVisibleThread(viewModel.threadId)

        contentResolver.registerContentObserver(
            MediaStore.Images.Media.EXTERNAL_CONTENT_URI,
            true,
            screenshotObserver
        )

        viewModel.onResume()
    }

    override fun onPause() {
        super.onPause()
        ApplicationContext.getInstance(this).messageNotifier.setVisibleThread(-1)
        contentResolver.unregisterContentObserver(screenshotObserver)
    }

    override fun getSystemService(name: String): Any? {
        return if (name == ActivityDispatcher.SERVICE) { this } else { super.getSystemService(name) }
    }

    override fun dispatchIntent(body: (Context) -> Intent?) {
        body(this)?.let { push(it, false) }
    }

    override fun showDialog(dialogFragment: DialogFragment, tag: String?) {
        dialogFragment.show(supportFragmentManager, tag)
    }

    override fun onCreateLoader(id: Int, bundle: Bundle?): Loader<Cursor> {
        return ConversationLoader(viewModel.threadId, false, this@ConversationActivityV2)
    }

    override fun onLoadFinished(loader: Loader<Cursor>, cursor: Cursor?) {
        val oldCount = adapter.itemCount
        val newCount = cursor?.count ?: 0
        adapter.changeCursor(cursor)

        if (cursor != null) {
            firstCursorLoad = true
            val messageTimestamp = messageToScrollTimestamp.getAndSet(-1)
            val author = messageToScrollAuthor.getAndSet(null)
            val initialUnreadCount = mmsSmsDb.getUnreadCount(viewModel.threadId)

            // Update the unreadCount value to be loaded from the database since we got a new message
            if (firstLoad.get() || oldCount != newCount || initialUnreadCount != unreadCount) {
                // Update the unreadCount value to be loaded from the database since we got a new
                // message (we need to store it in a local variable as it can get overwritten on
                // another thread before the 'firstLoad.getAndSet(false)' case below)
                unreadCount = initialUnreadCount
                updateUnreadCountIndicator()
            }

            if (author != null && messageTimestamp >= 0) {
                jumpToMessage(author, messageTimestamp, firstLoad.get(), null)
            } else {
                if (firstLoad.getAndSet(false)) scrollToFirstUnreadMessageOrBottom()
                handleRecyclerViewScrolled()
            }

            updatePlaceholder()
        }

        stopConversationLoader()

        viewModel.recipient?.let {
            setUpOutdatedClientBanner()
        }
    }

    override fun onLoaderReset(cursor: Loader<Cursor>) = adapter.changeCursor(null)

    // called from onCreate
    private fun setUpRecyclerView() {
        binding.conversationRecyclerView.adapter = adapter
        val layoutManager = LinearLayoutManager(this, LinearLayoutManager.VERTICAL, false)
        binding.conversationRecyclerView.layoutManager = layoutManager
        // Workaround for the fact that CursorRecyclerViewAdapter doesn't auto-update automatically (even though it says it will)
        LoaderManager.getInstance(this).restartLoader(0, null, this)
        binding.conversationRecyclerView.addOnScrollListener(object : RecyclerView.OnScrollListener() {

            override fun onScrolled(recyclerView: RecyclerView, dx: Int, dy: Int) {
                handleRecyclerViewScrolled()
            }

            override fun onScrollStateChanged(recyclerView: RecyclerView, newState: Int) {
                // If we were scrolling towards a specific message to highlight when scrolling stops then do so
                if (newState == RecyclerView.SCROLL_STATE_IDLE) {
                    pendingHighlightMessagePosition?.let { position ->
                        recyclerView.findViewHolderForLayoutPosition(position)?.let { viewHolder ->
                            (viewHolder.itemView as? VisibleMessageView)?.playHighlight()
                                ?: Log.w(TAG, "View at position $position is not a VisibleMessageView - cannot highlight.")
                        } ?: Log.w(TAG, "ViewHolder at position $position is null - cannot highlight.")
                        pendingHighlightMessagePosition = null
                    }
                }
            }
        })

        lifecycleScope.launch {
            viewModel.isAdmin.collect{
                adapter.isAdmin = it
            }
        }

        lifecycleScope.launch {
            viewModel
                .lastSeenMessageId
                .collectLatest { adapter.lastSentMessageId = it }
        }
    }

    // called from onCreate
    private fun setUpToolBar() {
        binding.conversationAppBar.applySafeInsetsPaddings(WindowInsetsCompat.Type.statusBars())

        binding.conversationAppBar.setThemedContent {
           val data by viewModel.appBarData.collectAsState()
            val query by searchViewModel.searchQuery.collectAsState()

           ConversationAppBar(
               data = data,
               onBackPressed = ::finish,
               onCallPressed = ::callRecipient,
               searchQuery = query ?: "",
               onSearchQueryChanged = ::onSearchQueryUpdated,
               onSearchQueryClear = {  onSearchQueryUpdated("") },
               onSearchCanceled = ::onSearchClosed,
               onAvatarPressed = {
                   val intent = ConversationSettingsActivity.createIntent(
                       context = this,
                       threadId = viewModel.threadId,
                       threadAddress = viewModel.recipient?.address
                   )

                   settingsLauncher.launch(intent)
               }
           )
       }
    }

    // called from onCreate
    private fun setUpInputBar() {
        binding.inputBar.delegate = this
        binding.inputBarRecordingView.delegate = this
        // GIF button
        binding.gifButtonContainer.addView(gifButton, LayoutParams.MATCH_PARENT, LayoutParams.MATCH_PARENT)
        gifButton.onUp = { showGIFPicker() }
        // Document button
        binding.documentButtonContainer.addView(documentButton, LayoutParams.MATCH_PARENT, LayoutParams.MATCH_PARENT)
        documentButton.onUp = { showDocumentPicker() }
        // Library button
        binding.libraryButtonContainer.addView(libraryButton, LayoutParams.MATCH_PARENT, LayoutParams.MATCH_PARENT)
        libraryButton.onUp = { pickFromLibrary() }
        // Camera button
        binding.cameraButtonContainer.addView(cameraButton, LayoutParams.MATCH_PARENT, LayoutParams.MATCH_PARENT)
        cameraButton.onUp = { showCamera() }
    }

    // called from onCreate
    private fun restoreDraftIfNeeded() {
        val mediaURI = intent.data
        val mediaType = AttachmentManager.MediaType.from(intent.type)
        val mimeType =  MediaUtil.getMimeType(this, mediaURI)

        if (mediaURI != null && mediaType != null) {
            val filename = FilenameUtils.getFilenameFromUri(this, mediaURI)

            if (mimeType != null &&
                        (AttachmentManager.MediaType.IMAGE == mediaType ||
                        AttachmentManager.MediaType.GIF    == mediaType ||
                        AttachmentManager.MediaType.VIDEO  == mediaType)
            ) {
                val media = Media(mediaURI, filename, mimeType, 0, 0, 0, 0, null, null)
                startActivityForResult(MediaSendActivity.buildEditorIntent(this, listOf( media ), viewModel.recipient!!.address, ""), PICK_FROM_LIBRARY)
                return
            } else {
                prepMediaForSending(mediaURI, mediaType).addListener(object : ListenableFuture.Listener<Boolean> {

                    override fun onSuccess(result: Boolean?) {
                        sendAttachments(attachmentManager.buildSlideDeck().asAttachments(), null)
                    }

                    override fun onFailure(e: ExecutionException?) {
                        Toast.makeText(this@ConversationActivityV2, R.string.attachmentsErrorLoad, Toast.LENGTH_LONG).show()
                    }
                })
                return
            }
        } else if (intent.hasExtra(Intent.EXTRA_TEXT)) {
            val dataTextExtra = intent.getCharSequenceExtra(Intent.EXTRA_TEXT) ?: ""
            binding.inputBar.text = dataTextExtra.toString()
        } else {
            viewModel.getDraft()?.let { text ->
                binding.inputBar.text = text
            }
        }
    }

    // called from onCreate
    private fun setUpTypingObserver() {
        typingStatusRepository.getTypists(viewModel.threadId).observe(this) { state ->
            val recipients = if (state != null) state.typists else listOf()
            // FIXME: Also checking isScrolledToBottom is a quick fix for an issue where the
            //        typing indicator overlays the recycler view when scrolled up
            val viewContainer = binding.typingIndicatorViewContainer
            viewContainer.isVisible = recipients.isNotEmpty() && isScrolledToBottom
            viewContainer.setTypists(recipients)
        }
        if (textSecurePreferences.isTypingIndicatorsEnabled()) {
            binding.inputBar.addTextChangedListener {
                typingStatusSender.onTypingStarted(viewModel.threadId)
            }
        }
    }

    // called from onCreate
    private fun setUpExpiredGroupBanner() {
        lifecycleScope.launch {
            viewModel.showExpiredGroupBanner
                .collectLatest {
                    binding.conversationHeader.groupExpiredBanner.isVisible = it
                }
        }
    }

    private fun setUpOutdatedClientBanner() {
        val legacyRecipient = viewModel.legacyBannerRecipient(this)

        val shouldShowLegacy = ExpirationConfiguration.isNewConfigEnabled &&
                legacyRecipient != null

        binding.conversationHeader.outdatedDisappearingBanner.isVisible = shouldShowLegacy
        if (shouldShowLegacy) {

            val txt = Phrase.from(this, R.string.disappearingMessagesLegacy)
                .put(NAME_KEY, legacyRecipient!!.displayName)
                .format()
            binding.conversationHeader.outdatedDisappearingBannerTextView.text = txt
        }
    }

    private fun setUpLegacyGroupUI() {
        lifecycleScope.launch {
            viewModel.legacyGroupBanner
                .collectLatest { banner ->
                    if (banner == null) {
                        binding.conversationHeader.outdatedGroupBanner.isVisible = false
                        binding.conversationHeader.outdatedGroupBanner.text = null
                    } else {
                        binding.conversationHeader.outdatedGroupBanner.isVisible = true
                        binding.conversationHeader.outdatedGroupBanner.text = SpannableStringBuilder(banner)
                            .apply {
                                // Append a space as a placeholder
                                append(" ")
                                
                                // we need to add the inline icon
                                val drawable = ContextCompat.getDrawable(this@ConversationActivityV2, R.drawable.ic_square_arrow_up_right)!!
                                val imageSize = toPx(10, resources)
                                val imagePadding = toPx(4, resources)
                                drawable.setBounds(0, 0, imageSize, imageSize)
                                drawable.setTint(getColorFromAttr(R.attr.message_sent_text_color))

                                setSpan(
                                    PaddedImageSpan(drawable, ImageSpan.ALIGN_BASELINE,
                                        paddingStart = imagePadding,
                                        paddingTop = imagePadding
                                    ),
                                    length - 1,
                                    length,
                                    Spannable.SPAN_EXCLUSIVE_EXCLUSIVE
                                )
                            }

                        binding.conversationHeader.outdatedGroupBanner.setOnClickListener {
                            showOpenUrlDialog("https://getsession.org/groups")
                        }
                    }
                }
        }

        lifecycleScope.launch {
            viewModel.showRecreateGroupButton
                .collectLatest { show ->
                    binding.recreateGroupButtonContainer.isVisible = show
                }
        }

        binding.recreateGroupButton.setOnClickListener {
            viewModel.onCommand(ConversationViewModel.Commands.RecreateGroup)
        }
    }

    private fun setUpLinkPreviewObserver() {
        if (!textSecurePreferences.isLinkPreviewsEnabled()) {
            linkPreviewViewModel.onUserCancel(); return
        }
        linkPreviewViewModel.linkPreviewState.observe(this) { previewState: LinkPreviewState? ->
            if (previewState == null) return@observe
            when {
                previewState.isLoading -> {
                    binding.inputBar.draftLinkPreview()
                }
                previewState.linkPreview.isPresent -> {
                    binding.inputBar.updateLinkPreviewDraft(glide, previewState.linkPreview.get())
                }
                else -> {
                    binding.inputBar.cancelLinkPreviewDraft()
                }
            }
        }
    }

    private fun setUpUiStateObserver() {
        // Observe toast messages
        lifecycleScope.launch {
            repeatOnLifecycle(Lifecycle.State.STARTED) {
                viewModel.uiState
                    .mapNotNull { it.uiMessages.firstOrNull() }
                    .distinctUntilChanged()
                    .collect { msg ->
                        Toast.makeText(this@ConversationActivityV2, msg.message, Toast.LENGTH_LONG).show()
                        viewModel.messageShown(msg.id)
                    }
            }
        }

        // When we see "shouldExit", we finish the activity once for all.
        lifecycleScope.launch {
            repeatOnLifecycle(Lifecycle.State.STARTED) {
                // Wait for `shouldExit == true` then finish the activity
                viewModel.uiState
                    .filter { it.shouldExit }
                    .first()

                if (!isFinishing) {
                    finish()
                }
            }
        }

        // Observe the rest misc "simple" state change. They are bundled in one big
        // state observing as these changes are relatively cheap to perform even redundantly.
        lifecycleScope.launch {
            repeatOnLifecycle(Lifecycle.State.STARTED) {
                viewModel.uiState.collect { state ->
                    binding.inputBar.setState(state.inputBarState)

                    binding.root.requestApplyInsets()

                    // show or hide loading indicator
                    binding.loader.isVisible = state.showLoader

                    updatePlaceholder()
                }
            }
        }

        lifecycleScope.launch {
            repeatOnLifecycle(Lifecycle.State.STARTED) {
                viewModel.callBanner.collect { callBanner ->
                    when (callBanner) {
                        null -> binding.conversationHeader.callInProgress.fadeOut()
                        else -> {
                            binding.conversationHeader.callInProgress.text = callBanner
                            binding.conversationHeader.callInProgress.fadeIn()
                        }
                    }
                }
            }
        }
    }

    private fun scrollToFirstUnreadMessageOrBottom() {
        // if there are no unread messages, go straight to the very bottom of the list
        if(unreadCount == 0){
            layoutManager?.scrollToPositionWithOffset(adapter.itemCount -1, Int.MIN_VALUE)
            return
        }

        val lastSeenTimestamp = threadDb.getLastSeenAndHasSent(viewModel.threadId).first()
        val lastSeenItemPosition = adapter.findLastSeenItemPosition(lastSeenTimestamp) ?: return

        layoutManager?.scrollToPositionWithOffset(lastSeenItemPosition, ((layoutManager?.height ?: 0) / 2))
    }

    private fun highlightViewAtPosition(position: Int) {
        binding.conversationRecyclerView.post {
            (layoutManager?.findViewByPosition(position) as? VisibleMessageView)?.playHighlight()
        }
    }

    override fun onDestroy() {
        if(::binding.isInitialized) {
            viewModel.saveDraft(binding.inputBar.text.trim())
            cancelVoiceMessage()
        }

        // Delete any files we might have locally cached when sharing (which we need to do
        // when passing through files when the app is locked).
        cleanupCachedFiles()

        super.onDestroy()
    }
    // endregion

    // region Animation & Updating
    //TODO test recipient update
//    override fun onModified(recipient: Recipient) {
//        viewModel.updateRecipient()
//
//        runOnUiThread {
//            invalidateOptionsMenu()
//            updateSendAfterApprovalText()
//        }
//    }

    private fun updateSendAfterApprovalText() {
        binding.textSendAfterApproval.isVisible = viewModel.showSendAfterApprovalText
    }

    private fun setUpMessageRequests() {
        binding.messageRequestBar.acceptMessageRequestButton.setOnClickListener {
            conversationApprovalJob = viewModel.acceptMessageRequest()
        }

        binding.messageRequestBar.messageRequestBlock.setOnClickListener {
            block(deleteThread = true)
        }

        binding.messageRequestBar.declineMessageRequestButton.setOnClickListener {
            fun doDecline() {
                viewModel.declineMessageRequest()
                finish()
            }

            showSessionDialog {
                title(R.string.delete)
                text(resources.getString(R.string.messageRequestsContactDelete))
                dangerButton(R.string.delete) { doDecline() }
                button(R.string.cancel)
            }
        }

        lifecycleScope.launch {
            repeatOnLifecycle(Lifecycle.State.STARTED) {
                viewModel.uiState
                    .map { it.messageRequestState }
                    .distinctUntilChanged()
                    .collectLatest { state ->
                        binding.messageRequestBar.root.isVisible = state is MessageRequestUiState.Visible

                        if (state is MessageRequestUiState.Visible) {
                            binding.messageRequestBar.sendAcceptsTextView.setText(state.acceptButtonText)
                            binding.messageRequestBar.messageRequestBlock.isVisible = state.blockButtonText != null
                            binding.messageRequestBar.messageRequestBlock.text = state.blockButtonText
                        }
                    }
            }
        }
    }

    override fun inputBarEditTextContentChanged(newContent: CharSequence) {
        val inputBarText = binding.inputBar.text
        if (textSecurePreferences.isLinkPreviewsEnabled()) {
            linkPreviewViewModel.onTextChanged(this, inputBarText, 0, 0)
        }
        if (LinkPreviewUtil.findWhitelistedUrls(newContent.toString()).isNotEmpty()
            && !textSecurePreferences.isLinkPreviewsEnabled() && !textSecurePreferences.hasSeenLinkPreviewSuggestionDialog()) {
            LinkPreviewDialog {
                setUpLinkPreviewObserver()
                linkPreviewViewModel.onEnabled()
                linkPreviewViewModel.onTextChanged(this, inputBarText, 0, 0)
            }.show(supportFragmentManager, "Link Preview Dialog")
            textSecurePreferences.setHasSeenLinkPreviewSuggestionDialog()
        }

        // use the normalised version of the text's body to get the characters amount with the
        // mentions as their account id
        viewModel.onTextChanged(mentionViewModel.deconstructMessageMentions())
    }

    override fun toggleAttachmentOptions() {
        val targetAlpha = if (isShowingAttachmentOptions) 0.0f else 1.0f
        val allButtonContainers = listOfNotNull(
            binding.cameraButtonContainer,
            binding.libraryButtonContainer,
            binding.documentButtonContainer,
            binding.gifButtonContainer
        )
        val isReversed = isShowingAttachmentOptions // Run the animation in reverse
        val count = allButtonContainers.size
        allButtonContainers.indices.forEach { index ->
            val view = allButtonContainers[index]
            val animation = ValueAnimator.ofObject(FloatEvaluator(), view.alpha, targetAlpha)
            animation.duration = 250L
            animation.startDelay = if (isReversed) 50L * (count - index.toLong()) else 50L * index.toLong()
            animation.addUpdateListener { animator ->
                view.alpha = animator.animatedValue as Float
            }
            animation.start()
        }
        isShowingAttachmentOptions = !isShowingAttachmentOptions

        // Note: These custom buttons exist invisibly in the layout even when the attachments bar is not
        // expanded so they MUST be disabled in such circumstances.
        val allButtons = listOf( cameraButton, libraryButton, documentButton, gifButton )
        allButtons.forEach { it.isEnabled = isShowingAttachmentOptions }
    }

    override fun showVoiceMessageUI() {
        binding.inputBarRecordingView.show(lifecycleScope)

        // Cancel any previous input bar animations and fade out the bar
        val inputBar = binding.inputBar
        inputBar.animate().cancel()
        inputBar.animate()
            .alpha(0f)
            .setDuration(VoiceRecorderConstants.SHOW_HIDE_VOICE_UI_DURATION_MS)
            .start()
    }

    private fun expandVoiceMessageLockView() {
        val lockView = binding.inputBarRecordingView.lockView

        lockView.animate().cancel()
        lockView.animate()
            .scaleX(1.10f)
            .scaleY(1.10f)
            .setDuration(VoiceRecorderConstants.ANIMATE_LOCK_DURATION_MS)
            .start()
    }

    private fun collapseVoiceMessageLockView() {
        val lockView = binding.inputBarRecordingView.lockView

        lockView.animate().cancel()
        lockView.animate()
            .scaleX(1.0f)
            .scaleY(1.0f)
            .setDuration(VoiceRecorderConstants.ANIMATE_LOCK_DURATION_MS)
            .start()
    }

    private fun hideVoiceMessageUI() {
        listOf(
            binding.inputBarRecordingView.chevronImageView,
            binding.inputBarRecordingView.slideToCancelTextView
        ).forEach { view ->
            view.animate().cancel()
            view.animate()
                .translationX(0.0f)
                .setDuration(VoiceRecorderConstants.ANIMATE_LOCK_DURATION_MS)
                .start()
        }

        binding.inputBarRecordingView.hide()
    }

    override fun handleVoiceMessageUIHidden() {
        val inputBar = binding.inputBar

        // Cancel any previous input bar animations and fade in the bar
        inputBar.animate().cancel()
        inputBar.animate()
            .alpha(1.0f)
            .setDuration(VoiceRecorderConstants.SHOW_HIDE_VOICE_UI_DURATION_MS)
            .start()
    }

    private fun handleRecyclerViewScrolled() {
        // Note: The typing indicate is whether the other person / other people are typing - it has
        // nothing to do with the IME keyboard state.
        val wasTypingIndicatorVisibleBefore = binding.typingIndicatorViewContainer.isVisible
        binding.typingIndicatorViewContainer.isVisible = wasTypingIndicatorVisibleBefore && isScrolledToBottom

        showScrollToBottomButtonIfApplicable()
        val maybeTargetVisiblePosition = layoutManager?.findLastVisibleItemPosition()
        val targetVisiblePosition = maybeTargetVisiblePosition ?: RecyclerView.NO_POSITION
        if (!firstLoad.get() && targetVisiblePosition != RecyclerView.NO_POSITION) {
            adapter.getTimestampForItemAt(targetVisiblePosition)?.let { visibleItemTimestamp ->
                bufferedLastSeenChannel.trySend(visibleItemTimestamp).apply {
                    if (isFailure) Log.e(TAG, "trySend failed", exceptionOrNull())
                }
            }
        }

        val layoutUnreadCount = layoutManager?.let { (it.itemCount - 1) - it.findLastVisibleItemPosition() }
            ?: RecyclerView.NO_POSITION
        unreadCount = min(unreadCount, layoutUnreadCount).coerceAtLeast(0)

        updateUnreadCountIndicator()
    }

    // Update placeholder / control messages in a conversation
    private fun updatePlaceholder() {
        if(!firstCursorLoad) return
        val recipient = viewModel.recipient ?: return Log.w("Loki", "recipient was null in placeholder update")
        val blindedRecipient = viewModel.blindedRecipient
        val openGroup = viewModel.openGroup

        val groupThreadStatus = viewModel.groupV2ThreadState

        // Special state handling for kicked/destroyed groups
        if (groupThreadStatus != GroupThreadStatus.None) {
            binding.placeholderText.isVisible = true
            binding.conversationRecyclerView.isVisible = false
            binding.placeholderText.text = when (groupThreadStatus) {
                GroupThreadStatus.Kicked -> Phrase.from(this, R.string.groupRemovedYou)
                    .put(GROUP_NAME_KEY, recipient.displayName)
                    .format()
                    .toString()

                GroupThreadStatus.Destroyed -> Phrase.from(this, R.string.groupDeletedMemberDescription)
                    .put(GROUP_NAME_KEY, recipient.displayName)
                    .format()
                    .toString()

                else -> ""
            }
            return
        }

        // Get the correct placeholder text for this type of empty conversation
        val txtCS: CharSequence = when {
            // note to self
            recipient.isLocalNumber -> getString(R.string.noteToSelfEmpty)

            // If this is a community which we cannot write to
            openGroup != null && !openGroup.canWrite -> {
                Phrase.from(applicationContext, R.string.conversationsEmpty)
                    .put(CONVERSATION_NAME_KEY, openGroup.name)
                    .format()
            }

            // If we're trying to message someone who has blocked community message requests
            blindedRecipient?.acceptsCommunityMessageRequests == false -> {
                Phrase.from(applicationContext, R.string.messageRequestsTurnedOff)
                    .put(NAME_KEY, recipient.displayName)
                    .format()
            }

            // 10n1 and groups and blinded 1on1
            recipient.isCommunityInboxRecipient || recipient.isCommunityOutboxRecipient ||
                    recipient.is1on1 || recipient.isGroupOrCommunityRecipient -> {
                Phrase.from(applicationContext, R.string.groupNoMessages)
                    .put(GROUP_NAME_KEY, recipient.displayName)
                    .format()
            }

            else -> {
                Log.w(TAG, "Something else happened in updatePlaceholder - we're not sure what.")
                ""
            }
        }

        val showPlaceholder = adapter.itemCount == 0 || isDestroyed
        binding.placeholderText.isVisible = showPlaceholder
        binding.conversationRecyclerView.visibility = if (showPlaceholder) View.INVISIBLE else View.VISIBLE
        if (showPlaceholder) {
            binding.placeholderText.text = txtCS
        }
    }

    private fun showScrollToBottomButtonIfApplicable() {
        binding.scrollToBottomButton.isVisible = !emojiPickerVisible && !isScrolledToBottom && adapter.itemCount > 0
    }

    private fun updateUnreadCountIndicator() {
        val formattedUnreadCount = if (unreadCount < 10000) unreadCount.toString() else "9999+"
        binding.unreadCountTextView.text = formattedUnreadCount
        val textSize = if (unreadCount < 10000) 12.0f else 9.0f
        binding.unreadCountTextView.setTextSize(TypedValue.COMPLEX_UNIT_DIP, textSize)
        binding.unreadCountTextView.setTypeface(Typeface.DEFAULT, if (unreadCount < 100) Typeface.BOLD else Typeface.NORMAL)
        binding.unreadCountIndicator.isVisible = (unreadCount != 0)
    }

    // endregion

    // region Interaction
    private fun callRecipient() {
        if(viewModel.recipient == null) return

        // if the user is blocked, show unblock modal
        if(viewModel.recipient?.blocked == true){
            unblock()
            return
        }

        // if the user has not enabled voice/video calls
        if (!TextSecurePreferences.isCallNotificationsEnabled(this)) {
            showSessionDialog {
                title(R.string.callsPermissionsRequired)
                text(R.string.callsPermissionsRequiredDescription)
                button(R.string.sessionSettings, R.string.AccessibilityId_sessionSettings) {
                    val intent = Intent(context, PrivacySettingsActivity::class.java)
                    // allow the screen to auto scroll to the appropriate toggle
                    intent.putExtra(PrivacySettingsActivity.SCROLL_AND_TOGGLE_KEY, CALL_NOTIFICATIONS_ENABLED)
                    context.startActivity(intent)
                }
                cancelButton()
            }
            return
        }
        // or if the user has not granted audio/microphone permissions
        else if (!Permissions.hasAll(this, Manifest.permission.RECORD_AUDIO)) {
            Log.d("Loki", "Attempted to make a call without audio permissions")

            Permissions.with(this)
                .request(Manifest.permission.RECORD_AUDIO)
                .withPermanentDenialDialog(
                    getSubbedString(R.string.permissionsMicrophoneAccessRequired,
                        APP_NAME_KEY to getString(R.string.app_name))
                )
                .execute()

            return
        }

        WebRtcCallActivity.getCallActivityIntent(this)
            .apply {
                action = ACTION_START_CALL
                putExtra(EXTRA_RECIPIENT_ADDRESS, viewModel.recipient!!.address)
            }
            .let(::startActivity)
    }

    fun block(deleteThread: Boolean) {
        val recipient = viewModel.recipient ?: return Log.w("Loki", "Recipient was null for block action")
        val invitingAdmin = viewModel.invitingAdmin

        val name = if (recipient.isGroupV2Recipient && invitingAdmin != null) {
            invitingAdmin.getSearchName()
        } else {
            recipient.displayName
        }

        showSessionDialog {
            title(R.string.block)
            text(
                Phrase.from(context, R.string.blockDescription)
                .put(NAME_KEY, name)
                .format()
            )
            dangerButton(R.string.block, R.string.AccessibilityId_blockConfirm) {
                viewModel.block()

                // Block confirmation toast added as per SS-64
                val txt = Phrase.from(context, R.string.blockBlockedUser).put(NAME_KEY, name).format().toString()
                Toast.makeText(context, txt, Toast.LENGTH_LONG).show()

                if (deleteThread) {
                    viewModel.deleteThread()
                    finish()
                }
            }
            cancelButton()
        }
    }

    fun unblock() {
        val recipient = viewModel.recipient ?: return Log.w("Loki", "Recipient was null for unblock action")

        if (!recipient.isContactRecipient) {
            return Log.w("Loki", "Cannot unblock a user who is not a contact recipient - aborting unblock attempt.")
        }

        showSessionDialog {
            title(R.string.blockUnblock)
            text(
                Phrase.from(context, R.string.blockUnblockName)
                    .put(NAME_KEY, recipient.displayName)
                    .format()
            )
            dangerButton(R.string.blockUnblock, R.string.AccessibilityId_unblockConfirm) { viewModel.unblock() }
            cancelButton()
        }
    }

    // `position` is the adapter position; not the visual position
    private fun handlePress(message: MessageRecord, position: Int, view: VisibleMessageView, event: MotionEvent) {
        val actionMode = this.actionMode
        if (actionMode != null) {
            onDeselect(message, position, actionMode)
        } else {
            // NOTE: We have to use onContentClick (rather than a click listener directly on
            // the view) so as to not interfere with all the other gestures. Do not add
            // onClickListeners directly to message content views!
            view.onContentClick(event)
        }
    }

    private fun onDeselect(message: MessageRecord, position: Int, actionMode: ActionMode) {
        adapter.toggleSelection(message, position)
        val actionModeCallback = ConversationActionModeCallback(
            adapter = adapter,
            threadID = viewModel.threadId,
            context = this,
            deprecationManager = viewModel.legacyGroupDeprecationManager,
            openGroupManager = openGroupManager,
        )
        actionModeCallback.delegate = this
        actionModeCallback.updateActionModeMenu(actionMode.menu)
        if (adapter.selectedItems.isEmpty()) {
            actionMode.finish()
            this.actionMode = null
        }
    }

    // `position` is the adapter position; not the visual position
    private fun handleSwipeToReply(message: MessageRecord) {
        if (message.isOpenGroupInvitation) return
        val recipient = viewModel.recipient ?: return
        binding.inputBar.draftQuote(recipient, message, glide)
    }

    // `position` is the adapter position; not the visual position
    private fun selectMessage(message: MessageRecord, position: Int) {
        val actionMode = this.actionMode
        val actionModeCallback = ConversationActionModeCallback(
            adapter = adapter,
            threadID = viewModel.threadId,
            context = this,
            deprecationManager = viewModel.legacyGroupDeprecationManager,
            openGroupManager = openGroupManager,
        )
        actionModeCallback.delegate = this
        if(binding.searchBottomBar.isVisible) onSearchClosed()
        if (actionMode == null) { // Nothing should be selected if this is the case
            adapter.toggleSelection(message, position)
            this.actionMode = startActionMode(actionModeCallback, ActionMode.TYPE_PRIMARY)
        } else {
            adapter.toggleSelection(message, position)
            actionModeCallback.updateActionModeMenu(actionMode.menu)
            if (adapter.selectedItems.isEmpty()) {
                actionMode.finish()
                this.actionMode = null
            }
        }
    }

    private fun showConversationReaction(message: MessageRecord, messageView: View) {
        val messageContentView = when(messageView){
            is VisibleMessageView -> messageView.messageContentView
            is ControlMessageView -> messageView.controlContentView
            else -> null
        } ?: return Log.w(TAG, "Failed to show reaction because the messageRecord is not of a known type: $messageView")

        val messageContentBitmap = try {
            messageContentView.drawToBitmap()
        } catch (e: Exception) {
            Log.e("Loki", "Failed to show emoji picker", e)
            return
        }
        emojiPickerVisible = true
        ViewUtil.hideKeyboard(this, messageView)
        binding.scrollToBottomButton.isVisible = false
        binding.conversationRecyclerView.suppressLayout(true)
        reactionDelegate.setOnActionSelectedListener(ReactionsToolbarListener(message))
        reactionDelegate.setOnHideListener(object: ConversationReactionOverlay.OnHideListener {
            override fun startHide() {
                emojiPickerVisible = false
                showScrollToBottomButtonIfApplicable()
            }

            override fun onHide() {
                binding.conversationRecyclerView.suppressLayout(false)
            }

        })
        val topLeft = intArrayOf(0, 0).also { messageContentView.getLocationInWindow(it) }
        val selectedConversationModel = SelectedConversationModel(
            messageContentBitmap,
            topLeft[0].toFloat(),
            topLeft[1].toFloat(),
            messageContentView.width,
            message.isOutgoing,
            messageContentView
        )
        reactionDelegate.show(this, message, selectedConversationModel, viewModel.blindedPublicKey)
    }

    override fun dispatchTouchEvent(ev: MotionEvent): Boolean = reactionDelegate.applyTouchEvent(ev) || super.dispatchTouchEvent(ev)

    override fun onReactionSelected(messageRecord: MessageRecord, emoji: String) {
        reactionDelegate.hide()
        val oldRecord = messageRecord.reactions.find { it.author == textSecurePreferences.getLocalNumber() }
        if (oldRecord != null && oldRecord.emoji == emoji) {
            sendEmojiRemoval(emoji, messageRecord)
        } else {
            sendEmojiReaction(emoji, messageRecord)
            RecentEmojiPageModel.onCodePointSelected(emoji) // Save to recently used reaction emojis
        }
    }

    // Method to add an emoji to a queue and remove it a short while later - this is used as a
    // rate-limiting mechanism and is called from the `sendEmojiReaction` method, below.
    fun canPerformEmojiReaction(timestamp: Long): Boolean {
        // If the emoji reaction queue is full..
        if (emojiRateLimiterQueue.size >= EMOJI_REACTIONS_ALLOWED_PER_MINUTE) {
            // ..grab the timestamp of the oldest emoji reaction.
            val headTimestamp = emojiRateLimiterQueue.peekFirst()
            if (headTimestamp == null) {
                Log.w(TAG, "Could not get emoji react head timestamp - should never happen, but we'll allow the emoji reaction.")
                return true
            }

            // With the queue full, if the earliest emoji reaction occurred less than 1 minute ago
            // then we reject it..
            if (System.currentTimeMillis() - headTimestamp <= ONE_MINUTE_IN_MILLISECONDS) {
                return false
            } else {
                // ..otherwise if the earliest emoji reaction was more than a minute ago we'll
                // remove that early reaction to move the timestamp at index 1 into index 0, add
                // our new timestamp and return true to accept the emoji reaction.
                emojiRateLimiterQueue.removeFirst()
                emojiRateLimiterQueue.addLast(timestamp)
                return true
            }
        } else {
            // If the queue isn't already full then we add the new timestamp to the back of the queue and allow the emoji reaction
            emojiRateLimiterQueue.addLast(timestamp)
            return true
        }
    }

    private fun sendEmojiReaction(emoji: String, originalMessage: MessageRecord) {
        // Only allow the emoji reaction if we aren't currently rate limited
        if (!canPerformEmojiReaction(System.currentTimeMillis())) {
            Toast.makeText(this, getString(R.string.emojiReactsCoolDown), Toast.LENGTH_SHORT).show()
            return
        }

        // Create the message
        val recipient = viewModel.recipient ?: return Log.w(TAG, "Could not locate recipient when sending emoji reaction")
        val reactionMessage = VisibleMessage()
        val emojiTimestamp = SnodeAPI.nowWithOffset
        reactionMessage.sentTimestamp = emojiTimestamp
        val author = textSecurePreferences.getLocalNumber()

        if (author == null) {
            Log.w(TAG, "Unable to locate local number when sending emoji reaction - aborting.")
            return
        } else {
            // Put the message in the database
            val reaction = ReactionRecord(
                messageId = originalMessage.messageId,
                author = author,
                emoji = emoji,
                count = 1,
                dateSent = emojiTimestamp,
                dateReceived = emojiTimestamp
            )
            reactionDb.addReaction(reaction, false)

            val originalAuthor = if (originalMessage.isOutgoing) {
                fromSerialized(viewModel.blindedPublicKey ?: textSecurePreferences.getLocalNumber()!!)
            } else originalMessage.individualRecipient.address

            // Send it
            reactionMessage.reaction = Reaction.from(originalMessage.timestamp, originalAuthor.toString(), emoji, true)
            if (recipient.isCommunityRecipient) {

                val messageServerId = lokiMessageDb.getServerID(originalMessage.messageId) ?:
                    return Log.w(TAG, "Failed to find message server ID when adding emoji reaction")

                viewModel.openGroup?.let {
                    OpenGroupApi.addReaction(it.room, it.server, messageServerId, emoji)
                }
            } else {
                MessageSender.send(reactionMessage, recipient.address)
            }

            LoaderManager.getInstance(this).restartLoader(0, null, this)
        }
    }

    // Method to remove a emoji reaction from a message.
    // Note: We do not count emoji removal towards the emojiRateLimiterQueue.
    private fun sendEmojiRemoval(emoji: String, originalMessage: MessageRecord) {
        val recipient = viewModel.recipient ?: return
        val message = VisibleMessage()
        val emojiTimestamp = SnodeAPI.nowWithOffset
        message.sentTimestamp = emojiTimestamp
        val author = textSecurePreferences.getLocalNumber()

        if (author == null) {
            Log.w(TAG, "Unable to locate local number when removing emoji reaction - aborting.")
            return
        } else {
            reactionDb.deleteReaction(emoji, MessageId(originalMessage.id, originalMessage.isMms), author, false)

            val originalAuthor = if (originalMessage.isOutgoing) {
                fromSerialized(viewModel.blindedPublicKey ?: textSecurePreferences.getLocalNumber()!!)
            } else originalMessage.individualRecipient.address

            message.reaction = Reaction.from(originalMessage.timestamp, originalAuthor.toString(), emoji, false)
            if (recipient.isCommunityRecipient) {

                val messageServerId = lokiMessageDb.getServerID(originalMessage.messageId) ?:
                    return Log.w(TAG, "Failed to find message server ID when removing emoji reaction")

                viewModel.openGroup?.let {
                    OpenGroupApi.deleteReaction(it.room, it.server, messageServerId, emoji)
                }
            } else {
                MessageSender.send(message, recipient.address)
            }
            LoaderManager.getInstance(this).restartLoader(0, null, this)
        }
    }

    override fun onCustomReactionSelected(messageRecord: MessageRecord, hasAddedCustomEmoji: Boolean) {
        val oldRecord = messageRecord.reactions.find { record -> record.author == textSecurePreferences.getLocalNumber() }

        if (oldRecord != null && hasAddedCustomEmoji) {
            reactionDelegate.hide()
            sendEmojiRemoval(oldRecord.emoji, messageRecord)
        } else {
            reactionDelegate.hideForReactWithAny()

            ReactWithAnyEmojiDialogFragment
                .createForMessageRecord(messageRecord, reactWithAnyEmojiStartPage)
                .show(supportFragmentManager, "BOTTOM");
        }
    }

    override fun onReactWithAnyEmojiDialogDismissed() = reactionDelegate.hide()

    override fun onReactWithAnyEmojiSelected(emoji: String, messageId: MessageId) {
        reactionDelegate.hide()
        val message = if (messageId.mms) {
            mmsDb.getMessageRecord(messageId.id)
        } else {
            smsDb.getMessageRecord(messageId.id)
        }
        val oldRecord = reactionDb.getReactions(messageId).find { it.author == textSecurePreferences.getLocalNumber() }
        if (oldRecord?.emoji == emoji) {
            sendEmojiRemoval(emoji, message)
        } else {
            sendEmojiReaction(emoji, message)
        }
    }

    override fun onRemoveReaction(emoji: String, messageId: MessageId) {
        val message = if (messageId.mms) {
            mmsDb.getMessageRecord(messageId.id)
        } else {
            smsDb.getMessageRecord(messageId.id)
        }
        sendEmojiRemoval(emoji, message)
    }

    // Called when the user is attempting to clear all instance of a specific emoji
    override fun onClearAll(emoji: String, messageId: MessageId) = viewModel.onEmojiClear(emoji, messageId)

    override fun onMicrophoneButtonMove(event: MotionEvent) {
        val rawX = event.rawX
        val chevronImageView = binding.inputBarRecordingView.chevronImageView
        val slideToCancelTextView = binding.inputBarRecordingView.slideToCancelTextView
        if (rawX < screenWidth / 2) {
            val translationX = rawX - screenWidth / 2
            val sign = -1.0f
            val chevronDamping = 4.0f
            val labelDamping = 3.0f
            val chevronX = (chevronDamping * (sqrt(abs(translationX)) / sqrt(chevronDamping))) * sign
            val labelX = (labelDamping * (sqrt(abs(translationX)) / sqrt(labelDamping))) * sign
            chevronImageView.translationX = chevronX
            slideToCancelTextView.translationX = labelX
        } else {
            chevronImageView.translationX = 0.0f
            slideToCancelTextView.translationX = 0.0f
        }
        if (isValidLockViewLocation(event.rawX.roundToInt(), event.rawY.roundToInt())) {
            if (!isLockViewExpanded) {
                expandVoiceMessageLockView()
                isLockViewExpanded = true
            }
        } else {
            if (isLockViewExpanded) {
                collapseVoiceMessageLockView()
                isLockViewExpanded = false
            }
        }
    }

    override fun onMicrophoneButtonCancel(event: MotionEvent) = hideVoiceMessageUI()

    override fun onMicrophoneButtonUp(event: MotionEvent) {
        if(binding.inputBar.voiceRecorderState != VoiceRecorderState.Recording){
            cancelVoiceMessage()
            return
        }

        val x = event.rawX.roundToInt()
        val y = event.rawY.roundToInt()

        // Lock voice recording on if the button is released over the lock area. AND the
        // voice recording has currently lasted for at least the time it takes to animate
        // the lock area into position. Without this time check we can accidentally lock
        // to recording audio on a quick tap as the lock area animates out from the record
        // audio message button and the pointer-up event catches it mid-animation.
        val currentVoiceMessageDurationMS = System.currentTimeMillis() - voiceMessageStartTimestamp
        if (isValidLockViewLocation(x, y) && currentVoiceMessageDurationMS >= VoiceRecorderConstants.ANIMATE_LOCK_DURATION_MS) {
            binding.inputBarRecordingView.lock()

            // If the user put the record audio button into the lock state then we are still recording audio
            binding.inputBar.voiceRecorderState = VoiceRecorderState.Recording
        }
        else
        {
            // If the user didn't lock voice recording on then we're stopping voice recording
            binding.inputBar.voiceRecorderState = VoiceRecorderState.ShuttingDownAfterRecord

            val recordButtonOverlay = binding.inputBarRecordingView.recordButtonOverlay

            val location = IntArray(2) { 0 }
            recordButtonOverlay.getLocationOnScreen(location)
            val hitRect = Rect(location[0], location[1], location[0] + recordButtonOverlay.width, location[1] + recordButtonOverlay.height)

            // If the up event occurred over the record button overlay we send the voice message..
            if (hitRect.contains(x, y)) {
                sendVoiceMessage()
            } else {
                // ..otherwise if they've released off the button we'll cancel sending.
                cancelVoiceMessage()
            }
        }
    }

    override fun onCharLimitTapped() {
        viewModel.onCharLimitTapped()
    }

    private fun isValidLockViewLocation(x: Int, y: Int): Boolean {
        // We can be anywhere above the lock view and a bit to the side of it (at most `lockViewHitMargin`
        // to the side)
        val lockViewLocation = IntArray(2) { 0 }
        binding.inputBarRecordingView.lockView.getLocationOnScreen(lockViewLocation)
        val hitRect = Rect(lockViewLocation[0] - lockViewHitMargin, 0,
            lockViewLocation[0] + binding.inputBarRecordingView.lockView.width + lockViewHitMargin, lockViewLocation[1] + binding.inputBarRecordingView.lockView.height)
        return hitRect.contains(x, y)
    }

    override fun highlightMessageFromTimestamp(timestamp: Long) {
        // Try to find the message with the given timestamp
        adapter.getItemPositionForTimestamp(timestamp)?.let { targetMessagePosition ->

            // If the view is already visible then we don't have to scroll before highlighting it..
            binding.conversationRecyclerView.findViewHolderForLayoutPosition(targetMessagePosition)?.let { viewHolder ->
                if (viewHolder.itemView is VisibleMessageView) {
                    (viewHolder.itemView as VisibleMessageView).playHighlight()
                    return
                }
            }

            // ..otherwise, set the pending highlight target and trigger a scroll.
            // Note: If the targeted message isn't the very first one then we scroll slightly past it to give it some breathing room.
            // Also: The offset must be negative to provide room above it.
            pendingHighlightMessagePosition = targetMessagePosition
            currentTargetedScrollOffsetPx = if (targetMessagePosition > 0) nonFirstMessageOffsetPx else 0
            linearSmoothScroller.targetPosition = targetMessagePosition
            (binding.conversationRecyclerView.layoutManager as? LinearLayoutManager)?.startSmoothScroll(linearSmoothScroller)

        } ?: Log.i(TAG, "Could not find message with timestamp: $timestamp")
    }

    override fun onReactionClicked(emoji: String, messageId: MessageId, userWasSender: Boolean) {
        val message = if (messageId.mms) {
            mmsDb.getMessageRecord(messageId.id)
        } else {
            smsDb.getMessageRecord(messageId.id)
        }
        if (userWasSender && viewModel.canRemoveReaction) {
            sendEmojiRemoval(emoji, message)
        } else if (!userWasSender && viewModel.canReactToMessages) {
            sendEmojiReaction(emoji, message)
        }
    }

    override fun onReactionLongClicked(messageId: MessageId, emoji: String?) {
        if (viewModel.recipient?.isGroupOrCommunityRecipient == true) {
            val isUserModerator = viewModel.openGroup?.let { openGroup ->
                val userPublicKey = textSecurePreferences.getLocalNumber() ?: return@let false
                openGroupManager.isUserModerator(
                    openGroup.id,
                    userPublicKey,
                    viewModel.blindedPublicKey
                )
            } ?: false
            val fragment = ReactionsDialogFragment.create(messageId, isUserModerator, emoji, viewModel.canRemoveReaction)
            fragment.show(supportFragmentManager, null)
        }
    }

    override fun playVoiceMessageAtIndexIfPossible(indexInAdapter: Int) {
        if (!textSecurePreferences.autoplayAudioMessages()) return

        if (indexInAdapter < 0 || indexInAdapter >= adapter.itemCount) { return }
        val viewHolder = binding.conversationRecyclerView.findViewHolderForAdapterPosition(indexInAdapter) as? ConversationAdapter.VisibleMessageViewHolder ?: return
        viewHolder.view.playVoiceMessage()
    }

    override fun sendMessage() {
        val recipient = viewModel.recipient ?: return
<<<<<<< HEAD
        if (recipient.isContactRecipient && recipient.blocked) {
            BlockedDialog(recipient.address, viewModel.getUsername(recipient.address.toString())).show(supportFragmentManager, "Blocked Dialog")
=======

        // show the unblock dialog when trying to send a message to a blocked contact
        if (recipient.isContactRecipient && recipient.isBlocked) {
            BlockedDialog(recipient, viewModel.getUsername(recipient.address.toString())).show(supportFragmentManager, "Blocked Dialog")
>>>>>>> ea40ebee
            return
        }

        // validate message length before sending
        if(!viewModel.validateMessageLength()) return

        val sentMessageInfo = if (binding.inputBar.linkPreview != null || binding.inputBar.quote != null) {
            sendAttachments(listOf(), getMessageBody(), binding.inputBar.quote, binding.inputBar.linkPreview)
        } else {
            sendTextOnlyMessage()
        }

        // Jump to the newly sent message once it gets added
        if (sentMessageInfo != null) {
            messageToScrollAuthor.set(sentMessageInfo.first)
            messageToScrollTimestamp.set(sentMessageInfo.second)
        }
    }

    override fun commitInputContent(contentUri: Uri) {
        val recipient = viewModel.recipient ?: return
        val mimeType = MediaUtil.getMimeType(this, contentUri)!!
        val filename = FilenameUtils.getFilenameFromUri(this, contentUri, mimeType)
        val media = Media(contentUri, filename, mimeType, 0, 0, 0, 0, null, null)
        startActivityForResult(MediaSendActivity.buildEditorIntent(this, listOf( media ), recipient.address, getMessageBody()), PICK_FROM_LIBRARY)
    }

    // If we previously approve this recipient, either implicitly or explicitly, we need to wait for
    // that submission to complete first.
    private suspend fun waitForApprovalJobToBeSubmitted() {
        withContext(Dispatchers.Main) {
            conversationApprovalJob?.join()
            conversationApprovalJob = null
        }
    }

    private fun sendTextOnlyMessage(hasPermissionToSendSeed: Boolean = false): Pair<Address, Long>? {
        val recipient = viewModel.recipient ?: return null
        val sentTimestamp = SnodeAPI.nowWithOffset
        viewModel.implicitlyApproveRecipient()?.let { conversationApprovalJob = it }
        val text = getMessageBody()
        val userPublicKey = textSecurePreferences.getLocalNumber()
        val isNoteToSelf = (recipient.isContactRecipient && recipient.address.toString() == userPublicKey)
        if (seed in text && !isNoteToSelf && !hasPermissionToSendSeed) {
            showSessionDialog {
                title(R.string.warning)
                text(R.string.recoveryPasswordWarningSendDescription)
                button(R.string.send) { sendTextOnlyMessage(true) }
                cancelButton()
            }

            return null
        }

        // Create the message
        val message = VisibleMessage().applyExpiryMode(viewModel.threadId)
        message.sentTimestamp = sentTimestamp
        message.text = text
        val expiryMode = viewModel.recipient?.expiryMode
        val expiresInMillis = expiryMode?.expiryMillis ?: 0
        val expireStartedAt = if (expiryMode is ExpiryMode.AfterSend) {
            message.sentTimestamp
        } else 0
        val outgoingTextMessage = OutgoingTextMessage.from(message, recipient.address, expiresInMillis, expireStartedAt!!)

        // Clear the input bar
        binding.inputBar.text = ""
        binding.inputBar.cancelQuoteDraft()
        binding.inputBar.cancelLinkPreviewDraft()
        lifecycleScope.launch(Dispatchers.Default) {
            // Put the message in the database and send it
            message.id = MessageId(smsDb.insertMessageOutbox(
                viewModel.threadId,
                outgoingTextMessage,
                false,
                message.sentTimestamp!!,
                true
            ), false)

            waitForApprovalJobToBeSubmitted()
            MessageSender.send(message, recipient.address)
        }
        // Send a typing stopped message
        typingStatusSender.onTypingStopped(viewModel.threadId)
        return Pair(recipient.address, sentTimestamp)
    }

    private fun sendAttachments(
        attachments: List<Attachment>,
        body: String?,
        quotedMessage: MessageRecord? = binding.inputBar.quote,
        linkPreview: LinkPreview? = null,
        deleteAttachmentFilesAfterSave: Boolean = false,
    ): Pair<Address, Long>? {
        if (viewModel.recipient == null) {
            Log.w(TAG, "Cannot send attachments to a null recipient")
            return null
        }
        val recipient = viewModel.recipient!!
        val sentTimestamp = SnodeAPI.nowWithOffset
        viewModel.implicitlyApproveRecipient()?.let { conversationApprovalJob = it }

        // Create the message
        val message = VisibleMessage().applyExpiryMode(viewModel.threadId)
        message.sentTimestamp = sentTimestamp
        message.text = body
        val quote = quotedMessage?.let {
            val quotedAttachments = (it as? MmsMessageRecord)?.slideDeck?.asAttachments() ?: listOf()
            val sender = if (it.isOutgoing) {
                fromSerialized(viewModel.blindedPublicKey ?: textSecurePreferences.getLocalNumber()!!)
            } else it.individualRecipient.address
            QuoteModel(it.dateSent, sender, it.body, false, quotedAttachments)
        }
        val localQuote = quotedMessage?.let {
            val sender =
                if (it.isOutgoing) fromSerialized(textSecurePreferences.getLocalNumber()!!)
                else it.individualRecipient.address
            quote?.copy(author = sender)
        }
        val expiresInMs = viewModel.recipient?.expiryMode?.expiryMillis ?: 0
        val expireStartedAtMs = if (viewModel.recipient?.expiryMode is ExpiryMode.AfterSend) {
            sentTimestamp
        } else 0
        val outgoingTextMessage = OutgoingMediaMessage.from(message, recipient.address, attachments, localQuote, linkPreview, expiresInMs, expireStartedAtMs)

        // Clear the input bar
        binding.inputBar.text = ""
        binding.inputBar.cancelQuoteDraft()
        binding.inputBar.cancelLinkPreviewDraft()

        // Reset the attachment manager
        attachmentManager.clear()

        // Reset attachments button if needed
        if (isShowingAttachmentOptions) { toggleAttachmentOptions() }

        // do the heavy work in the bg
        lifecycleScope.launch(Dispatchers.Default) {
            // Put the message in the database and send it
            message.id = MessageId(mmsDb.insertMessageOutbox(
                outgoingTextMessage,
                viewModel.threadId,
                false,
                runThreadUpdate = true
            ), mms = true)

            if (deleteAttachmentFilesAfterSave) {
                attachments
                    .asSequence()
                    .mapNotNull { a -> a.dataUri?.takeIf { it.scheme == "file" }?.path?.let(::File) }
                    .filter { it.exists() }
                    .forEach { it.delete() }
            }

            waitForApprovalJobToBeSubmitted()

            MessageSender.send(message, recipient.address, quote, linkPreview)
        }

        // Send a typing stopped message
        typingStatusSender.onTypingStopped(viewModel.threadId)
        return Pair(recipient.address, sentTimestamp)
    }

    private fun showGIFPicker() {
        val hasSeenGIFMetaDataWarning: Boolean = textSecurePreferences.hasSeenGIFMetaDataWarning()
        if (!hasSeenGIFMetaDataWarning) {
            showSessionDialog {
                title(R.string.giphyWarning)
                text(Phrase.from(context, R.string.giphyWarningDescription).put(APP_NAME_KEY, getString(R.string.app_name)).format())
                button(R.string.theContinue) {
                    textSecurePreferences.setHasSeenGIFMetaDataWarning()
                    selectGif()
                }
                cancelButton()
            }
        } else {
            selectGif()
        }
    }

    private fun selectGif() = AttachmentManager.selectGif(this, PICK_GIF)

    private fun showDocumentPicker() = AttachmentManager.selectDocument(this, PICK_DOCUMENT)

    private fun pickFromLibrary() {
        val recipient = viewModel.recipient ?: return
        binding.inputBar.text?.trim()?.let { text ->
            AttachmentManager.selectGallery(this, PICK_FROM_LIBRARY, recipient.address, text)
        }
    }

    private fun showCamera() { attachmentManager.capturePhoto(this, TAKE_PHOTO, viewModel.recipient?.address) }

    override fun onAttachmentChanged() { /* Do nothing */ }

    override fun onRequestPermissionsResult(requestCode: Int, permissions: Array<out String>, grantResults: IntArray) {
        super.onRequestPermissionsResult(requestCode, permissions, grantResults)
        Permissions.onRequestPermissionsResult(this, requestCode, permissions, grantResults)
    }

    @Deprecated("Deprecated in Java")
    override fun onActivityResult(requestCode: Int, resultCode: Int, intent: Intent?) {
        super.onActivityResult(requestCode, resultCode, intent)

        val mediaPreppedListener = object : ListenableFuture.Listener<Boolean> {

            override fun onSuccess(result: Boolean?) {
                if (result == null) {
                    Log.w(TAG, "Media prepper returned a null result - bailing.")
                    return
                }

                // If the attachment was too large or MediaConstraints.isSatisfied failed for some
                // other reason then we reset the attachment manager & shown buttons then bail..
                if (!result) {
                    attachmentManager.clear()
                    if (isShowingAttachmentOptions) { toggleAttachmentOptions() }
                    return
                }

                // ..otherwise we can attempt to send the attachment(s).
                // Note: The only multi-attachment message type is when sending images - all others
                // attempt send the attachment immediately upon file selection.
                sendAttachments(attachmentManager.buildSlideDeck().asAttachments(), null)
                //todo: The current system sends the document the moment it has been selected, without text (body is set to null above) - We will want to fix this and allow the user to add text with a document AND be able to confirm before sending
                //todo: Simply setting body to getMessageBody() above isn't good enough as it doesn't give the user a chance to confirm their message before sending it.
            }

            override fun onFailure(e: ExecutionException?) {
                Toast.makeText(this@ConversationActivityV2, R.string.attachmentsErrorLoad, Toast.LENGTH_LONG).show()
            }
        }

        // Note: In the case of documents or GIFs, filename provision is performed as part of the
        // `prepMediaForSending` operations, while for images it occurs when Media is created in
        // this class' `commitInputContent` method.
        when (requestCode) {
            PICK_DOCUMENT -> {
                intent ?: return Log.w(TAG, "Failed to get document Intent")
                val uri = intent.data ?: return Log.w(TAG, "Failed to get document Uri")
                prepMediaForSending(uri, AttachmentManager.MediaType.DOCUMENT).addListener(mediaPreppedListener)
            }
            PICK_GIF -> {
                intent ?: return Log.w(TAG, "Failed to get GIF Intent")
                val uri = intent.data ?: return Log.w(TAG, "Failed to get picked GIF Uri")
                val type   = AttachmentManager.MediaType.GIF
                val width  = intent.getIntExtra(GiphyActivity.EXTRA_WIDTH, 0)
                val height = intent.getIntExtra(GiphyActivity.EXTRA_HEIGHT, 0)
                prepMediaForSending(uri, type, width, height).addListener(mediaPreppedListener)
            }
            PICK_FROM_LIBRARY,
            TAKE_PHOTO -> {
                intent ?: return
                val body = intent.getStringExtra(MediaSendActivity.EXTRA_MESSAGE)
                val mediaList = intent.getParcelableArrayListExtra<Media>(MediaSendActivity.EXTRA_MEDIA) ?: return
                val slideDeck = SlideDeck()
                for (media in mediaList) {
                    val mediaFilename: String? = media.filename
                    when {
                        MediaUtil.isVideoType(media.mimeType) -> { slideDeck.addSlide(VideoSlide(this, media.uri, mediaFilename, 0, media.caption))                            }
                        MediaUtil.isGif(media.mimeType)       -> { slideDeck.addSlide(GifSlide(this, media.uri, mediaFilename, 0, media.width, media.height, media.caption))   }
                        MediaUtil.isImageType(media.mimeType) -> { slideDeck.addSlide(ImageSlide(this, media.uri, mediaFilename, 0, media.width, media.height, media.caption)) }
                        else -> {
                            Log.d(TAG, "Asked to send an unexpected media type: '" + media.mimeType + "'. Skipping.")
                        }
                    }
                }
                sendAttachments(slideDeck.asAttachments(), body)
            }
        }
    }

    private fun prepMediaForSending(uri: Uri, type: AttachmentManager.MediaType): ListenableFuture<Boolean>  =  prepMediaForSending(uri, type, null, null)

    private fun prepMediaForSending(uri: Uri, type: AttachmentManager.MediaType, width: Int?, height: Int?): ListenableFuture<Boolean> {
        return attachmentManager.setMedia(glide, uri, type, MediaConstraints.getPushMediaConstraints(), width ?: 0, height ?: 0)
    }

    override fun startRecordingVoiceMessage() {
        Log.i(TAG, "Starting voice message recording at: ${System.currentTimeMillis()} --- ${binding.inputBar.voiceRecorderState}")
        binding.inputBar.voiceRecorderState = VoiceRecorderState.SettingUpToRecord

        if (Permissions.hasAll(this, Manifest.permission.RECORD_AUDIO)) {
            // Cancel any previous recording attempt
            audioRecorderHandle?.cancel()
            audioRecorderHandle = null

            audioRecorderHandle = recordAudio(lifecycleScope, this@ConversationActivityV2).also {
                it.addOnStartedListener { result ->
                    if (result.isSuccess) {
                        showVoiceMessageUI()
                        window.addFlags(WindowManager.LayoutParams.FLAG_KEEP_SCREEN_ON)

                        voiceMessageStartTimestamp = System.currentTimeMillis()
                        binding.inputBar.voiceRecorderState = VoiceRecorderState.Recording

                        // Limit voice messages to 5 minute each
                        stopAudioHandler.postDelayed(stopVoiceMessageRecordingTask, 5.minutes.inWholeMilliseconds)
                    } else {
                        Log.e(TAG, "Error while starting voice message recording", result.exceptionOrNull())
                        hideVoiceMessageUI()
                        binding.inputBar.voiceRecorderState = VoiceRecorderState.Idle
                        Toast.makeText(
                            this@ConversationActivityV2,
                            R.string.audioUnableToRecord,
                            Toast.LENGTH_LONG
                        ).show()
                    }
                }
            }
        } else {
            binding.inputBar.voiceRecorderState = VoiceRecorderState.Idle

            Permissions.with(this)
                .request(Manifest.permission.RECORD_AUDIO)
                .withPermanentDenialDialog(Phrase.from(applicationContext, R.string.permissionsMicrophoneAccessRequired)
                    .put(APP_NAME_KEY, getString(R.string.app_name))
                    .format().toString())
                .execute()
        }
    }

    private fun stopRecording(send: Boolean) {
        // When the record voice message button is released we always need to reset the UI and cancel
        // any further recording operation.
        hideVoiceMessageUI()
        window.clearFlags(WindowManager.LayoutParams.FLAG_KEEP_SCREEN_ON)

        binding.inputBar.voiceRecorderState = VoiceRecorderState.Idle

        // Clear the audio session immediately for the next recording attempt
        val handle = audioRecorderHandle
        audioRecorderHandle = null
        stopAudioHandler.removeCallbacks(stopVoiceMessageRecordingTask)

        if (handle == null) {
            Log.w(TAG, "Audio recorder handle is null - cannot stop recording")
            return
        }

        if (!MediaUtil.voiceMessageMeetsMinimumDuration(System.currentTimeMillis() - voiceMessageStartTimestamp)) {
            handle.cancel()
            // If the voice message is too short, we show a toast and return early
            Log.w(TAG, "Voice message is too short: ${System.currentTimeMillis() - voiceMessageStartTimestamp}ms")
            voiceNoteTooShortToast.setText(applicationContext.getString(R.string.messageVoiceErrorShort))
            showVoiceMessageToastIfNotAlreadyVisible()
            return
        }

        // If we don't send, we'll cancel the audio recording
        if (!send) {
            handle.cancel()
            return
        }

        // If we do send, we will stop the audio recording, wait for it to complete successfully,
        // then send the audio message as an attachment.
        lifecycleScope.launch {
            try {
                val result = handle.stop()

                // Generate a filename from the current time such as: "Session-VoiceMessage_2025-01-08-152733.aac"
                val voiceMessageFilename = FilenameUtils.constructNewVoiceMessageFilename(applicationContext)

                val audioSlide = AudioSlide(this@ConversationActivityV2,
                    Uri.fromFile(result.file),
                    voiceMessageFilename,
                    result.length,
                    MediaTypes.AUDIO_AAC,
                    true,
                    result.duration.inWholeMilliseconds)

                val slideDeck = SlideDeck()
                slideDeck.addSlide(audioSlide)
                sendAttachments(slideDeck.asAttachments(), body = null, deleteAttachmentFilesAfterSave = true)

            } catch (ec: CancellationException) {
                // If we get cancelled then do nothing
                throw ec
            } catch (ec: Exception) {
                Log.e(TAG, "Error while recording", ec)
                Toast.makeText(this@ConversationActivityV2, R.string.audioUnableToRecord, Toast.LENGTH_LONG).show()
            }
        }
    }

    override fun sendVoiceMessage() {
        Log.i(TAG, "Sending voice message at: ${System.currentTimeMillis()}")

        stopRecording(true)
    }

    // Cancel voice message is called when the user is press-and-hold recording a voice message and then
    // slides the microphone icon left, or when they lock voice recording on but then later click Cancel.
    override fun cancelVoiceMessage() {
        stopRecording(false)
    }

    override fun selectMessages(messages: Set<MessageRecord>) {
        selectMessage(messages.first(), 0) //TODO: begin selection mode
    }

    // Note: The messages in the provided set may be a single message, or multiple if there are a
    // group of selected messages.
    override fun deleteMessages(messages: Set<MessageRecord>) {
        viewModel.handleMessagesDeletion(messages)
        endActionMode()
    }

    override fun banUser(messages: Set<MessageRecord>) {
        showSessionDialog {
            title(R.string.banUser)
            text(R.string.communityBanDescription)
            dangerButton(R.string.theContinue) { viewModel.banUser(messages.first().individualRecipient.address); endActionMode() }
            cancelButton(::endActionMode)
        }
    }

    override fun banAndDeleteAll(messages: Set<MessageRecord>) {
        showSessionDialog {
            title(R.string.banDeleteAll)
            text(R.string.communityBanDeleteDescription)
            dangerButton(R.string.theContinue) { viewModel.banAndDeleteAll(messages.first()); endActionMode() }
            cancelButton(::endActionMode)
        }
    }

    override fun copyMessages(messages: Set<MessageRecord>) {
        val sortedMessages = messages.sortedBy { it.dateSent }
        val messageSize = sortedMessages.size
        val builder = StringBuilder()
        val messageIterator = sortedMessages.iterator()
        while (messageIterator.hasNext()) {
            val message = messageIterator.next()
            val body = MentionUtilities.highlightMentions(
                text = message.body,
                formatOnly = true, // no styling here, only text formatting
                threadID = viewModel.threadId,
                context = this
            )

            if (TextUtils.isEmpty(body)) { continue }
            if (messageSize > 1) {
                val formattedTimestamp = dateUtils.getDisplayFormattedTimeSpanString(
                    Locale.getDefault(),
                    message.timestamp
                )
                builder.append("$formattedTimestamp: ")
            }
            builder.append(body)
            if (messageIterator.hasNext()) {
                builder.append('\n')
            }
        }
        if (builder.isNotEmpty() && builder[builder.length - 1] == '\n') {
            builder.deleteCharAt(builder.length - 1)
        }
        val result = builder.toString()
        if (TextUtils.isEmpty(result)) { return }
        val manager = getSystemService(CLIPBOARD_SERVICE) as ClipboardManager
        manager.setPrimaryClip(ClipData.newPlainText("Message Content", result))
        Toast.makeText(this, R.string.copied, Toast.LENGTH_SHORT).show()
        endActionMode()
    }

    private fun copyAccountID(messages: Set<MessageRecord>) {
        val accountID = messages.first().individualRecipient.address.toString()
        val clip = ClipData.newPlainText("Account ID", accountID)
        val manager = getSystemService(CLIPBOARD_SERVICE) as ClipboardManager
        manager.setPrimaryClip(clip)
        Toast.makeText(this, R.string.copied, Toast.LENGTH_SHORT).show()
        endActionMode()
    }

    override fun resyncMessage(messages: Set<MessageRecord>) {
        messages.iterator().forEach { messageRecord ->
            ResendMessageUtilities.resend(this, messageRecord, viewModel.blindedPublicKey, isResync = true)
        }
        endActionMode()
    }

    override fun resendMessage(messages: Set<MessageRecord>) {
        messages.iterator().forEach { messageRecord ->
            ResendMessageUtilities.resend(this, messageRecord, viewModel.blindedPublicKey)
        }
        endActionMode()
    }

    private val handleMessageDetail = registerForActivityResult(ActivityResultContracts.StartActivityForResult()) { result: ActivityResult ->
        val message = result.data?.let { IntentCompat.getParcelableExtra(it, MessageDetailActivity.MESSAGE_ID, MessageId::class.java) }
            ?.let(mmsSmsDb::getMessageById)

        val set = setOfNotNull(message)

        when (result.resultCode) {
            ON_REPLY -> reply(set)
            ON_RESEND -> resendMessage(set)
            ON_DELETE -> deleteMessages(set)
            ON_COPY -> copyMessages(set)
            ON_SAVE -> {
                if(message is MmsMessageRecord) saveAttachmentsIfPossible(setOf(message))
            }
        }
    }

    override fun showMessageDetail(messages: Set<MessageRecord>) {
        Intent(this, MessageDetailActivity::class.java)
            .apply { putExtra(MessageDetailActivity.MESSAGE_ID, messages.first().let {
                MessageId(it.id, it.isMms)
            }) }
            .let {
                handleMessageDetail.launch(it)
                overridePendingTransition(R.anim.slide_from_right, R.anim.slide_to_left)
            }

        endActionMode()
    }

    private fun saveAttachments(message: MmsMessageRecord) {
        val attachments: List<SaveAttachmentTask.Attachment?> = Stream.of(message.slideDeck.slides)
            .filter { s: Slide -> s.uri != null && (s.hasImage() || s.hasVideo() || s.hasAudio() || s.hasDocument()) }
            .map { s: Slide -> SaveAttachmentTask.Attachment(s.uri!!, s.contentType, message.dateReceived, s.filename) }
            .toList()
        if (attachments.isNotEmpty()) {
            val saveTask = SaveAttachmentTask(this)
            saveTask.executeOnExecutor(AsyncTask.THREAD_POOL_EXECUTOR, *attachments.toTypedArray())
            if (!message.isOutgoing) { sendMediaSavedNotification() }
            return
        }
        // Implied else that there were no attachment(s)
        Toast.makeText(this, resources.getString(R.string.attachmentsSaveError), Toast.LENGTH_LONG).show()
    }

    private fun hasPermission(permission: String): Boolean {
        val result = ContextCompat.checkSelfPermission(this, permission)
        return result == PackageManager.PERMISSION_GRANTED
    }

    override fun saveAttachmentsIfPossible(messages: Set<MessageRecord>) {
        val message = messages.first() as MmsMessageRecord

        // Note: The save option is only added to the menu in ConversationReactionOverlay.getMenuActionItems
        // if the attachment has finished downloading, so we don't really have to check for message.isMediaPending
        // here - but we'll do it anyway and bail should that be the case as a defensive programming strategy.
        if (message.isMediaPending) {
            Log.w(TAG, "Somehow we were asked to download an attachment before it had finished downloading - aborting download.")
            return
        }

        // Before saving an attachment, regardless of Android API version or permissions, we always want to ensure
        // that we've warned the user just _once_ that any attachments they save can be accessed by other apps.
        val haveWarned = TextSecurePreferences.getHaveWarnedUserAboutSavingAttachments(this)
        if (haveWarned) {
            // On Android versions below 29 we require the WRITE_EXTERNAL_STORAGE permission to save attachments.
            if (Build.VERSION.SDK_INT <= Build.VERSION_CODES.P) {
                // Save the attachment(s) then bail if we already have permission to do so
                if (hasPermission(Manifest.permission.WRITE_EXTERNAL_STORAGE)) {
                    saveAttachments(message)
                    return
                } else {
                    /* If we don't have the permission then do nothing - which means we continue on to the SaveAttachmentTask part below where we ask for permissions */
                }
            } else {
                // On more modern versions of Android on API 30+ WRITE_EXTERNAL_STORAGE is no longer used and we can just
                // save files to the public directories like "Downloads", "Pictures" etc.
                saveAttachments(message)
                return
            }
        }

        // ..otherwise we must ask for it first (only on Android APIs up to 28).
        SaveAttachmentTask.showOneTimeWarningDialogOrSave(this) {
            Permissions.with(this)
                .request(Manifest.permission.WRITE_EXTERNAL_STORAGE)
                .maxSdkVersion(Build.VERSION_CODES.P) // P is 28
                .withPermanentDenialDialog(Phrase.from(applicationContext, R.string.permissionsStorageDeniedLegacy)
                    .put(APP_NAME_KEY, getString(R.string.app_name))
                    .format().toString())
                .onAnyDenied {
                    endActionMode()

                    // If permissions were denied inform the user that we can't proceed without them and offer to take the user to Settings
                    showSessionDialog {
                        title(R.string.permissionsRequired)

                        val txt = Phrase.from(applicationContext, R.string.permissionsStorageDeniedLegacy)
                            .put(APP_NAME_KEY, getString(R.string.app_name))
                            .format().toString()
                        text(txt)

                        // Take the user directly to the settings app for Session to grant the permission if they
                        // initially denied it but then have a change of heart when they realise they can't
                        // proceed without it.
                        dangerButton(R.string.theContinue) {
                            val intent = Intent(android.provider.Settings.ACTION_APPLICATION_DETAILS_SETTINGS)
                            intent.addFlags(Intent.FLAG_ACTIVITY_NEW_TASK)
                            val uri = Uri.fromParts("package", packageName, null)
                            intent.setData(uri)
                            startActivity(intent)
                        }

                        button(R.string.cancel)
                    }
                }
                .onAllGranted {
                    endActionMode()
                    saveAttachments(message)
                }
                .execute()
        }
    }

    override fun reply(messages: Set<MessageRecord>) {
        val recipient = viewModel.recipient ?: return

        // hide search if open
        if(binding.searchBottomBar.isVisible) onSearchClosed()

        messages.firstOrNull()?.let { binding.inputBar.draftQuote(recipient, it, glide) }
        endActionMode()
    }

    override fun destroyActionMode() {
        this.actionMode = null
    }

    private fun sendScreenshotNotification() {
        val recipient = viewModel.recipient ?: return
        if (recipient.isGroupOrCommunityRecipient) return
        val kind = DataExtractionNotification.Kind.Screenshot()
        val message = DataExtractionNotification(kind)
        MessageSender.send(message, recipient.address)
    }

    private fun sendMediaSavedNotification() {
        val recipient = viewModel.recipient ?: return
        if (recipient.isGroupOrCommunityRecipient) { return }
        val timestamp = SnodeAPI.nowWithOffset
        val kind = DataExtractionNotification.Kind.MediaSaved(timestamp)
        val message = DataExtractionNotification(kind)
        MessageSender.send(message, recipient.address)
    }

    private fun endActionMode() {
        actionMode?.finish()
        actionMode = null
    }
    // endregion

    // region General
    private fun getMessageBody(): String {
        return mentionViewModel.normalizeMessageBody()
    }
    // endregion

    // region Search
    private fun setUpSearchResultObserver() {
        searchViewModel.searchResults.observe(this, Observer { result: SearchViewModel.SearchResult? ->
            if (result == null) return@Observer
            if (result.getResults().isNotEmpty()) {
                result.getResults()[result.position]?.let {
                    jumpToMessage(it.messageRecipient.address, it.sentTimestampMs, true) {
                        searchViewModel.onMissingResult()
                    }
                }
            }

            binding.searchBottomBar.setData(result.position, result.getResults().size, searchViewModel.searchQuery.value)
        })
    }

    fun onSearchOpened() {
        viewModel.onSearchOpened()
        searchViewModel.onSearchOpened()
        binding.searchBottomBar.visibility = View.VISIBLE
        binding.searchBottomBar.setData(0, 0, searchViewModel.searchQuery.value)
        binding.inputBar.visibility = View.GONE
        binding.root.requestApplyInsets()

    }

    fun onSearchClosed() {
        viewModel.onSearchClosed()
        searchViewModel.onSearchClosed()
        binding.searchBottomBar.visibility = View.GONE
        binding.inputBar.visibility = View.VISIBLE
        binding.root.requestApplyInsets()
        adapter.onSearchQueryUpdated(null)
        invalidateOptionsMenu()
    }

    fun onSearchQueryUpdated(query: String) {
        binding.searchBottomBar.showLoading()
        searchViewModel.onQueryUpdated(query, viewModel.threadId)
        adapter.onSearchQueryUpdated(query.takeUnless { it.length < 2 })
    }

    override fun onSearchMoveUpPressed() {
        this.searchViewModel.onMoveUp()
    }

    override fun onSearchMoveDownPressed() {
        this.searchViewModel.onMoveDown()
    }

    override fun onNicknameSaved() {
        adapter.notifyDataSetChanged()
    }

    private fun jumpToMessage(author: Address, timestamp: Long, highlight: Boolean, onMessageNotFound: Runnable?) {
        SimpleTask.run(lifecycle, {
            mmsSmsDb.getMessagePositionInConversation(viewModel.threadId, timestamp, author, false)
        }) { p: Int -> moveToMessagePosition(p, highlight, onMessageNotFound) }
    }

    private fun moveToMessagePosition(position: Int, highlight: Boolean, onMessageNotFound: Runnable?) {
        if (position >= 0) {
            binding.conversationRecyclerView.scrollToPosition(position)

            if (highlight) {
                runOnUiThread {
                    highlightViewAtPosition(position)
                }
            }
        } else {
            onMessageNotFound?.run()
        }
    }
    // endregion

    inner class ReactionsToolbarListener constructor(val message: MessageRecord) : OnActionSelectedListener {

        override fun onActionSelected(action: ConversationReactionOverlay.Action) {
            val selectedItems = setOf(message)
            when (action) {
                ConversationReactionOverlay.Action.REPLY -> reply(selectedItems)
                ConversationReactionOverlay.Action.RESYNC -> resyncMessage(selectedItems)
                ConversationReactionOverlay.Action.RESEND -> resendMessage(selectedItems)
                ConversationReactionOverlay.Action.DOWNLOAD -> saveAttachmentsIfPossible(selectedItems)
                ConversationReactionOverlay.Action.COPY_MESSAGE -> copyMessages(selectedItems)
                ConversationReactionOverlay.Action.VIEW_INFO -> showMessageDetail(selectedItems)
                ConversationReactionOverlay.Action.SELECT -> selectMessages(selectedItems)
                ConversationReactionOverlay.Action.DELETE -> deleteMessages(selectedItems)
                ConversationReactionOverlay.Action.BAN_AND_DELETE_ALL -> banAndDeleteAll(selectedItems)
                ConversationReactionOverlay.Action.BAN_USER -> banUser(selectedItems)
                ConversationReactionOverlay.Action.COPY_ACCOUNT_ID -> copyAccountID(selectedItems)
            }
        }
    }

    // AdapterDataObserver implementation to scroll us to the bottom of the ConversationRecyclerView
    // when we're already near the bottom and we send or receive a message.
    inner class ConversationAdapterDataObserver(val recyclerView: ConversationRecyclerView, val adapter: ConversationAdapter) : RecyclerView.AdapterDataObserver() {
        override fun onChanged() {
            super.onChanged()
            // scrolled to bottom has a leniency of 50dp, so if we are within the 50dp but not fully at the bottom, scroll down
            if (recyclerView.isNearBottom && !recyclerView.isFullyScrolled) {
                recyclerView.smoothScrollToPosition(adapter.itemCount)
            }
        }
    }

}<|MERGE_RESOLUTION|>--- conflicted
+++ resolved
@@ -579,49 +579,10 @@
         updateSendAfterApprovalText()
         setUpMessageRequests()
 
-<<<<<<< HEAD
-        val weakActivity = WeakReference(this)
-
-        lifecycleScope.launch(Dispatchers.IO) {
-            // Note: We are accessing the `adapter` property because we want it to be loaded on
-            // the background thread to avoid blocking the UI thread and potentially hanging when
-            // transitioning to the activity
-            weakActivity.get()?.adapter ?: return@launch
-
-            // 'Get' instead of 'GetAndSet' here because we want to trigger the highlight in 'onFirstLoad'
-            // by triggering 'jumpToMessage' using these values
-            val messageTimestamp = messageToScrollTimestamp.get()
-            val author = messageToScrollAuthor.get()
-
-            val targetPosition = if (author != null && messageTimestamp >= 0) {
-                mmsSmsDb.getMessagePositionInConversation(viewModel.threadId, messageTimestamp, author, reverseMessageList)
-            } else {
-                -1
-            }
-
-            withContext(Dispatchers.Main) {
-                setUpRecyclerView()
-                setUpTypingObserver()
-                setUpSearchResultObserver()
-                scrollToFirstUnreadMessageIfNeeded()
-                setUpOutdatedClientBanner()
-                setUpLegacyGroupUI()
-
-                if (author != null && messageTimestamp >= 0 && targetPosition >= 0) {
-                    binding.conversationRecyclerView.scrollToPosition(targetPosition)
-                }
-                else {
-                    scrollToFirstUnreadMessageIfNeeded(true)
-                }
-            }
-        }
-=======
         setUpRecyclerView()
         setUpTypingObserver()
-        setUpRecipientObserver()
         setUpSearchResultObserver()
         setUpLegacyGroupUI()
->>>>>>> ea40ebee
 
         val reactionOverlayStub: Stub<ConversationReactionOverlay> =
             ViewUtil.findStubById(this, R.id.conversation_reaction_scrubber_stub)
@@ -1957,15 +1918,10 @@
 
     override fun sendMessage() {
         val recipient = viewModel.recipient ?: return
-<<<<<<< HEAD
+
+        // show the unblock dialog when trying to send a message to a blocked contact
         if (recipient.isContactRecipient && recipient.blocked) {
             BlockedDialog(recipient.address, viewModel.getUsername(recipient.address.toString())).show(supportFragmentManager, "Blocked Dialog")
-=======
-
-        // show the unblock dialog when trying to send a message to a blocked contact
-        if (recipient.isContactRecipient && recipient.isBlocked) {
-            BlockedDialog(recipient, viewModel.getUsername(recipient.address.toString())).show(supportFragmentManager, "Blocked Dialog")
->>>>>>> ea40ebee
             return
         }
 
