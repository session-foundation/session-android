--- conflicted
+++ resolved
@@ -275,15 +275,10 @@
     }
 
     private val address: Address.Conversable by lazy {
-<<<<<<< HEAD
         val fromExtras =
             IntentCompat.getParcelableExtra(intent, ADDRESS, Address.Conversable::class.java)
         if (fromExtras != null) {
             return@lazy fromExtras
-=======
-        requireNotNull(IntentCompat.getParcelableExtra(intent, ADDRESS, Address.Conversable::class.java)) {
-            "Address must be provided in the intent extras to open a conversation"
->>>>>>> 2e5994aa
         }
 
         // Fallback: parse from URI
@@ -534,7 +529,14 @@
         super.onCreate(savedInstanceState, isReady)
 
         // Check if address is null before proceeding with initialization
-        if (IntentCompat.getParcelableExtra(intent, ADDRESS, Address.Conversable::class.java) == null) {
+        if (
+                IntentCompat.getParcelableExtra(
+                    intent,
+                    ADDRESS,
+                    Address.Conversable::class.java
+                ) == null &&
+                intent.data?.getQueryParameter(ADDRESS).isNullOrEmpty()
+        ) {
             Log.w(TAG, "ConversationActivityV2 launched without ADDRESS extra - Returning home")
             val intent = Intent(this, HomeActivity::class.java).apply {
                 flags = Intent.FLAG_ACTIVITY_NEW_TASK or Intent.FLAG_ACTIVITY_CLEAR_TASK
