package org.thoughtcrime.securesms.conversation.v2

import android.Manifest
import android.animation.FloatEvaluator
import android.animation.ValueAnimator
import android.content.ClipData
import android.content.ClipboardManager
import android.content.Context
import android.content.Intent
import android.content.pm.PackageManager
import android.content.res.Resources
import android.database.Cursor
import android.graphics.Rect
import android.graphics.Typeface
import android.net.Uri
import android.os.AsyncTask
import android.os.Build
import android.os.Bundle
import android.os.Handler
import android.os.Looper
import android.provider.MediaStore
import android.text.Spannable
import android.text.SpannableString
import android.text.TextUtils
import android.text.style.ImageSpan
import android.util.Pair
import android.util.TypedValue
import android.view.ActionMode
import android.view.Menu
import android.view.MenuItem
import android.view.MotionEvent
import android.view.View
import android.view.ViewGroup.LayoutParams
import android.view.WindowManager
import android.widget.Toast
import androidx.activity.result.ActivityResult
import androidx.activity.result.contract.ActivityResultContracts
import androidx.activity.viewModels
import androidx.compose.runtime.collectAsState
import androidx.compose.runtime.getValue
import androidx.compose.ui.platform.ViewCompositionStrategy
import androidx.core.content.ContextCompat
import androidx.core.view.isVisible
import androidx.fragment.app.DialogFragment
import androidx.lifecycle.Lifecycle
import androidx.lifecycle.Observer
import androidx.lifecycle.ViewModelProvider
import androidx.lifecycle.flowWithLifecycle
import androidx.lifecycle.lifecycleScope
import androidx.lifecycle.repeatOnLifecycle
import androidx.loader.app.LoaderManager
import androidx.loader.content.Loader
import androidx.recyclerview.widget.LinearLayoutManager
import androidx.recyclerview.widget.RecyclerView
import com.annimon.stream.Stream
import com.bumptech.glide.Glide
import com.squareup.phrase.Phrase
import dagger.hilt.android.AndroidEntryPoint
import kotlinx.coroutines.Dispatchers
import kotlinx.coroutines.channels.BufferOverflow
import kotlinx.coroutines.channels.Channel
import kotlinx.coroutines.flow.collectLatest
import kotlinx.coroutines.flow.distinctUntilChanged
import kotlinx.coroutines.flow.filter
import kotlinx.coroutines.flow.first
import kotlinx.coroutines.flow.map
import kotlinx.coroutines.flow.mapNotNull
import kotlinx.coroutines.flow.receiveAsFlow
import kotlinx.coroutines.launch
import kotlinx.coroutines.withContext
import network.loki.messenger.R
import network.loki.messenger.databinding.ActivityConversationV2Binding
import network.loki.messenger.libsession_util.util.ExpiryMode
import nl.komponents.kovenant.ui.successUi
import org.session.libsession.database.StorageProtocol
import org.session.libsession.messaging.groups.GroupManagerV2
import org.session.libsession.messaging.messages.ExpirationConfiguration
import org.session.libsession.messaging.messages.applyExpiryMode
import org.session.libsession.messaging.messages.control.DataExtractionNotification
import org.session.libsession.messaging.messages.signal.OutgoingMediaMessage
import org.session.libsession.messaging.messages.signal.OutgoingTextMessage
import org.session.libsession.messaging.messages.visible.Reaction
import org.session.libsession.messaging.messages.visible.VisibleMessage
import org.session.libsession.messaging.open_groups.OpenGroupApi
import org.session.libsession.messaging.sending_receiving.MessageSender
import org.session.libsession.messaging.sending_receiving.attachments.Attachment
import org.session.libsession.messaging.sending_receiving.link_preview.LinkPreview
import org.session.libsession.messaging.sending_receiving.quotes.QuoteModel
import org.session.libsession.snode.OnionRequestAPI
import org.session.libsession.snode.SnodeAPI
import org.session.libsession.utilities.Address
import org.session.libsession.utilities.Address.Companion.fromSerialized
import org.session.libsession.utilities.GroupUtil
import org.session.libsession.utilities.MediaTypes
import org.session.libsession.utilities.StringSubstitutionConstants.APP_NAME_KEY
import org.session.libsession.utilities.StringSubstitutionConstants.CONVERSATION_NAME_KEY
import org.session.libsession.utilities.StringSubstitutionConstants.DATE_KEY
import org.session.libsession.utilities.StringSubstitutionConstants.GROUP_NAME_KEY
import org.session.libsession.utilities.StringSubstitutionConstants.NAME_KEY
import org.session.libsession.utilities.Stub
import org.session.libsession.utilities.TextSecurePreferences
import org.session.libsession.utilities.concurrent.SimpleTask
import org.session.libsession.utilities.getColorFromAttr
import org.session.libsession.utilities.recipients.Recipient
import org.session.libsession.utilities.recipients.RecipientModifiedListener
import org.session.libsignal.crypto.MnemonicCodec
import org.session.libsignal.utilities.IdPrefix
import org.session.libsignal.utilities.ListenableFuture
import org.session.libsignal.utilities.Log
import org.session.libsignal.utilities.AccountId
import org.session.libsignal.utilities.guava.Optional
import org.session.libsignal.utilities.hexEncodedPrivateKey
import org.thoughtcrime.securesms.ApplicationContext
import org.thoughtcrime.securesms.ScreenLockActionBarActivity
import org.thoughtcrime.securesms.attachments.ScreenshotObserver
import org.thoughtcrime.securesms.audio.AudioRecorder
import org.thoughtcrime.securesms.components.emoji.RecentEmojiPageModel
import org.thoughtcrime.securesms.contacts.SelectContactsActivity.Companion.selectedContactsKey
import org.thoughtcrime.securesms.conversation.ConversationActionBarDelegate
import org.thoughtcrime.securesms.conversation.disappearingmessages.DisappearingMessagesActivity
import org.thoughtcrime.securesms.conversation.v2.ConversationReactionOverlay.OnActionSelectedListener
import org.thoughtcrime.securesms.conversation.v2.ConversationReactionOverlay.OnReactionSelectedListener
import org.thoughtcrime.securesms.conversation.v2.ConversationViewModel.Commands.*
import org.thoughtcrime.securesms.conversation.v2.MessageDetailActivity.Companion.MESSAGE_TIMESTAMP
import org.thoughtcrime.securesms.conversation.v2.MessageDetailActivity.Companion.ON_COPY
import org.thoughtcrime.securesms.conversation.v2.MessageDetailActivity.Companion.ON_DELETE
import org.thoughtcrime.securesms.conversation.v2.MessageDetailActivity.Companion.ON_REPLY
import org.thoughtcrime.securesms.conversation.v2.MessageDetailActivity.Companion.ON_RESEND
import org.thoughtcrime.securesms.conversation.v2.MessageDetailActivity.Companion.ON_SAVE
import org.thoughtcrime.securesms.conversation.v2.dialogs.BlockedDialog
import org.thoughtcrime.securesms.conversation.v2.dialogs.LinkPreviewDialog
import org.thoughtcrime.securesms.conversation.v2.input_bar.InputBarButton
import org.thoughtcrime.securesms.conversation.v2.input_bar.InputBarDelegate
import org.thoughtcrime.securesms.conversation.v2.input_bar.InputBarRecordingViewDelegate
import org.thoughtcrime.securesms.conversation.v2.input_bar.VoiceRecorderConstants.ANIMATE_LOCK_DURATION_MS
import org.thoughtcrime.securesms.conversation.v2.input_bar.VoiceRecorderConstants.SHOW_HIDE_VOICE_UI_DURATION_MS
import org.thoughtcrime.securesms.conversation.v2.input_bar.VoiceRecorderState
import org.thoughtcrime.securesms.conversation.v2.input_bar.mentions.MentionCandidateAdapter
import org.thoughtcrime.securesms.conversation.v2.mention.MentionViewModel
import org.thoughtcrime.securesms.conversation.v2.menus.ConversationActionModeCallback
import org.thoughtcrime.securesms.conversation.v2.menus.ConversationActionModeCallbackDelegate
import org.thoughtcrime.securesms.conversation.v2.menus.ConversationMenuHelper
import org.thoughtcrime.securesms.conversation.v2.messages.ControlMessageView
import org.thoughtcrime.securesms.conversation.v2.messages.VisibleMessageView
import org.thoughtcrime.securesms.conversation.v2.messages.VisibleMessageViewDelegate
import org.thoughtcrime.securesms.conversation.v2.search.SearchBottomBar
import org.thoughtcrime.securesms.conversation.v2.search.SearchViewModel
import org.thoughtcrime.securesms.conversation.v2.utilities.AttachmentManager
import org.thoughtcrime.securesms.conversation.v2.utilities.MentionUtilities
import org.thoughtcrime.securesms.conversation.v2.utilities.ResendMessageUtilities
import org.thoughtcrime.securesms.crypto.IdentityKeyUtil
import org.thoughtcrime.securesms.crypto.MnemonicUtilities
import org.thoughtcrime.securesms.database.GroupDatabase
import org.thoughtcrime.securesms.database.LokiMessageDatabase
import org.thoughtcrime.securesms.database.LokiThreadDatabase
import org.thoughtcrime.securesms.database.MmsDatabase
import org.thoughtcrime.securesms.database.MmsSmsDatabase
import org.thoughtcrime.securesms.database.ReactionDatabase
import org.thoughtcrime.securesms.database.SessionContactDatabase
import org.thoughtcrime.securesms.database.SmsDatabase
import org.thoughtcrime.securesms.database.ThreadDatabase
import org.thoughtcrime.securesms.database.model.GroupThreadStatus
import org.thoughtcrime.securesms.database.model.MessageId
import org.thoughtcrime.securesms.database.model.MessageRecord
import org.thoughtcrime.securesms.database.model.MmsMessageRecord
import org.thoughtcrime.securesms.database.model.ReactionRecord
import org.thoughtcrime.securesms.dependencies.ConfigFactory
import org.thoughtcrime.securesms.giph.ui.GiphyActivity
import org.thoughtcrime.securesms.groups.OpenGroupManager
import org.thoughtcrime.securesms.home.search.getSearchName
import org.thoughtcrime.securesms.linkpreview.LinkPreviewRepository
import org.thoughtcrime.securesms.linkpreview.LinkPreviewUtil
import org.thoughtcrime.securesms.linkpreview.LinkPreviewViewModel
import org.thoughtcrime.securesms.linkpreview.LinkPreviewViewModel.LinkPreviewState
import org.thoughtcrime.securesms.mediasend.Media
import org.thoughtcrime.securesms.mediasend.MediaSendActivity
import org.thoughtcrime.securesms.mms.AudioSlide
import org.thoughtcrime.securesms.mms.GifSlide
import org.thoughtcrime.securesms.mms.ImageSlide
import org.thoughtcrime.securesms.mms.MediaConstraints
import org.thoughtcrime.securesms.mms.Slide
import org.thoughtcrime.securesms.mms.SlideDeck
import org.thoughtcrime.securesms.mms.VideoSlide
import org.thoughtcrime.securesms.permissions.Permissions
import org.thoughtcrime.securesms.reactions.ReactionsDialogFragment
import org.thoughtcrime.securesms.reactions.any.ReactWithAnyEmojiDialogFragment
import org.thoughtcrime.securesms.showSessionDialog
import org.thoughtcrime.securesms.util.ActivityDispatcher
import org.thoughtcrime.securesms.util.DateUtils
import org.thoughtcrime.securesms.util.FilenameUtils
import org.thoughtcrime.securesms.util.MediaUtil
import org.thoughtcrime.securesms.util.PaddedImageSpan
import org.thoughtcrime.securesms.util.SaveAttachmentTask
import org.thoughtcrime.securesms.util.drawToBitmap
import org.thoughtcrime.securesms.util.isScrolledToBottom
import org.thoughtcrime.securesms.util.isScrolledToWithin30dpOfBottom
import org.thoughtcrime.securesms.util.push
import org.thoughtcrime.securesms.util.show
import org.thoughtcrime.securesms.util.toPx
import java.lang.ref.WeakReference
import java.util.LinkedList
import java.util.Locale
import java.util.concurrent.ExecutionException
import java.util.concurrent.atomic.AtomicBoolean
import java.util.concurrent.atomic.AtomicLong
import java.util.concurrent.atomic.AtomicReference
import javax.inject.Inject
import kotlin.math.abs
import kotlin.math.min
import kotlin.math.roundToInt
import kotlin.math.sqrt
import kotlin.time.Duration.Companion.minutes

private const val TAG = "ConversationActivityV2"

// Some things that seemingly belong to the input bar (e.g. the voice message recording UI) are actually
// part of the conversation activity layout. This is just because it makes the layout a lot simpler. The
// price we pay is a bit of back and forth between the input bar and the conversation activity.
@AndroidEntryPoint
class ConversationActivityV2 : ScreenLockActionBarActivity(), InputBarDelegate,
    InputBarRecordingViewDelegate, AttachmentManager.AttachmentListener, ActivityDispatcher,
    ConversationActionModeCallbackDelegate, VisibleMessageViewDelegate, RecipientModifiedListener,
    SearchBottomBar.EventListener, LoaderManager.LoaderCallbacks<Cursor>, ConversationActionBarDelegate,
    OnReactionSelectedListener, ReactWithAnyEmojiDialogFragment.Callback, ReactionsDialogFragment.Callback,
    ConversationMenuHelper.ConversationMenuListener {

    private lateinit var binding: ActivityConversationV2Binding

    @Inject lateinit var textSecurePreferences: TextSecurePreferences
    @Inject lateinit var threadDb: ThreadDatabase
    @Inject lateinit var mmsSmsDb: MmsSmsDatabase
    @Inject lateinit var lokiThreadDb: LokiThreadDatabase
    @Inject lateinit var sessionContactDb: SessionContactDatabase
    @Inject lateinit var groupDb: GroupDatabase
    @Inject lateinit var smsDb: SmsDatabase
    @Inject lateinit var mmsDb: MmsDatabase
    @Inject lateinit var lokiMessageDb: LokiMessageDatabase
    @Inject lateinit var storage: StorageProtocol
    @Inject lateinit var reactionDb: ReactionDatabase
    @Inject lateinit var viewModelFactory: ConversationViewModel.AssistedFactory
    @Inject lateinit var mentionViewModelFactory: MentionViewModel.AssistedFactory
    @Inject lateinit var configFactory: ConfigFactory
    @Inject lateinit var groupManagerV2: GroupManagerV2

    private val screenshotObserver by lazy {
        ScreenshotObserver(this, Handler(Looper.getMainLooper())) {
            // post screenshot message
            sendScreenshotNotification()
        }
    }

    private val screenWidth = Resources.getSystem().displayMetrics.widthPixels
    private val linkPreviewViewModel: LinkPreviewViewModel by lazy {
        ViewModelProvider(this, LinkPreviewViewModel.Factory(LinkPreviewRepository()))
            .get(LinkPreviewViewModel::class.java)
    }

    private val threadId: Long by lazy {
        var threadId = intent.getLongExtra(THREAD_ID, -1L)
        if (threadId == -1L) {
            intent.getParcelableExtra<Address>(ADDRESS)?.let { it ->
                threadId = threadDb.getThreadIdIfExistsFor(it.serialize())
                if (threadId == -1L) {
                    val accountId = AccountId(it.serialize())
                    val openGroup = lokiThreadDb.getOpenGroupChat(intent.getLongExtra(FROM_GROUP_THREAD_ID, -1))
                    val address = if (accountId.prefix == IdPrefix.BLINDED && openGroup != null) {
                        storage.getOrCreateBlindedIdMapping(accountId.hexString, openGroup.server, openGroup.publicKey).accountId?.let {
                            fromSerialized(it)
                        } ?: GroupUtil.getEncodedOpenGroupInboxID(openGroup, accountId)
                    } else {
                        it
                    }
                    val recipient = Recipient.from(this, address, false)
                    threadId = storage.getOrCreateThreadIdFor(recipient.address)
                }
            } ?: finish()
        }

        threadId
    }

    private val viewModel: ConversationViewModel by viewModels {
        viewModelFactory.create(threadId, storage.getUserED25519KeyPair())
    }
    private var actionMode: ActionMode? = null
    private var unreadCount = Int.MAX_VALUE
    // Attachments
    private var voiceMessageStartTimestamp: Long = 0L
    private val audioRecorder = AudioRecorder(this)
    private val stopAudioHandler = Handler(Looper.getMainLooper())
    private val stopVoiceMessageRecordingTask = Runnable { sendVoiceMessage() }
    private val attachmentManager by lazy { AttachmentManager(this, this) }
    private var isLockViewExpanded = false
    private var isShowingAttachmentOptions = false
    // Mentions
    private val mentionViewModel: MentionViewModel by viewModels {
        mentionViewModelFactory.create(threadId)
    }
    private val mentionCandidateAdapter = MentionCandidateAdapter {
        mentionViewModel.onCandidateSelected(it.member.publicKey)
    }
    // Search
    val searchViewModel: SearchViewModel by viewModels()
    var searchViewItem: MenuItem? = null

    private val bufferedLastSeenChannel = Channel<Long>(capacity = 512, onBufferOverflow = BufferOverflow.DROP_OLDEST)

    private var emojiPickerVisible = false

    // Queue of timestamps used to rate-limit emoji reactions
    private val emojiRateLimiterQueue = LinkedList<Long>()

    // Constants used to enforce the given maximum emoji reactions allowed per minute (emoji reactions
    // that occur above this limit will result in a "Slow down" toast rather than adding the reaction).
    private val EMOJI_REACTIONS_ALLOWED_PER_MINUTE = 20
    private val ONE_MINUTE_IN_MILLISECONDS = 1.minutes.inWholeMilliseconds

    private val isScrolledToBottom: Boolean
        get() = binding.conversationRecyclerView.isScrolledToBottom

    private val isScrolledToWithin30dpOfBottom: Boolean
        get() = binding.conversationRecyclerView.isScrolledToWithin30dpOfBottom

    private val layoutManager: LinearLayoutManager?
        get() { return binding.conversationRecyclerView.layoutManager as LinearLayoutManager? }

    private val seed by lazy {
        var hexEncodedSeed = IdentityKeyUtil.retrieve(this, IdentityKeyUtil.LOKI_SEED)
        if (hexEncodedSeed == null) {
            hexEncodedSeed = IdentityKeyUtil.getIdentityKeyPair(this).hexEncodedPrivateKey // Legacy account
        }

        val appContext = applicationContext
        val loadFileContents: (String) -> String = { fileName ->
            MnemonicUtilities.loadFileContents(appContext, fileName)
        }
        MnemonicCodec(loadFileContents).encode(hexEncodedSeed, MnemonicCodec.Language.Configuration.english)
    }

    // There is a bug when initially joining a community where all messages will immediately be marked
    // as read if we reverse the message list so this is now hard-coded to false
    private val reverseMessageList = false

    private val adapter by lazy {
        val cursor = mmsSmsDb.getConversation(viewModel.threadId, reverseMessageList)
        val adapter = ConversationAdapter(
            this,
            cursor,
            storage.getLastSeen(viewModel.threadId),
            reverseMessageList,
            onItemPress = { message, position, view, event ->
                handlePress(message, position, view, event)
            },
            onItemSwipeToReply = { message, _ ->
                handleSwipeToReply(message)
            },
            onItemLongPress = { message, position, view ->
                if (!viewModel.isMessageRequestThread &&
                    viewModel.canReactToMessages
                ) {
                    showConversationReaction(message, view)
                } else {
                    selectMessage(message, position)
                }
            },
            onDeselect = { message, position ->
                actionMode?.let {
                    onDeselect(message, position, it)
                }
            },
            onAttachmentNeedsDownload = viewModel::onAttachmentDownloadRequest,
            glide = glide,
            lifecycleCoroutineScope = lifecycleScope
        )
        adapter.visibleMessageViewDelegate = this

        // Register an AdapterDataObserver to scroll us to the bottom of the RecyclerView for if
        // we're already near the the bottom and the data changes.
        adapter.registerAdapterDataObserver(ConversationAdapterDataObserver(binding.conversationRecyclerView, adapter))

        adapter
    }

    private val glide by lazy { Glide.with(this) }
    private val lockViewHitMargin by lazy { toPx(40, resources) }
    private val gifButton by lazy { InputBarButton(this, R.drawable.ic_gif, hasOpaqueBackground = true) }
    private val documentButton by lazy { InputBarButton(this, R.drawable.ic_file, hasOpaqueBackground = true) }
    private val libraryButton by lazy { InputBarButton(this, R.drawable.ic_images, hasOpaqueBackground = true) }
    private val cameraButton by lazy { InputBarButton(this, R.drawable.ic_camera, hasOpaqueBackground = true) }
    private val messageToScrollTimestamp = AtomicLong(-1)
    private val messageToScrollAuthor = AtomicReference<Address?>(null)
    private val firstLoad = AtomicBoolean(true)

    private lateinit var reactionDelegate: ConversationReactionDelegate
    private val reactWithAnyEmojiStartPage = -1

    // Properties for what message indices are visible previously & now, as well as the scroll state
    private var previousLastVisibleRecyclerViewIndex: Int = RecyclerView.NO_POSITION
    private var currentLastVisibleRecyclerViewIndex:  Int = RecyclerView.NO_POSITION
    private var recyclerScrollState: Int = RecyclerView.SCROLL_STATE_IDLE

    // region Settings
    companion object {
        // Extras
        const val THREAD_ID = "thread_id"
        const val ADDRESS = "address"
        const val FROM_GROUP_THREAD_ID = "from_group_thread_id"
        const val SCROLL_MESSAGE_ID = "scroll_message_id"
        const val SCROLL_MESSAGE_AUTHOR = "scroll_message_author"
        // Request codes
        const val PICK_DOCUMENT = 2
        const val TAKE_PHOTO = 7
        const val PICK_GIF = 10
        const val PICK_FROM_LIBRARY = 12
        const val INVITE_CONTACTS = 124
        const val CONVERSATION_SETTINGS = 125 // used to open conversation search on result
    }
    // endregion

    fun showOpenUrlDialog(url: String){
        viewModel.onCommand(ShowOpenUrlDialog(url))
    }

    // region Lifecycle
    override fun onCreate(savedInstanceState: Bundle?, isReady: Boolean) {
        super.onCreate(savedInstanceState, isReady)
        binding = ActivityConversationV2Binding.inflate(layoutInflater)
        setContentView(binding.root)

        // set the compose dialog content
        binding.dialogOpenUrl.apply {
            setViewCompositionStrategy(ViewCompositionStrategy.DisposeOnViewTreeLifecycleDestroyed)
            setContent {
                val dialogsState by viewModel.dialogsState.collectAsState()
                ConversationV2Dialogs(
                    dialogsState = dialogsState,
                    sendCommand = viewModel::onCommand
                )
            }
        }

        // messageIdToScroll
        messageToScrollTimestamp.set(intent.getLongExtra(SCROLL_MESSAGE_ID, -1))
        messageToScrollAuthor.set(intent.getParcelableExtra(SCROLL_MESSAGE_AUTHOR))
        val recipient = viewModel.recipient
        val openGroup = recipient.let { viewModel.openGroup }
        if (recipient == null || (recipient.isCommunityRecipient && openGroup == null)) {
            Toast.makeText(this, getString(R.string.conversationsDeleted), Toast.LENGTH_LONG).show()
            return finish()
        }

        setUpToolBar()
        setUpInputBar()
        setUpLinkPreviewObserver()
        restoreDraftIfNeeded()
        setUpUiStateObserver()

        binding.scrollToBottomButton.setOnClickListener {
            val layoutManager = binding.conversationRecyclerView.layoutManager as LinearLayoutManager
            val targetPosition = if (reverseMessageList) 0 else adapter.itemCount

            if (layoutManager.isSmoothScrolling) {
                binding.conversationRecyclerView.scrollToPosition(targetPosition)
            } else {
                // It looks like 'smoothScrollToPosition' will actually load all intermediate items in
                // order to do the scroll, this can be very slow if there are a lot of messages so
                // instead we check the current position and if there are more than 10 items to scroll
                // we jump instantly to the 10th item and scroll from there (this should happen quick
                // enough to give a similar scroll effect without having to load everything)
//                val position = if (reverseMessageList) layoutManager.findFirstVisibleItemPosition() else layoutManager.findLastVisibleItemPosition()
//                val targetBuffer = if (reverseMessageList) 10 else Math.max(0, (adapter.itemCount - 1) - 10)
//                if (position > targetBuffer) {
//                    binding.conversationRecyclerView?.scrollToPosition(targetBuffer)
//                }

                binding.conversationRecyclerView.post {
                    binding.conversationRecyclerView.smoothScrollToPosition(targetPosition)
                }
            }
        }

        updateUnreadCountIndicator()
        updatePlaceholder()
        setUpBlockedBanner()
        binding.searchBottomBar.setEventListener(this)
        updateSendAfterApprovalText()
        setUpMessageRequests()

        val weakActivity = WeakReference(this)

        lifecycleScope.launch(Dispatchers.IO) {
            // Note: We are accessing the `adapter` property because we want it to be loaded on
            // the background thread to avoid blocking the UI thread and potentially hanging when
            // transitioning to the activity
            weakActivity.get()?.adapter ?: return@launch

            // 'Get' instead of 'GetAndSet' here because we want to trigger the highlight in 'onFirstLoad'
            // by triggering 'jumpToMessage' using these values
            val messageTimestamp = messageToScrollTimestamp.get()
            val author = messageToScrollAuthor.get()
            val targetPosition = if (author != null && messageTimestamp >= 0) mmsSmsDb.getMessagePositionInConversation(viewModel.threadId, messageTimestamp, author, reverseMessageList) else -1

            withContext(Dispatchers.Main) {
                setUpRecyclerView()
                setUpTypingObserver()
                setUpRecipientObserver()
                getLatestOpenGroupInfoIfNeeded()
                setUpSearchResultObserver()
                scrollToFirstUnreadMessageIfNeeded()
                setUpOutdatedClientBanner()
                setUpLegacyGroupBanner()

                if (author != null && messageTimestamp >= 0 && targetPosition >= 0) {
                    binding.conversationRecyclerView.scrollToPosition(targetPosition)
                }
                else {
                    scrollToFirstUnreadMessageIfNeeded(true)
                }
            }
        }

        val reactionOverlayStub: Stub<ConversationReactionOverlay> =
            ViewUtil.findStubById(this, R.id.conversation_reaction_scrubber_stub)
        reactionDelegate = ConversationReactionDelegate(reactionOverlayStub)
        reactionDelegate.setOnReactionSelectedListener(this)
        lifecycleScope.launch {
                // only update the conversation every 3 seconds maximum
                // channel is rendezvous and shouldn't block on try send calls as often as we want
                bufferedLastSeenChannel.receiveAsFlow()
                    .flowWithLifecycle(lifecycle, Lifecycle.State.RESUMED)
                    .collectLatest {
                        withContext(Dispatchers.IO) {
                            try {
                                if (it > storage.getLastSeen(viewModel.threadId)) {
                                    storage.markConversationAsRead(viewModel.threadId, it)
                                }
                            } catch (e: Exception) {
                                Log.e(TAG, "bufferedLastSeenChannel collectLatest", e)
                            }
                        }
                    }
        }

        setupMentionView()
    }

    private fun setupMentionView() {
        binding?.conversationMentionCandidates?.let { view ->
            view.adapter = mentionCandidateAdapter
            view.itemAnimator = null
        }

        lifecycleScope.launch {
            repeatOnLifecycle(Lifecycle.State.STARTED) {
                mentionViewModel.autoCompleteState
                    .collectLatest { state ->
                        mentionCandidateAdapter.candidates =
                            (state as? MentionViewModel.AutoCompleteState.Result)?.members.orEmpty()
                    }
            }
        }

        binding?.inputBar?.setInputBarEditableFactory(mentionViewModel.editableFactory)
    }

    override fun onResume() {
        super.onResume()
        ApplicationContext.getInstance(this).messageNotifier.setVisibleThread(viewModel.threadId)

        contentResolver.registerContentObserver(
            MediaStore.Images.Media.EXTERNAL_CONTENT_URI,
            true,
            screenshotObserver
        )
        viewModel.run {
            binding.toolbarContent?.update(recipient ?: return, openGroup, expirationConfiguration)
        }
    }

    override fun onPause() {
        super.onPause()
        ApplicationContext.getInstance(this).messageNotifier.setVisibleThread(-1)
        contentResolver.unregisterContentObserver(screenshotObserver)
    }

    override fun getSystemService(name: String): Any? {
        if (name == ActivityDispatcher.SERVICE) {
            return this
        }
        return super.getSystemService(name)
    }

    override fun dispatchIntent(body: (Context) -> Intent?) {
        body(this)?.let { push(it, false) }
    }

    override fun showDialog(dialogFragment: DialogFragment, tag: String?) {
        dialogFragment.show(supportFragmentManager, tag)
    }

    override fun onCreateLoader(id: Int, bundle: Bundle?): Loader<Cursor> {
        return ConversationLoader(viewModel.threadId, reverseMessageList, this@ConversationActivityV2)
    }

    override fun onLoadFinished(loader: Loader<Cursor>, cursor: Cursor?) {
        val oldCount = adapter.itemCount
        val newCount = cursor?.count ?: 0
        adapter.changeCursor(cursor)

        if (cursor != null) {
            val messageTimestamp = messageToScrollTimestamp.getAndSet(-1)
            val author = messageToScrollAuthor.getAndSet(null)
            val initialUnreadCount = mmsSmsDb.getUnreadCount(viewModel.threadId)

            // Update the unreadCount value to be loaded from the database since we got a new message
            if (firstLoad.get() || oldCount != newCount || initialUnreadCount != unreadCount) {
                // Update the unreadCount value to be loaded from the database since we got a new
                // message (we need to store it in a local variable as it can get overwritten on
                // another thread before the 'firstLoad.getAndSet(false)' case below)
                unreadCount = initialUnreadCount
                updateUnreadCountIndicator()
            }

            if (author != null && messageTimestamp >= 0) {
                jumpToMessage(author, messageTimestamp, firstLoad.get(), null)
            } else {
                if (firstLoad.getAndSet(false)) scrollToFirstUnreadMessageIfNeeded(true)
                handleRecyclerViewScrolled()
            }
        }
        updatePlaceholder()
        viewModel.recipient?.let {
            maybeUpdateToolbar(recipient = it)
            setUpOutdatedClientBanner()
        }
    }

    override fun onLoaderReset(cursor: Loader<Cursor>) {
        adapter.changeCursor(null)
    }

    // called from onCreate
    private fun setUpRecyclerView() {
        binding.conversationRecyclerView.adapter = adapter
        val layoutManager = LinearLayoutManager(this, LinearLayoutManager.VERTICAL, reverseMessageList)
        binding.conversationRecyclerView.layoutManager = layoutManager
        // Workaround for the fact that CursorRecyclerViewAdapter doesn't auto-update automatically (even though it says it will)
        LoaderManager.getInstance(this).restartLoader(0, null, this)
        binding.conversationRecyclerView.addOnScrollListener(object : RecyclerView.OnScrollListener() {

            override fun onScrolled(recyclerView: RecyclerView, dx: Int, dy: Int) {
                // The unreadCount check is to prevent us scrolling to the bottom when we first enter a conversation
                if (recyclerScrollState == RecyclerView.SCROLL_STATE_IDLE && unreadCount != Int.MAX_VALUE) {
                    scrollToMostRecentMessageIfWeShould()
                }
                handleRecyclerViewScrolled()
            }

            override fun onScrollStateChanged(recyclerView: RecyclerView, newState: Int) {
                recyclerScrollState = newState
            }
        })

        lifecycleScope.launch {
            viewModel.isAdmin.collect{
                adapter.isAdmin = it
            }
        }
    }

    private fun scrollToMostRecentMessageIfWeShould() {
        // Grab an initial 'previous' last visible message..
        if (previousLastVisibleRecyclerViewIndex == RecyclerView.NO_POSITION) {
            previousLastVisibleRecyclerViewIndex = layoutManager?.findLastVisibleItemPosition()!!
        }

        // ..and grab the 'current' last visible message.
        currentLastVisibleRecyclerViewIndex = layoutManager?.findLastVisibleItemPosition()!!

        // If the current last visible message index is less than the previous one (i.e. we've
        // lost visibility of one or more messages due to showing the IME keyboard) AND we're
        // at the bottom of the message feed..
        val atBottomAndTrueLastNoLongerVisible = currentLastVisibleRecyclerViewIndex <= previousLastVisibleRecyclerViewIndex &&
                                                 !binding.scrollToBottomButton.isVisible

        // ..OR we're at the last message or have received a new message..
        val atLastOrReceivedNewMessage = currentLastVisibleRecyclerViewIndex == (adapter.itemCount - 1)

        // ..then scroll the recycler view to the last message on resize. Note: We cannot just call
        // scroll/smoothScroll - we have to `post` it or nothing happens!
        if (atBottomAndTrueLastNoLongerVisible || atLastOrReceivedNewMessage) {
            binding.conversationRecyclerView.post {
                binding.conversationRecyclerView.smoothScrollToPosition(adapter.itemCount)
            }
        }

        // Update our previous last visible view index to the current one
        previousLastVisibleRecyclerViewIndex = currentLastVisibleRecyclerViewIndex
    }

    // called from onCreate
    private fun setUpToolBar() {
        setSupportActionBar(binding.toolbar)
        val actionBar = supportActionBar ?: return
        val recipient = viewModel.recipient ?: return
        actionBar.title = ""
        actionBar.setDisplayHomeAsUpEnabled(true)
        actionBar.setHomeButtonEnabled(true)
        binding.toolbarContent.bind(
            this,
            viewModel.threadId,
            recipient,
            viewModel.expirationConfiguration,
            viewModel.openGroup
        )
        maybeUpdateToolbar(recipient)
    }

    // called from onCreate
    private fun setUpInputBar() {
        binding.inputBar.delegate = this
        binding.inputBarRecordingView.delegate = this
        // GIF button
        binding.gifButtonContainer.addView(gifButton, LayoutParams.MATCH_PARENT, LayoutParams.MATCH_PARENT)
        gifButton.onUp = { showGIFPicker() }
        gifButton.snIsEnabled = false
        // Document button
        binding.documentButtonContainer.addView(documentButton, LayoutParams.MATCH_PARENT, LayoutParams.MATCH_PARENT)
        documentButton.onUp = { showDocumentPicker() }
        documentButton.snIsEnabled = false
        // Library button
        binding.libraryButtonContainer.addView(libraryButton, LayoutParams.MATCH_PARENT, LayoutParams.MATCH_PARENT)
        libraryButton.onUp = { pickFromLibrary() }
        libraryButton.snIsEnabled = false
        // Camera button
        binding.cameraButtonContainer.addView(cameraButton, LayoutParams.MATCH_PARENT, LayoutParams.MATCH_PARENT)
        cameraButton.onUp = { showCamera() }
        cameraButton.snIsEnabled = false
    }

    // called from onCreate
    private fun restoreDraftIfNeeded() {
        val mediaURI = intent.data
        val mediaType = AttachmentManager.MediaType.from(intent.type)
        val mimeType =  MediaUtil.getMimeType(this, mediaURI)

        if (mediaURI != null && mediaType != null) {
            val filename = FilenameUtils.getFilenameFromUri(this, mediaURI)

            if (mimeType != null &&
                        (AttachmentManager.MediaType.IMAGE == mediaType ||
                        AttachmentManager.MediaType.GIF    == mediaType ||
                        AttachmentManager.MediaType.VIDEO  == mediaType)
            ) {
                val media = Media(mediaURI, filename, mimeType, 0, 0, 0, 0, Optional.absent(), Optional.absent())
                startActivityForResult(MediaSendActivity.buildEditorIntent(this, listOf( media ), viewModel.recipient!!, ""), PICK_FROM_LIBRARY)
                return
            } else {
                prepMediaForSending(mediaURI, mediaType).addListener(object : ListenableFuture.Listener<Boolean> {

                    override fun onSuccess(result: Boolean?) {
                        sendAttachments(attachmentManager.buildSlideDeck().asAttachments(), null)
                    }

                    override fun onFailure(e: ExecutionException?) {
                        Toast.makeText(this@ConversationActivityV2, R.string.attachmentsErrorLoad, Toast.LENGTH_LONG).show()
                    }
                })
                return
            }
        } else if (intent.hasExtra(Intent.EXTRA_TEXT)) {
            val dataTextExtra = intent.getCharSequenceExtra(Intent.EXTRA_TEXT) ?: ""
            binding.inputBar.text = dataTextExtra.toString()
        } else {
            viewModel.getDraft()?.let { text ->
                binding.inputBar.text = text
            }
        }
    }

    // called from onCreate
    private fun setUpTypingObserver() {
        ApplicationContext.getInstance(this).typingStatusRepository.getTypists(viewModel.threadId).observe(this) { state ->
            val recipients = if (state != null) state.typists else listOf()
            // FIXME: Also checking isScrolledToBottom is a quick fix for an issue where the
            //        typing indicator overlays the recycler view when scrolled up
            val viewContainer = binding.typingIndicatorViewContainer
            viewContainer.isVisible = recipients.isNotEmpty() && isScrolledToBottom
            viewContainer.setTypists(recipients)
        }
        if (textSecurePreferences.isTypingIndicatorsEnabled()) {
            binding.inputBar.addTextChangedListener {
                ApplicationContext.getInstance(this).typingStatusSender.onTypingStarted(viewModel.threadId)
            }
        }
    }

    private fun setUpRecipientObserver() {
        viewModel.recipient?.addListener(this)
    }

    private fun tearDownRecipientObserver() {
        viewModel.recipient?.removeListener(this)
    }

    private fun getLatestOpenGroupInfoIfNeeded() {
        val openGroup = viewModel.openGroup ?: return
        OpenGroupApi.getMemberCount(openGroup.room, openGroup.server) successUi {
            binding.toolbarContent.updateSubtitle(viewModel.recipient!!, openGroup, viewModel.expirationConfiguration)
            maybeUpdateToolbar(viewModel.recipient!!)
        }
    }

    // called from onCreate
    private fun setUpBlockedBanner() {
        val recipient = viewModel.recipient?.takeUnless { it.isGroupOrCommunityRecipient } ?: return
        binding.blockedBannerTextView.text = applicationContext.getString(R.string.blockBlockedDescription)
        binding.blockedBanner.isVisible = recipient.isBlocked
        binding.blockedBanner.setOnClickListener { viewModel.unblock() }
    }

    private fun setUpOutdatedClientBanner() {
        val legacyRecipient = viewModel.legacyBannerRecipient(this)

        val shouldShowLegacy = ExpirationConfiguration.isNewConfigEnabled &&
                legacyRecipient != null

        binding.outdatedDisappearingBanner.isVisible = shouldShowLegacy
        if (shouldShowLegacy) {

            val txt = Phrase.from(this, R.string.disappearingMessagesLegacy)
                .put(NAME_KEY, legacyRecipient!!.toShortString())
                .format()
            binding.outdatedDisappearingBannerTextView.text = txt
        }
    }

    private fun setUpLegacyGroupBanner() {
        val shouldDisplayBanner = viewModel.recipient?.isLegacyGroupRecipient ?: return

        binding.outdatedGroupBanner.isVisible = shouldDisplayBanner
        if (!shouldDisplayBanner) return

        val url = "https://getsession.org/blog/session-groups-v2"

        with(binding) {
            // Create a SpannableString with text
            val text = SpannableString(
                Phrase.from(this@ConversationActivityV2, R.string.groupLegacyBanner)
                //TODO groupsv2, date
                .put(DATE_KEY, "")
                .format()
            )

            // we need to add the inline icon
            val drawable = ContextCompat.getDrawable(this@ConversationActivityV2, R.drawable.ic_square_arrow_up_right)
            val imageSize = toPx(10, resources)
            val imagePaddingTop = toPx(4, resources)
            drawable?.setBounds(0, 0, imageSize, imageSize)
            drawable?.setTint(getColorFromAttr(R.attr.message_sent_text_color))

            // Create an ImageSpan with the drawable
            val imageSpan = PaddedImageSpan(drawable!!, ImageSpan.ALIGN_BASELINE, imagePaddingTop)

            // Append the image to the text
            val spannable = SpannableString(text)
            spannable.setSpan(imageSpan, text.length - 1, text.length, Spannable.SPAN_EXCLUSIVE_EXCLUSIVE)

            outdatedGroupBanner.text = spannable

            outdatedGroupBanner.setOnClickListener {
                showOpenUrlDialog(url)
            }
        }
    }

    private fun setUpLinkPreviewObserver() {
        if (!textSecurePreferences.isLinkPreviewsEnabled()) {
            linkPreviewViewModel.onUserCancel(); return
        }
        linkPreviewViewModel.linkPreviewState.observe(this) { previewState: LinkPreviewState? ->
            if (previewState == null) return@observe
            when {
                previewState.isLoading -> {
                    binding.inputBar.draftLinkPreview()
                }
                previewState.linkPreview.isPresent -> {
                    binding.inputBar.updateLinkPreviewDraft(glide, previewState.linkPreview.get())
                }
                else -> {
                    binding.inputBar.cancelLinkPreviewDraft()
                }
            }
        }
    }

    private fun setUpUiStateObserver() {
        // Observe toast messages
        lifecycleScope.launch {
            repeatOnLifecycle(Lifecycle.State.STARTED) {
                viewModel.uiState
                    .mapNotNull { it.uiMessages.firstOrNull() }
                    .distinctUntilChanged()
                    .collect { msg ->
                        Toast.makeText(this@ConversationActivityV2, msg.message, Toast.LENGTH_LONG).show()
                        viewModel.messageShown(msg.id)
                    }
            }
        }

        // When we see "shouldExit", we finish the activity once for all.
        lifecycleScope.launch {
            repeatOnLifecycle(Lifecycle.State.STARTED) {
                // Wait for `shouldExit == true` then finish the activity
                viewModel.uiState
                    .filter { it.shouldExit }
                    .first()

                if (!isFinishing) {
                    finish()
                }
            }
        }

        // Observe the rest misc "simple" state change. They are bundled in one big
        // state observing as these changes are relatively cheap to perform even redundantly.
        lifecycleScope.launch {
            repeatOnLifecycle(Lifecycle.State.STARTED) {
                viewModel.uiState.collect { state ->
                    binding.inputBar.run {
                        isVisible = state.showInput
                        showMediaControls = state.enableInputMediaControls
                    }

                    // show or hide loading indicator
                    binding.loader.isVisible = state.showLoader

                    updatePlaceholder()
                }
            }
        }
    }

    private fun scrollToFirstUnreadMessageIfNeeded(isFirstLoad: Boolean = false, shouldHighlight: Boolean = false): Int {
        val lastSeenTimestamp = threadDb.getLastSeenAndHasSent(viewModel.threadId).first()
        val lastSeenItemPosition = adapter.findLastSeenItemPosition(lastSeenTimestamp) ?: return -1

        // If this is triggered when first opening a conversation then we want to position the top
        // of the first unread message in the middle of the screen
        if (isFirstLoad && !reverseMessageList) {
            layoutManager?.scrollToPositionWithOffset(lastSeenItemPosition, ((layoutManager?.height ?: 0) / 2))
            if (shouldHighlight) { highlightViewAtPosition(lastSeenItemPosition) }
            return lastSeenItemPosition
        }

        if (lastSeenItemPosition <= 3) { return lastSeenItemPosition }

        binding.conversationRecyclerView.scrollToPosition(lastSeenItemPosition)
        return lastSeenItemPosition
    }

    private fun highlightViewAtPosition(position: Int) {
        binding.conversationRecyclerView.post {
            (layoutManager?.findViewByPosition(position) as? VisibleMessageView)?.playHighlight()
        }
    }

    override fun onPrepareOptionsMenu(menu: Menu): Boolean {
        val recipient = viewModel.recipient ?: return false
        if (!viewModel.isMessageRequestThread) {
            ConversationMenuHelper.onPrepareOptionsMenu(
                menu = menu,
                inflater = menuInflater,
                thread = recipient,
                context = this,
                configFactory = configFactory,
            )
        }
        maybeUpdateToolbar(recipient)
        return true
    }

    override fun onDestroy() {
        if(::binding.isInitialized) {
            viewModel.saveDraft(binding.inputBar.text.trim())
            cancelVoiceMessage()
            tearDownRecipientObserver()
        }

        // Delete any files we might have locally cached when sharing (which we need to do
        // when passing through files when the app is locked).
        cleanupCachedFiles()

        super.onDestroy()
    }
    // endregion

    // region Animation & Updating
    override fun onModified(recipient: Recipient) {
        viewModel.updateRecipient()

        runOnUiThread {
            val threadRecipient = viewModel.recipient ?: return@runOnUiThread
            if (threadRecipient.isContactRecipient) {
                binding.blockedBanner.isVisible = threadRecipient.isBlocked
            }
            invalidateOptionsMenu()
            updateSendAfterApprovalText()
            maybeUpdateToolbar(threadRecipient)
        }
    }

    private fun maybeUpdateToolbar(recipient: Recipient) {
        binding.toolbarContent.update(recipient, viewModel.openGroup, viewModel.expirationConfiguration)
    }

    private fun updateSendAfterApprovalText() {
        binding.textSendAfterApproval.isVisible = viewModel.showSendAfterApprovalText
    }

    private fun setUpMessageRequests() {
        binding.acceptMessageRequestButton.setOnClickListener {
            viewModel.acceptMessageRequest()
        }

        binding.messageRequestBlock.setOnClickListener {
            block(deleteThread = true)
        }

        binding.declineMessageRequestButton.setOnClickListener {
            fun doDecline() {
                viewModel.declineMessageRequest()
                finish()
            }

            showSessionDialog {
                title(R.string.delete)
                text(resources.getString(R.string.messageRequestsDelete))
                dangerButton(R.string.delete) { doDecline() }
                button(R.string.cancel)
            }
        }

        lifecycleScope.launch {
            repeatOnLifecycle(Lifecycle.State.STARTED) {
                viewModel.uiState
                    .map { it.messageRequestState }
                    .distinctUntilChanged()
                    .collectLatest { state ->
                        binding.messageRequestBar.isVisible = state is MessageRequestUiState.Visible

                        if (state is MessageRequestUiState.Visible) {
                            binding.sendAcceptsTextView.setText(state.acceptButtonText)
                            binding.messageRequestBlock.isVisible = state.blockButtonText != null
                            binding.messageRequestBlock.text = state.blockButtonText
                        }
                    }
            }
        }
    }

    private fun acceptMessageRequest() {
        binding.messageRequestBar.isVisible = false
        viewModel.acceptMessageRequest()
    }

    override fun inputBarEditTextContentChanged(newContent: CharSequence) {
        val inputBarText = binding.inputBar.text // TODO check if we should be referencing newContent here instead
        if (textSecurePreferences.isLinkPreviewsEnabled()) {
            linkPreviewViewModel.onTextChanged(this, inputBarText, 0, 0)
        }
        if (LinkPreviewUtil.findWhitelistedUrls(newContent.toString()).isNotEmpty()
            && !textSecurePreferences.isLinkPreviewsEnabled() && !textSecurePreferences.hasSeenLinkPreviewSuggestionDialog()) {
            LinkPreviewDialog {
                setUpLinkPreviewObserver()
                linkPreviewViewModel.onEnabled()
                linkPreviewViewModel.onTextChanged(this, inputBarText, 0, 0)
            }.show(supportFragmentManager, "Link Preview Dialog")
            textSecurePreferences.setHasSeenLinkPreviewSuggestionDialog()
        }
    }

    override fun toggleAttachmentOptions() {
        val targetAlpha = if (isShowingAttachmentOptions) 0.0f else 1.0f
        val allButtonContainers = listOfNotNull(
            binding.cameraButtonContainer,
            binding.libraryButtonContainer,
            binding.documentButtonContainer,
            binding.gifButtonContainer
        )
        val isReversed = isShowingAttachmentOptions // Run the animation in reverse
        val count = allButtonContainers.size
        allButtonContainers.indices.forEach { index ->
            val view = allButtonContainers[index]
            val animation = ValueAnimator.ofObject(FloatEvaluator(), view.alpha, targetAlpha)
            animation.duration = 250L
            animation.startDelay = if (isReversed) 50L * (count - index.toLong()) else 50L * index.toLong()
            animation.addUpdateListener { animator ->
                view.alpha = animator.animatedValue as Float
            }
            animation.start()
        }
        isShowingAttachmentOptions = !isShowingAttachmentOptions
        val allButtons = listOf( cameraButton, libraryButton, documentButton, gifButton )
        allButtons.forEach { it.snIsEnabled = isShowingAttachmentOptions }
    }

    override fun showVoiceMessageUI() {
        binding.inputBarRecordingView.show(lifecycleScope)
        binding.inputBar.alpha = 0.0f
        val animation = ValueAnimator.ofObject(FloatEvaluator(), 1.0f, 0.0f)
        animation.duration = SHOW_HIDE_VOICE_UI_DURATION_MS
        animation.addUpdateListener { animator ->
            binding.inputBar.alpha = animator.animatedValue as Float
        }
        animation.start()
    }

    private fun expandVoiceMessageLockView() {
        val lockView = binding.inputBarRecordingView.lockView
        val animation = ValueAnimator.ofObject(FloatEvaluator(), lockView.scaleX, 1.10f)
        animation.duration = ANIMATE_LOCK_DURATION_MS
        animation.addUpdateListener { animator ->
            lockView.scaleX = animator.animatedValue as Float
            lockView.scaleY = animator.animatedValue as Float
        }
        animation.start()
    }

    private fun collapseVoiceMessageLockView() {
        val lockView = binding.inputBarRecordingView.lockView
        val animation = ValueAnimator.ofObject(FloatEvaluator(), lockView.scaleX, 1.0f)
        animation.duration = ANIMATE_LOCK_DURATION_MS
        animation.addUpdateListener { animator ->
            lockView.scaleX = animator.animatedValue as Float
            lockView.scaleY = animator.animatedValue as Float
        }
        animation.start()
    }

    private fun hideVoiceMessageUI() {
        val chevronImageView = binding.inputBarRecordingView.chevronImageView
        val slideToCancelTextView = binding.inputBarRecordingView.slideToCancelTextView
        listOf( chevronImageView, slideToCancelTextView ).forEach { view ->
            val animation = ValueAnimator.ofObject(FloatEvaluator(), view.translationX, 0.0f)
            animation.duration = ANIMATE_LOCK_DURATION_MS
            animation.addUpdateListener { animator ->
                view.translationX = animator.animatedValue as Float
            }
            animation.start()
        }
        binding.inputBarRecordingView.hide()
    }

    override fun handleVoiceMessageUIHidden() {
        val inputBar = binding.inputBar
        inputBar.alpha = 1.0f
        val animation = ValueAnimator.ofObject(FloatEvaluator(), 0.0f, 1.0f)
        animation.duration = SHOW_HIDE_VOICE_UI_DURATION_MS
        animation.addUpdateListener { animator ->
            inputBar.alpha = animator.animatedValue as Float
        }
        animation.start()
    }

    private fun handleRecyclerViewScrolled() {
        // Note: The typing indicate is whether the other person / other people are typing - it has
        // nothing to do with the IME keyboard state.
        val wasTypingIndicatorVisibleBefore = binding.typingIndicatorViewContainer.isVisible
        binding.typingIndicatorViewContainer.isVisible = wasTypingIndicatorVisibleBefore && isScrolledToBottom

        showScrollToBottomButtonIfApplicable()
        val maybeTargetVisiblePosition = if (reverseMessageList) layoutManager?.findFirstVisibleItemPosition() else layoutManager?.findLastVisibleItemPosition()
        val targetVisiblePosition = maybeTargetVisiblePosition ?: RecyclerView.NO_POSITION
        if (!firstLoad.get() && targetVisiblePosition != RecyclerView.NO_POSITION) {
            adapter.getTimestampForItemAt(targetVisiblePosition)?.let { visibleItemTimestamp ->
                bufferedLastSeenChannel.trySend(visibleItemTimestamp).apply {
                    if (isFailure) Log.e(TAG, "trySend failed", exceptionOrNull())
                }
            }
        }

        if (reverseMessageList) {
            unreadCount = min(unreadCount, targetVisiblePosition).coerceAtLeast(0)
        } else {
            val layoutUnreadCount = layoutManager?.let { (it.itemCount - 1) - it.findLastVisibleItemPosition() }
                ?: RecyclerView.NO_POSITION
            unreadCount = min(unreadCount, layoutUnreadCount).coerceAtLeast(0)
        }
        updateUnreadCountIndicator()
    }

    // Update placeholder / control messages in a conversation
    private fun updatePlaceholder() {
        val recipient = viewModel.recipient ?: return Log.w("Loki", "recipient was null in placeholder update")
        val blindedRecipient = viewModel.blindedRecipient
        val openGroup = viewModel.openGroup

        val groupThreadStatus = viewModel.groupV2ThreadState

        // Special state handling for kicked/destroyed groups
        if (groupThreadStatus != GroupThreadStatus.None) {
            binding.placeholderText.isVisible = true
            binding.conversationRecyclerView.isVisible = false
            binding.placeholderText.text = when (groupThreadStatus) {
                GroupThreadStatus.Kicked -> Phrase.from(this, R.string.groupRemovedYou)
                    .put(GROUP_NAME_KEY, recipient.toShortString())
                    .format()
                    .toString()

                GroupThreadStatus.Destroyed -> Phrase.from(this, R.string.groupDeletedMemberDescription)
                    .put(GROUP_NAME_KEY, recipient.toShortString())
                    .format()
                    .toString()

                else -> ""
            }
            return
        }

        // Get the correct placeholder text for this type of empty conversation
        val txtCS: CharSequence = when {
            // note to self
            recipient.isLocalNumber -> getString(R.string.noteToSelfEmpty)

            // If this is a community which we cannot write to
            openGroup != null && !openGroup.canWrite -> {
                Phrase.from(applicationContext, R.string.conversationsEmpty)
                    .put(CONVERSATION_NAME_KEY, openGroup.name)
                    .format()
            }

            // If we're trying to message someone who has blocked community message requests
            blindedRecipient?.blocksCommunityMessageRequests == true -> {
                Phrase.from(applicationContext, R.string.messageRequestsTurnedOff)
                    .put(NAME_KEY, recipient.toShortString())
                    .format()
            }

            // 10n1 and groups
            recipient.is1on1 || recipient.isGroupOrCommunityRecipient -> {
                Phrase.from(applicationContext, R.string.groupNoMessages)
                    .put(GROUP_NAME_KEY, recipient.toShortString())
                    .format()
            }

            else -> {
                Log.w(TAG, "Something else happened in updatePlaceholder - we're not sure what.")
                ""
            }
        }

        val showPlaceholder = adapter.itemCount == 0 || isDestroyed
        binding.placeholderText.isVisible = showPlaceholder
        binding.conversationRecyclerView.visibility = if (showPlaceholder) View.INVISIBLE else View.VISIBLE
        if (showPlaceholder) {
            binding.placeholderText.text = txtCS
        }
    }

    private fun showScrollToBottomButtonIfApplicable() {
        binding.scrollToBottomButton.isVisible = !emojiPickerVisible && !isScrolledToBottom && adapter.itemCount > 0
    }

    private fun updateUnreadCountIndicator() {
        val formattedUnreadCount = if (unreadCount < 10000) unreadCount.toString() else "9999+"
        binding.unreadCountTextView.text = formattedUnreadCount
        val textSize = if (unreadCount < 10000) 12.0f else 9.0f
        binding.unreadCountTextView.setTextSize(TypedValue.COMPLEX_UNIT_DIP, textSize)
        binding.unreadCountTextView.setTypeface(Typeface.DEFAULT, if (unreadCount < 100) Typeface.BOLD else Typeface.NORMAL)
        binding.unreadCountIndicator.isVisible = (unreadCount != 0)
    }

    // endregion

    // region Interaction
    override fun onDisappearingMessagesClicked() {
        viewModel.recipient?.let { showDisappearingMessages(it) }
    }

    override fun onOptionsItemSelected(item: MenuItem): Boolean {
        if (item.itemId == android.R.id.home) {
            return false
        }

        return viewModel.onOptionItemSelected(this, item)
    }

    override fun block(deleteThread: Boolean) {
        val recipient = viewModel.recipient ?: return Log.w("Loki", "Recipient was null for block action")
        val invitingAdmin = viewModel.invitingAdmin

        val name = if (recipient.isGroupV2Recipient && invitingAdmin != null) {
            invitingAdmin.getSearchName()
        } else {
            recipient.toShortString()
        }

        showSessionDialog {
            title(R.string.block)
            text(
                Phrase.from(context, R.string.blockDescription)
                .put(NAME_KEY, name)
                .format()
            )
            dangerButton(R.string.block, R.string.AccessibilityId_blockConfirm) {
                viewModel.block()

                // Block confirmation toast added as per SS-64
                val txt = Phrase.from(context, R.string.blockBlockedUser).put(NAME_KEY, name).format().toString()
                Toast.makeText(context, txt, Toast.LENGTH_LONG).show()

                if (deleteThread) {
                    viewModel.deleteThread()
                    finish()
                }
            }
            cancelButton()
        }
    }

    override fun copyAccountID(accountId: String) {
        val clip = ClipData.newPlainText("Account ID", accountId)
        val manager = getSystemService(CLIPBOARD_SERVICE) as ClipboardManager
        manager.setPrimaryClip(clip)
        Toast.makeText(this, R.string.copied, Toast.LENGTH_SHORT).show()
    }

    override fun copyOpenGroupUrl(thread: Recipient) {
        if (!thread.isCommunityRecipient) { return }

        val threadId = threadDb.getThreadIdIfExistsFor(thread)
        val openGroup = lokiThreadDb.getOpenGroupChat(threadId) ?: return

        val clip = ClipData.newPlainText("Community URL", openGroup.joinURL)
        val manager = getSystemService(CLIPBOARD_SERVICE) as ClipboardManager
        manager.setPrimaryClip(clip)
        Toast.makeText(this, R.string.copied, Toast.LENGTH_SHORT).show()
    }

    // TODO: don't need to allow new closed group check here, removed in new disappearing messages
    override fun showDisappearingMessages(thread: Recipient) {
        if (thread.isLegacyGroupRecipient) {
            groupDb.getGroup(thread.address.toGroupString()).orNull()?.run { if (!isActive) return }
        }
        Intent(this, DisappearingMessagesActivity::class.java)
            .apply { putExtra(DisappearingMessagesActivity.THREAD_ID, viewModel.threadId) }
            .also { show(it, true) }
    }

    override fun unblock() {
        val recipient = viewModel.recipient ?: return Log.w("Loki", "Recipient was null for unblock action")

        if (!recipient.isContactRecipient) {
            return Log.w("Loki", "Cannot unblock a user who is not a contact recipient - aborting unblock attempt.")
        }

        showSessionDialog {
            title(R.string.blockUnblock)
            text(
                Phrase.from(context, R.string.blockUnblockName)
                    .put(NAME_KEY, recipient.toShortString())
                    .format()
            )
            dangerButton(R.string.blockUnblock, R.string.AccessibilityId_unblockConfirm) { viewModel.unblock() }
            cancelButton()
        }
    }

    // `position` is the adapter position; not the visual position
    private fun handlePress(message: MessageRecord, position: Int, view: VisibleMessageView, event: MotionEvent) {
        val actionMode = this.actionMode
        if (actionMode != null) {
            onDeselect(message, position, actionMode)
        } else {
            // NOTE: We have to use onContentClick (rather than a click listener directly on
            // the view) so as to not interfere with all the other gestures. Do not add
            // onClickListeners directly to message content views!
            view.onContentClick(event)
        }
    }

    private fun onDeselect(message: MessageRecord, position: Int, actionMode: ActionMode) {
        adapter.toggleSelection(message, position)
        val actionModeCallback = ConversationActionModeCallback(adapter, viewModel.threadId, this)
        actionModeCallback.delegate = this
        actionModeCallback.updateActionModeMenu(actionMode.menu)
        if (adapter.selectedItems.isEmpty()) {
            actionMode.finish()
            this.actionMode = null
        }
    }

    // `position` is the adapter position; not the visual position
    private fun handleSwipeToReply(message: MessageRecord) {
        if (message.isOpenGroupInvitation) return
        val recipient = viewModel.recipient ?: return
        binding.inputBar.draftQuote(recipient, message, glide)
    }

    // `position` is the adapter position; not the visual position
    private fun selectMessage(message: MessageRecord, position: Int) {
        val actionMode = this.actionMode
        val actionModeCallback = ConversationActionModeCallback(adapter, viewModel.threadId, this)
        actionModeCallback.delegate = this
        searchViewItem?.collapseActionView()
        if (actionMode == null) { // Nothing should be selected if this is the case
            adapter.toggleSelection(message, position)
            this.actionMode = startActionMode(actionModeCallback, ActionMode.TYPE_PRIMARY)
        } else {
            adapter.toggleSelection(message, position)
            actionModeCallback.updateActionModeMenu(actionMode.menu)
            if (adapter.selectedItems.isEmpty()) {
                actionMode.finish()
                this.actionMode = null
            }
        }
    }

    private fun showConversationReaction(message: MessageRecord, messageView: View) {
        val messageContentView = when(messageView){
            is VisibleMessageView -> messageView.messageContentView
            is ControlMessageView -> messageView.controlContentView
            else -> null
        } ?: return Log.w(TAG, "Failed to show reaction because the messageRecord is not of a known type: $messageView")

        val messageContentBitmap = try {
            messageContentView.drawToBitmap()
        } catch (e: Exception) {
            Log.e("Loki", "Failed to show emoji picker", e)
            return
        }
        emojiPickerVisible = true
        ViewUtil.hideKeyboard(this, messageView)
        binding.reactionsShade.isVisible = true
        binding.scrollToBottomButton.isVisible = false
        binding.conversationRecyclerView.suppressLayout(true)
        reactionDelegate.setOnActionSelectedListener(ReactionsToolbarListener(message))
        reactionDelegate.setOnHideListener(object: ConversationReactionOverlay.OnHideListener {
            override fun startHide() {
                emojiPickerVisible = false
                binding.reactionsShade.let {
                    ViewUtil.fadeOut(it, resources.getInteger(R.integer.reaction_scrubber_hide_duration), View.GONE)
                }
                showScrollToBottomButtonIfApplicable()
            }

            override fun onHide() {
                binding.conversationRecyclerView.suppressLayout(false)

                WindowUtil.setLightStatusBarFromTheme(this@ConversationActivityV2);
                WindowUtil.setLightNavigationBarFromTheme(this@ConversationActivityV2);
            }

        })
        val topLeft = intArrayOf(0, 0).also { messageContentView.getLocationInWindow(it) }
        val selectedConversationModel = SelectedConversationModel(
            messageContentBitmap,
            topLeft[0].toFloat(),
            topLeft[1].toFloat(),
            messageContentView.width,
            message.isOutgoing,
            messageContentView
        )
        reactionDelegate.show(this, message, selectedConversationModel, viewModel.blindedPublicKey)
    }

    override fun dispatchTouchEvent(ev: MotionEvent): Boolean {
        return reactionDelegate.applyTouchEvent(ev) || super.dispatchTouchEvent(ev)
    }

    override fun onReactionSelected(messageRecord: MessageRecord, emoji: String) {
        reactionDelegate.hide()
        val oldRecord = messageRecord.reactions.find { it.author == textSecurePreferences.getLocalNumber() }
        if (oldRecord != null && oldRecord.emoji == emoji) {
            sendEmojiRemoval(emoji, messageRecord)
        } else {
            sendEmojiReaction(emoji, messageRecord)
            RecentEmojiPageModel.onCodePointSelected(emoji) // Save to recently used reaction emojis
        }
    }

    // Method to add an emoji to a queue and remove it a short while later - this is used as a
    // rate-limiting mechanism and is called from the `sendEmojiReaction` method, below.
    fun canPerformEmojiReaction(timestamp: Long): Boolean {
        // If the emoji reaction queue is full..
        if (emojiRateLimiterQueue.size >= EMOJI_REACTIONS_ALLOWED_PER_MINUTE) {
            // ..grab the timestamp of the oldest emoji reaction.
            val headTimestamp = emojiRateLimiterQueue.peekFirst()
            if (headTimestamp == null) {
                Log.w(TAG, "Could not get emoji react head timestamp - should never happen, but we'll allow the emoji reaction.")
                return true
            }

            // With the queue full, if the earliest emoji reaction occurred less than 1 minute ago
            // then we reject it..
            if (System.currentTimeMillis() - headTimestamp <= ONE_MINUTE_IN_MILLISECONDS) {
                return false
            } else {
                // ..otherwise if the earliest emoji reaction was more than a minute ago we'll
                // remove that early reaction to move the timestamp at index 1 into index 0, add
                // our new timestamp and return true to accept the emoji reaction.
                emojiRateLimiterQueue.removeFirst()
                emojiRateLimiterQueue.addLast(timestamp)
                return true
            }
        } else {
            // If the queue isn't already full then we add the new timestamp to the back of the queue and allow the emoji reaction
            emojiRateLimiterQueue.addLast(timestamp)
            return true
        }
    }

    private fun sendEmojiReaction(emoji: String, originalMessage: MessageRecord) {
        // Only allow the emoji reaction if we aren't currently rate limited
        if (!canPerformEmojiReaction(System.currentTimeMillis())) {
            Toast.makeText(this, getString(R.string.emojiReactsCoolDown), Toast.LENGTH_SHORT).show()
            return
        }

        // Create the message
        val recipient = viewModel.recipient ?: return Log.w(TAG, "Could not locate recipient when sending emoji reaction")
        val reactionMessage = VisibleMessage()
        val emojiTimestamp = SnodeAPI.nowWithOffset
        reactionMessage.sentTimestamp = emojiTimestamp
        val author = textSecurePreferences.getLocalNumber()

        if (author == null) {
            Log.w(TAG, "Unable to locate local number when sending emoji reaction - aborting.")
            return
        } else {
            // Put the message in the database
            val reaction = ReactionRecord(
                messageId = originalMessage.id,
                isMms = originalMessage.isMms,
                author = author,
                emoji = emoji,
                count = 1,
                dateSent = emojiTimestamp,
                dateReceived = emojiTimestamp
            )
            reactionDb.addReaction(MessageId(originalMessage.id, originalMessage.isMms), reaction, false)

            val originalAuthor = if (originalMessage.isOutgoing) {
                fromSerialized(viewModel.blindedPublicKey ?: textSecurePreferences.getLocalNumber()!!)
            } else originalMessage.individualRecipient.address

            // Send it
            reactionMessage.reaction = Reaction.from(originalMessage.timestamp, originalAuthor.serialize(), emoji, true)
            if (recipient.isCommunityRecipient) {

                val messageServerId = lokiMessageDb.getServerID(originalMessage.id, !originalMessage.isMms) ?:
                    return Log.w(TAG, "Failed to find message server ID when adding emoji reaction")

                viewModel.openGroup?.let {
                    OpenGroupApi.addReaction(it.room, it.server, messageServerId, emoji)
                }
            } else {
                MessageSender.send(reactionMessage, recipient.address)
            }

            LoaderManager.getInstance(this).restartLoader(0, null, this)
        }
    }

    // Method to remove a emoji reaction from a message.
    // Note: We do not count emoji removal towards the emojiRateLimiterQueue.
    private fun sendEmojiRemoval(emoji: String, originalMessage: MessageRecord) {
        val recipient = viewModel.recipient ?: return
        val message = VisibleMessage()
        val emojiTimestamp = SnodeAPI.nowWithOffset
        message.sentTimestamp = emojiTimestamp
        val author = textSecurePreferences.getLocalNumber()

        if (author == null) {
            Log.w(TAG, "Unable to locate local number when removing emoji reaction - aborting.")
            return
        } else {
            reactionDb.deleteReaction(emoji, MessageId(originalMessage.id, originalMessage.isMms), author, false)

            val originalAuthor = if (originalMessage.isOutgoing) {
                fromSerialized(viewModel.blindedPublicKey ?: textSecurePreferences.getLocalNumber()!!)
            } else originalMessage.individualRecipient.address

            message.reaction = Reaction.from(originalMessage.timestamp, originalAuthor.serialize(), emoji, false)
            if (recipient.isCommunityRecipient) {

                val messageServerId = lokiMessageDb.getServerID(originalMessage.id, !originalMessage.isMms) ?:
                    return Log.w(TAG, "Failed to find message server ID when removing emoji reaction")

                viewModel.openGroup?.let {
                    OpenGroupApi.deleteReaction(it.room, it.server, messageServerId, emoji)
                }
            } else {
                MessageSender.send(message, recipient.address)
            }
            LoaderManager.getInstance(this).restartLoader(0, null, this)
        }
    }

    override fun onCustomReactionSelected(messageRecord: MessageRecord, hasAddedCustomEmoji: Boolean) {
        val oldRecord = messageRecord.reactions.find { record -> record.author == textSecurePreferences.getLocalNumber() }

        if (oldRecord != null && hasAddedCustomEmoji) {
            reactionDelegate.hide()
            sendEmojiRemoval(oldRecord.emoji, messageRecord)
        } else {
            reactionDelegate.hideForReactWithAny()

            ReactWithAnyEmojiDialogFragment
                .createForMessageRecord(messageRecord, reactWithAnyEmojiStartPage)
                .show(supportFragmentManager, "BOTTOM");
        }
    }

    override fun onReactWithAnyEmojiDialogDismissed() {
        reactionDelegate.hide()
    }

    override fun onReactWithAnyEmojiSelected(emoji: String, messageId: MessageId) {
        reactionDelegate.hide()
        val message = if (messageId.mms) {
            mmsDb.getMessageRecord(messageId.id)
        } else {
            smsDb.getMessageRecord(messageId.id)
        }
        val oldRecord = reactionDb.getReactions(messageId).find { it.author == textSecurePreferences.getLocalNumber() }
        if (oldRecord?.emoji == emoji) {
            sendEmojiRemoval(emoji, message)
        } else {
            sendEmojiReaction(emoji, message)
        }
    }

    override fun onRemoveReaction(emoji: String, messageId: MessageId) {
        val message = if (messageId.mms) {
            mmsDb.getMessageRecord(messageId.id)
        } else {
            smsDb.getMessageRecord(messageId.id)
        }
        sendEmojiRemoval(emoji, message)
    }

    // Called when the user is attempting to clear all instance of a specific emoji
    override fun onClearAll(emoji: String, messageId: MessageId) { viewModel.onEmojiClear(emoji, messageId) }

    override fun onMicrophoneButtonMove(event: MotionEvent) {
        val rawX = event.rawX
        val chevronImageView = binding.inputBarRecordingView.chevronImageView
        val slideToCancelTextView = binding.inputBarRecordingView.slideToCancelTextView
        if (rawX < screenWidth / 2) {
            val translationX = rawX - screenWidth / 2
            val sign = -1.0f
            val chevronDamping = 4.0f
            val labelDamping = 3.0f
            val chevronX = (chevronDamping * (sqrt(abs(translationX)) / sqrt(chevronDamping))) * sign
            val labelX = (labelDamping * (sqrt(abs(translationX)) / sqrt(labelDamping))) * sign
            chevronImageView.translationX = chevronX
            slideToCancelTextView.translationX = labelX
        } else {
            chevronImageView.translationX = 0.0f
            slideToCancelTextView.translationX = 0.0f
        }
        if (isValidLockViewLocation(event.rawX.roundToInt(), event.rawY.roundToInt())) {
            if (!isLockViewExpanded) {
                expandVoiceMessageLockView()
                isLockViewExpanded = true
            }
        } else {
            if (isLockViewExpanded) {
                collapseVoiceMessageLockView()
                isLockViewExpanded = false
            }
        }
    }

    override fun onMicrophoneButtonCancel(event: MotionEvent) {
        hideVoiceMessageUI()
    }

    override fun onMicrophoneButtonUp(event: MotionEvent) {
        val x = event.rawX.roundToInt()
        val y = event.rawY.roundToInt()

        // Lock voice recording on if the button is released over the lock area. AND the
        // voice recording has currently lasted for at least the time it takes to animate
        // the lock area into position. Without this time check we can accidentally lock
        // to recording audio on a quick tap as the lock area animates out from the record
        // audio message button and the pointer-up event catches it mid-animation.
        val currentVoiceMessageDurationMS = System.currentTimeMillis() - voiceMessageStartTimestamp
        if (isValidLockViewLocation(x, y) && currentVoiceMessageDurationMS >= ANIMATE_LOCK_DURATION_MS) {
            binding.inputBarRecordingView.lock()

            // If the user put the record audio button into the lock state then we are still recording audio
            binding.inputBar.voiceRecorderState = VoiceRecorderState.Recording
        }
        else
        {
            // If the user didn't lock voice recording on then we're stopping voice recording
            binding.inputBar.voiceRecorderState = VoiceRecorderState.ShuttingDownAfterRecord

            val rba = binding.inputBarRecordingView?.recordButtonOverlay
            if (rba != null) {
                val location = IntArray(2) { 0 }
                rba.getLocationOnScreen(location)
                val hitRect = Rect(location[0], location[1], location[0] + rba.width, location[1] + rba.height)

                // If the up event occurred over the record button overlay we send the voice message..
                if (hitRect.contains(x, y)) {
                    sendVoiceMessage()
                } else {
                    // ..otherwise if they've released off the button we'll cancel sending.
                    cancelVoiceMessage()
                }
            }
            else
            {
                // Just to cover all our bases, if for whatever reason the record button overlay was null we'll also cancel recording
                cancelVoiceMessage()
            }
        }
    }

    private fun isValidLockViewLocation(x: Int, y: Int): Boolean {
        // We can be anywhere above the lock view and a bit to the side of it (at most `lockViewHitMargin`
        // to the side)
        val lockViewLocation = IntArray(2) { 0 }
        binding.inputBarRecordingView.lockView.getLocationOnScreen(lockViewLocation)
        val hitRect = Rect(lockViewLocation[0] - lockViewHitMargin, 0,
            lockViewLocation[0] + binding.inputBarRecordingView.lockView.width + lockViewHitMargin, lockViewLocation[1] + binding.inputBarRecordingView.lockView.height)
        return hitRect.contains(x, y)
    }

    override fun scrollToMessageIfPossible(timestamp: Long) {
        val lastSeenItemPosition = adapter.getItemPositionForTimestamp(timestamp) ?: return
        binding.conversationRecyclerView?.scrollToPosition(lastSeenItemPosition)
    }

    override fun onReactionClicked(emoji: String, messageId: MessageId, userWasSender: Boolean) {
        val message = if (messageId.mms) {
            mmsDb.getMessageRecord(messageId.id)
        } else {
            smsDb.getMessageRecord(messageId.id)
        }
        if (userWasSender) {
            sendEmojiRemoval(emoji, message)
        } else {
            sendEmojiReaction(emoji, message)
        }
    }

    override fun onReactionLongClicked(messageId: MessageId, emoji: String?) {
        if (viewModel.recipient?.isGroupOrCommunityRecipient == true) {
            val isUserModerator = viewModel.openGroup?.let { openGroup ->
                val userPublicKey = textSecurePreferences.getLocalNumber() ?: return@let false
                OpenGroupManager.isUserModerator(this, openGroup.id, userPublicKey, viewModel.blindedPublicKey)
            } ?: false
            val fragment = ReactionsDialogFragment.create(messageId, isUserModerator, emoji)
            fragment.show(supportFragmentManager, null)
        }
    }

    override fun playVoiceMessageAtIndexIfPossible(indexInAdapter: Int) {
        if (!textSecurePreferences.autoplayAudioMessages()) return

        if (indexInAdapter < 0 || indexInAdapter >= adapter.itemCount) { return }
        val viewHolder = binding.conversationRecyclerView.findViewHolderForAdapterPosition(indexInAdapter) as? ConversationAdapter.VisibleMessageViewHolder ?: return
        viewHolder.view.playVoiceMessage()
    }

    override fun sendMessage() {
        val recipient = viewModel.recipient ?: return
        if (recipient.isContactRecipient && recipient.isBlocked) {
            BlockedDialog(recipient, this).show(supportFragmentManager, "Blocked Dialog")
            return
        }
        val sentMessageInfo = if (binding.inputBar.linkPreview != null || binding.inputBar.quote != null) {
            sendAttachments(listOf(), getMessageBody(), binding.inputBar.quote, binding.inputBar.linkPreview)
        } else {
            sendTextOnlyMessage()
        }

        // Jump to the newly sent message once it gets added
        if (sentMessageInfo != null) {
            messageToScrollAuthor.set(sentMessageInfo.first)
            messageToScrollTimestamp.set(sentMessageInfo.second)
        }
    }

    override fun commitInputContent(contentUri: Uri) {
        val recipient = viewModel.recipient ?: return
        val mimeType = MediaUtil.getMimeType(this, contentUri)!!
        val filename = FilenameUtils.getFilenameFromUri(this, contentUri, mimeType)
        val media = Media(contentUri, filename, mimeType, 0, 0, 0, 0, Optional.absent(), Optional.absent())
        startActivityForResult(MediaSendActivity.buildEditorIntent(this, listOf( media ), recipient, getMessageBody()), PICK_FROM_LIBRARY)
    }

    private fun sendTextOnlyMessage(hasPermissionToSendSeed: Boolean = false): Pair<Address, Long>? {
        val recipient = viewModel.recipient ?: return null
        val sentTimestamp = SnodeAPI.nowWithOffset
        viewModel.beforeSendingTextOnlyMessage()
        val text = getMessageBody()
        val userPublicKey = textSecurePreferences.getLocalNumber()
        val isNoteToSelf = (recipient.isContactRecipient && recipient.address.toString() == userPublicKey)
        if (seed in text && !isNoteToSelf && !hasPermissionToSendSeed) {
            showSessionDialog {
                title(R.string.warning)
                text(R.string.recoveryPasswordWarningSendDescription)
                button(R.string.send) { sendTextOnlyMessage(true) }
                cancelButton()
            }

            return null
        }

        // Create the message
        val message = VisibleMessage().applyExpiryMode(viewModel.threadId)
        message.sentTimestamp = sentTimestamp
        message.text = text
        val expiresInMillis = viewModel.expirationConfiguration?.expiryMode?.expiryMillis ?: 0
        val expireStartedAt = if (viewModel.expirationConfiguration?.expiryMode is ExpiryMode.AfterSend) {
            message.sentTimestamp
        } else 0
        val outgoingTextMessage = OutgoingTextMessage.from(message, recipient, expiresInMillis, expireStartedAt!!)

        // Clear the input bar
        binding.inputBar.text = ""
        binding.inputBar.cancelQuoteDraft()
        binding.inputBar.cancelLinkPreviewDraft()
        lifecycleScope.launch(Dispatchers.Default) {
            // Put the message in the database and send it
            message.id = smsDb.insertMessageOutbox(
                viewModel.threadId,
                outgoingTextMessage,
                false,
                message.sentTimestamp!!,
                null,
                true
            )
            MessageSender.send(message, recipient.address)
        }
        // Send a typing stopped message
        ApplicationContext.getInstance(this).typingStatusSender.onTypingStopped(viewModel.threadId)
        return Pair(recipient.address, sentTimestamp)
    }

    private fun sendAttachments(
        attachments: List<Attachment>,
        body: String?,
        quotedMessage: MessageRecord? = binding.inputBar?.quote,
        linkPreview: LinkPreview? = null
    ): Pair<Address, Long>? {
        val recipient = viewModel.recipient ?: return null
        val sentTimestamp = SnodeAPI.nowWithOffset
        viewModel.beforeSendingAttachments()

        // Create the message
        val message = VisibleMessage().applyExpiryMode(viewModel.threadId)
        message.sentTimestamp = sentTimestamp
        message.text = body
        val quote = quotedMessage?.let {
            val quotedAttachments = (it as? MmsMessageRecord)?.slideDeck?.asAttachments() ?: listOf()
            val sender = if (it.isOutgoing) {
                fromSerialized(viewModel.blindedPublicKey ?: textSecurePreferences.getLocalNumber()!!)
            } else it.individualRecipient.address
            QuoteModel(it.dateSent, sender, it.body, false, quotedAttachments)
        }
        val localQuote = quotedMessage?.let {
            val sender =
                if (it.isOutgoing) fromSerialized(textSecurePreferences.getLocalNumber()!!)
                else it.individualRecipient.address
            quote?.copy(author = sender)
        }
        val expiresInMs = viewModel.expirationConfiguration?.expiryMode?.expiryMillis ?: 0
        val expireStartedAtMs = if (viewModel.expirationConfiguration?.expiryMode is ExpiryMode.AfterSend) {
            sentTimestamp
        } else 0
        val outgoingTextMessage = OutgoingMediaMessage.from(message, recipient, attachments, localQuote, linkPreview, expiresInMs, expireStartedAtMs)

        // Clear the input bar
        binding.inputBar.text = ""
        binding.inputBar.cancelQuoteDraft()
        binding.inputBar.cancelLinkPreviewDraft()

        // Reset the attachment manager
        attachmentManager.clear()

        // Reset attachments button if needed
        if (isShowingAttachmentOptions) { toggleAttachmentOptions() }

        // do the heavy work in the bg
        lifecycleScope.launch(Dispatchers.IO) {
            // Put the message in the database and send it
            message.id = mmsDb.insertMessageOutbox(
                outgoingTextMessage,
                viewModel.threadId,
                false,
                null,
                runThreadUpdate = true
            )
            MessageSender.send(message, recipient.address, attachments, quote, linkPreview)
        }

        // Send a typing stopped message
        ApplicationContext.getInstance(this).typingStatusSender.onTypingStopped(viewModel.threadId)
        return Pair(recipient.address, sentTimestamp)
    }

    private fun showGIFPicker() {
        val hasSeenGIFMetaDataWarning: Boolean = textSecurePreferences.hasSeenGIFMetaDataWarning()
        if (!hasSeenGIFMetaDataWarning) {
            showSessionDialog {
                title(R.string.giphyWarning)
                text(Phrase.from(context, R.string.giphyWarningDescription).put(APP_NAME_KEY, getString(R.string.app_name)).format())
                button(R.string.theContinue) {
                    textSecurePreferences.setHasSeenGIFMetaDataWarning()
                    selectGif()
                }
                cancelButton()
            }
        } else {
            selectGif()
        }
    }

    private fun selectGif() = AttachmentManager.selectGif(this, PICK_GIF)

    private fun showDocumentPicker() = AttachmentManager.selectDocument(this, PICK_DOCUMENT)

    private fun pickFromLibrary() {
        val recipient = viewModel.recipient ?: return
        binding.inputBar.text?.trim()?.let { text ->
            AttachmentManager.selectGallery(this, PICK_FROM_LIBRARY, recipient, text)
        }
    }

    private fun showCamera() { attachmentManager.capturePhoto(this, TAKE_PHOTO, viewModel.recipient) }

    override fun onAttachmentChanged() { /* Do nothing */ }

    override fun onRequestPermissionsResult(requestCode: Int, permissions: Array<out String>, grantResults: IntArray) {
        super.onRequestPermissionsResult(requestCode, permissions, grantResults)
        Permissions.onRequestPermissionsResult(this, requestCode, permissions, grantResults)
    }

    @Deprecated("Deprecated in Java")
    override fun onActivityResult(requestCode: Int, resultCode: Int, intent: Intent?) {
        super.onActivityResult(requestCode, resultCode, intent)

        val mediaPreppedListener = object : ListenableFuture.Listener<Boolean> {

            override fun onSuccess(result: Boolean?) {
                if (result == null) {
                    Log.w(TAG, "Media prepper returned a null result - bailing.")
                    return
                }

                // If the attachment was too large or MediaConstraints.isSatisfied failed for some
                // other reason then we reset the attachment manager & shown buttons then bail..
                if (!result) {
                    attachmentManager.clear()
                    if (isShowingAttachmentOptions) { toggleAttachmentOptions() }
                    return
                }

                // ..otherwise we can attempt to send the attachment(s).
                // Note: The only multi-attachment message type is when sending images - all others
                // attempt send the attachment immediately upon file selection.
                sendAttachments(attachmentManager.buildSlideDeck().asAttachments(), null)
            }

            override fun onFailure(e: ExecutionException?) {
                Toast.makeText(this@ConversationActivityV2, R.string.attachmentsErrorLoad, Toast.LENGTH_LONG).show()
            }
        }

        // Note: In the case of documents or GIFs, filename provision is performed as part of the
        // `prepMediaForSending` operations, while for images it occurs when Media is created in
        // this class' `commitInputContent` method.
        when (requestCode) {
            PICK_DOCUMENT -> {
                intent ?: return Log.w(TAG, "Failed to get document Intent")
                val uri = intent.data ?: return Log.w(TAG, "Failed to get document Uri")
                prepMediaForSending(uri, AttachmentManager.MediaType.DOCUMENT).addListener(mediaPreppedListener)
            }
            PICK_GIF -> {
                intent ?: return Log.w(TAG, "Failed to get GIF Intent")
                val uri = intent.data ?: return Log.w(TAG, "Failed to get picked GIF Uri")
                val type   = AttachmentManager.MediaType.GIF
                val width  = intent.getIntExtra(GiphyActivity.EXTRA_WIDTH, 0)
                val height = intent.getIntExtra(GiphyActivity.EXTRA_HEIGHT, 0)
                prepMediaForSending(uri, type, width, height).addListener(mediaPreppedListener)
            }
            PICK_FROM_LIBRARY,
            TAKE_PHOTO -> {
                intent ?: return
                val body = intent.getStringExtra(MediaSendActivity.EXTRA_MESSAGE)
                val mediaList = intent.getParcelableArrayListExtra<Media>(MediaSendActivity.EXTRA_MEDIA) ?: return
                val slideDeck = SlideDeck()
                for (media in mediaList) {
                    val mediaFilename: String? = media.filename
                    when {
                        MediaUtil.isVideoType(media.mimeType) -> { slideDeck.addSlide(VideoSlide(this, media.uri, mediaFilename, 0, media.caption.orNull()))                            }
                        MediaUtil.isGif(media.mimeType)       -> { slideDeck.addSlide(GifSlide(this, media.uri, mediaFilename, 0, media.width, media.height, media.caption.orNull()))   }
                        MediaUtil.isImageType(media.mimeType) -> { slideDeck.addSlide(ImageSlide(this, media.uri, mediaFilename, 0, media.width, media.height, media.caption.orNull())) }
                        else -> {
                            Log.d(TAG, "Asked to send an unexpected media type: '" + media.mimeType + "'. Skipping.")
                        }
                    }
                }
                sendAttachments(slideDeck.asAttachments(), body)
            }
            INVITE_CONTACTS -> {
                if (viewModel.recipient?.isCommunityRecipient != true) { return }
                val extras = intent?.extras ?: return
                if (!intent.hasExtra(selectedContactsKey)) { return }
                val selectedContacts = extras.getStringArray(selectedContactsKey)!!
                val recipients = selectedContacts.map { contact ->
                    Recipient.from(this, fromSerialized(contact), true)
                }
                viewModel.inviteContacts(recipients)
            }
        }
    }

    private fun prepMediaForSending(uri: Uri, type: AttachmentManager.MediaType): ListenableFuture<Boolean>  =  prepMediaForSending(uri, type, null, null)

    private fun prepMediaForSending(uri: Uri, type: AttachmentManager.MediaType, width: Int?, height: Int?): ListenableFuture<Boolean> {
        return attachmentManager.setMedia(glide, uri, type, MediaConstraints.getPushMediaConstraints(), width ?: 0, height ?: 0)
    }

    override fun startRecordingVoiceMessage() {
        Log.i(TAG, "Starting voice message recording at: ${System.currentTimeMillis()}")

        if (Permissions.hasAll(this, Manifest.permission.RECORD_AUDIO)) {
            showVoiceMessageUI()
            window.addFlags(WindowManager.LayoutParams.FLAG_KEEP_SCREEN_ON)

            // Allow the caller (us!) to define what should happen when the voice recording finishes.
            // Specifically in this instance, if we just tap the record audio button then by the time
            // we actually finish setting up and get here the recording has been cancelled and the voice
            // recorder state is Idle! As such we'll only tick the recorder state over to Recording if
            // we were still in the SettingUpToRecord state when we got here (i.e., the record voice
            // message button is still held or is locked to keep recording audio without being held).
            val callback: () -> Unit = {
                if (binding.inputBar.voiceRecorderState == VoiceRecorderState.SettingUpToRecord) {
                    binding.inputBar.voiceRecorderState = VoiceRecorderState.Recording
                }
            }

            binding.inputBar.voiceRecorderState = VoiceRecorderState.SettingUpToRecord
            voiceMessageStartTimestamp = System.currentTimeMillis()
            audioRecorder.startRecording(callback)

            // Limit voice messages to 5 minute each
            stopAudioHandler.postDelayed(stopVoiceMessageRecordingTask, 5.minutes.inWholeMilliseconds)
        } else {
            Permissions.with(this)
                .request(Manifest.permission.RECORD_AUDIO)
                .withPermanentDenialDialog(Phrase.from(applicationContext, R.string.permissionsMicrophoneAccessRequired)
                    .put(APP_NAME_KEY, getString(R.string.app_name))
                    .format().toString())
                .execute()
        }
    }

<<<<<<< HEAD
    private fun informUserIfNetworkOrSessionNodePathIsInvalid() {
        // Check that we have a valid network network connection & inform the user if not
        val connectedToInternet = NetworkUtils.haveValidNetworkConnection(applicationContext)
        if (!connectedToInternet)
        {
            // TODO: Adjust to display error to user with official localised string when SES-2319 is addressed
            Log.e(TAG, "Cannot sent voice message - no network connection.")
        }

        // Check that we have a suite of Session Nodes to route through.
        // Note: We can have the entry node plus the 2 Session Nodes and the data _still_ might not
        // send due to any node flakiness - but without doing some manner of test-ping through
        // there's no way to test our client -> destination connectivity (unless we abuse the typing
        // indicators?)
        val paths = OnionRequestAPI.paths
        if (paths.isNullOrEmpty() || paths.count() != 2) {
            // TODO: Adjust to display error to user with official localised string when SES-2319 is addressed
            Log.e(TAG, "Cannot send voice message - bad Session Node path.")
        }
    }

=======
>>>>>>> 75ccd3dd
    override fun sendVoiceMessage() {
        Log.i(TAG, "Sending voice message at: ${System.currentTimeMillis()}")

        // When the record voice message button is released we always need to reset the UI and cancel
        // any further recording operation.
        hideVoiceMessageUI()
        window.clearFlags(WindowManager.LayoutParams.FLAG_KEEP_SCREEN_ON)

        // How long was the voice message? Because the pointer up event could have been a regular
        // hold-and-release or a release over the lock icon followed by a final tap to send so we
        // update the voice message duration based on the current time here.
        val voiceMessageDurationMS = System.currentTimeMillis() - voiceMessageStartTimestamp

        val voiceMessageDurationValid = MediaUtil.voiceMessageMeetsMinimumDuration(voiceMessageDurationMS)
        val future = audioRecorder.stopRecording(voiceMessageDurationValid)
        stopAudioHandler.removeCallbacks(stopVoiceMessageRecordingTask)
        binding.inputBar.voiceRecorderState = VoiceRecorderState.Idle

        // Generate a filename from the current time such as: "Session-VoiceMessage_2025-01-08-152733.aac"
        val voiceMessageFilename = FilenameUtils.constructNewVoiceMessageFilename(applicationContext)

        // Voice message too short? Warn with toast instead of sending.
        // Note: The 0L check prevents the warning toast being shown when leaving the conversation activity.
        val voiceMessageBelowMinimumDuration = !MediaUtil.voiceMessageMeetsMinimumDuration(voiceMessageDurationMS)
        if (voiceMessageDurationMS != 0L && voiceMessageBelowMinimumDuration) {
            Toast.makeText(this@ConversationActivityV2, R.string.messageVoiceErrorShort, Toast.LENGTH_SHORT).show()
            return
        }

        // Note: We could return here if there was a network or node path issue, but instead we'll try
        // our best to send the voice message even if it might fail - because in that case it'll get put
        // into the draft database and can be retried when we regain network connectivity and a working
        // node path.

        // Attempt to send it the voice message
        future.addListener(object : ListenableFuture.Listener<Pair<Uri, Long>> {

            override fun onSuccess(result: Pair<Uri, Long>) {
                val uri = result.first
                val dataSizeBytes = result.second

                // Only proceed with sending the voice message if it's long enough
                if (!voiceMessageBelowMinimumDuration) {
                    val formattedAudioDuration = MediaUtil.getFormattedVoiceMessageDuration(voiceMessageDurationMS)
                    val audioSlide = AudioSlide(this@ConversationActivityV2, uri, voiceMessageFilename, dataSizeBytes, MediaTypes.AUDIO_AAC, true, formattedAudioDuration)
                    val slideDeck = SlideDeck()
                    slideDeck.addSlide(audioSlide)
                    sendAttachments(slideDeck.asAttachments(), body = null)
                }
            }

            override fun onFailure(e: ExecutionException) {
                Toast.makeText(this@ConversationActivityV2, R.string.audioUnableToRecord, Toast.LENGTH_LONG).show()
            }
        })
    }

    // Cancel voice message is called when the user is press-and-hold recording a voice message and then
    // slides the microphone icon left, or when they lock voice recording on but then later click Cancel.
    override fun cancelVoiceMessage() {
        val voiceMessageDurationMS = System.currentTimeMillis() - voiceMessageStartTimestamp

        hideVoiceMessageUI()
        window.clearFlags(WindowManager.LayoutParams.FLAG_KEEP_SCREEN_ON)
        val voiceMessageMeetsMinimumDuration = MediaUtil.voiceMessageMeetsMinimumDuration(voiceMessageDurationMS)
        audioRecorder.stopRecording(voiceMessageMeetsMinimumDuration)
        stopAudioHandler.removeCallbacks(stopVoiceMessageRecordingTask)
        binding.inputBar.voiceRecorderState = VoiceRecorderState.Idle

        // Note: The 0L check prevents the warning toast being shown when leaving the conversation activity
        if (voiceMessageDurationMS != 0L && !voiceMessageMeetsMinimumDuration) {
            Toast.makeText(applicationContext, applicationContext.getString(R.string.messageVoiceErrorShort), Toast.LENGTH_SHORT).show()
        }
    }

    override fun selectMessages(messages: Set<MessageRecord>) {
        selectMessage(messages.first(), 0) //TODO: begin selection mode
    }

    // Note: The messages in the provided set may be a single message, or multiple if there are a
    // group of selected messages.
    override fun deleteMessages(messages: Set<MessageRecord>) {
        viewModel.handleMessagesDeletion(messages)
        endActionMode()
    }

    override fun banUser(messages: Set<MessageRecord>) {
        showSessionDialog {
            title(R.string.banUser)
            text(R.string.communityBanDescription)
            dangerButton(R.string.theContinue) { viewModel.banUser(messages.first().individualRecipient); endActionMode() }
            cancelButton(::endActionMode)
        }
    }

    override fun banAndDeleteAll(messages: Set<MessageRecord>) {
        showSessionDialog {
            title(R.string.banDeleteAll)
            text(R.string.communityBanDeleteDescription)
            dangerButton(R.string.theContinue) { viewModel.banAndDeleteAll(messages.first()); endActionMode() }
            cancelButton(::endActionMode)
        }
    }

    override fun copyMessages(messages: Set<MessageRecord>) {
        val sortedMessages = messages.sortedBy { it.dateSent }
        val messageSize = sortedMessages.size
        val builder = StringBuilder()
        val messageIterator = sortedMessages.iterator()
        while (messageIterator.hasNext()) {
            val message = messageIterator.next()
            val body = MentionUtilities.highlightMentions(
                text = message.body,
                formatOnly = true, // no styling here, only text formatting
                threadID = viewModel.threadId,
                context = this
            )

            if (TextUtils.isEmpty(body)) { continue }
            if (messageSize > 1) {
                val formattedTimestamp = DateUtils.getDisplayFormattedTimeSpanString(this, Locale.getDefault(), message.timestamp)
                builder.append("$formattedTimestamp: ")
            }
            builder.append(body)
            if (messageIterator.hasNext()) {
                builder.append('\n')
            }
        }
        if (builder.isNotEmpty() && builder[builder.length - 1] == '\n') {
            builder.deleteCharAt(builder.length - 1)
        }
        val result = builder.toString()
        if (TextUtils.isEmpty(result)) { return }
        val manager = getSystemService(CLIPBOARD_SERVICE) as ClipboardManager
        manager.setPrimaryClip(ClipData.newPlainText("Message Content", result))
        Toast.makeText(this, R.string.copied, Toast.LENGTH_SHORT).show()
        endActionMode()
    }

    override fun copyAccountID(messages: Set<MessageRecord>) {
        val accountID = messages.first().individualRecipient.address.toString()
        val clip = ClipData.newPlainText("Account ID", accountID)
        val manager = getSystemService(CLIPBOARD_SERVICE) as ClipboardManager
        manager.setPrimaryClip(clip)
        Toast.makeText(this, R.string.copied, Toast.LENGTH_SHORT).show()
        endActionMode()
    }

    override fun resyncMessage(messages: Set<MessageRecord>) {
        messages.iterator().forEach { messageRecord ->
            ResendMessageUtilities.resend(this, messageRecord, viewModel.blindedPublicKey, isResync = true)
        }
        endActionMode()
    }

    override fun resendMessage(messages: Set<MessageRecord>) {
        messages.iterator().forEach { messageRecord ->
            ResendMessageUtilities.resend(this, messageRecord, viewModel.blindedPublicKey)
        }
        endActionMode()
    }

    private val handleMessageDetail = registerForActivityResult(ActivityResultContracts.StartActivityForResult()) { result: ActivityResult ->
        val message = result.data?.extras?.getLong(MESSAGE_TIMESTAMP)
            ?.let(mmsSmsDb::getMessageForTimestamp)

        val set = setOfNotNull(message)

        when (result.resultCode) {
            ON_REPLY -> reply(set)
            ON_RESEND -> resendMessage(set)
            ON_DELETE -> deleteMessages(set)
            ON_COPY -> copyMessages(set)
            ON_SAVE -> {
                if(message is MmsMessageRecord) saveAttachmentsIfPossible(setOf(message))
            }
        }
    }

    override fun showMessageDetail(messages: Set<MessageRecord>) {
        Intent(this, MessageDetailActivity::class.java)
            .apply { putExtra(MESSAGE_TIMESTAMP, messages.first().timestamp) }
            .let {
                handleMessageDetail.launch(it)
                overridePendingTransition(R.anim.slide_from_right, R.anim.slide_to_left)
            }

        endActionMode()
    }

    private fun saveAttachments(message: MmsMessageRecord) {
        val attachments: List<SaveAttachmentTask.Attachment?> = Stream.of(message.slideDeck.slides)
            .filter { s: Slide -> s.uri != null && (s.hasImage() || s.hasVideo() || s.hasAudio() || s.hasDocument()) }
            .map { s: Slide -> SaveAttachmentTask.Attachment(s.uri!!, s.contentType, message.dateReceived, s.filename) }
            .toList()
        if (attachments.isNotEmpty()) {
            val saveTask = SaveAttachmentTask(this)
            saveTask.executeOnExecutor(AsyncTask.THREAD_POOL_EXECUTOR, *attachments.toTypedArray())
            if (!message.isOutgoing) { sendMediaSavedNotification() }
            return
        }
        // Implied else that there were no attachment(s)
        Toast.makeText(this, resources.getString(R.string.attachmentsSaveError), Toast.LENGTH_LONG).show()
    }

    private fun hasPermission(permission: String): Boolean {
        val result = ContextCompat.checkSelfPermission(this, permission)
        return result == PackageManager.PERMISSION_GRANTED
    }

    override fun saveAttachmentsIfPossible(messages: Set<MessageRecord>) {
        val message = messages.first() as MmsMessageRecord

        // Note: The save option is only added to the menu in ConversationReactionOverlay.getMenuActionItems
        // if the attachment has finished downloading, so we don't really have to check for message.isMediaPending
        // here - but we'll do it anyway and bail should that be the case as a defensive programming strategy.
        if (message.isMediaPending) {
            Log.w(TAG, "Somehow we were asked to download an attachment before it had finished downloading - aborting download.")
            return
        }

        // Before saving an attachment, regardless of Android API version or permissions, we always want to ensure
        // that we've warned the user just _once_ that any attachments they save can be accessed by other apps.
        val haveWarned = TextSecurePreferences.getHaveWarnedUserAboutSavingAttachments(this)
        if (haveWarned) {
            // On Android versions below 29 we require the WRITE_EXTERNAL_STORAGE permission to save attachments.
            if (Build.VERSION.SDK_INT <= Build.VERSION_CODES.P) {
                // Save the attachment(s) then bail if we already have permission to do so
                if (hasPermission(Manifest.permission.WRITE_EXTERNAL_STORAGE)) {
                    saveAttachments(message)
                    return
                } else {
                    /* If we don't have the permission then do nothing - which means we continue on to the SaveAttachmentTask part below where we ask for permissions */
                }
            } else {
                // On more modern versions of Android on API 30+ WRITE_EXTERNAL_STORAGE is no longer used and we can just
                // save files to the public directories like "Downloads", "Pictures" etc.
                saveAttachments(message)
                return
            }
        }

        // ..otherwise we must ask for it first (only on Android APIs up to 28).
        SaveAttachmentTask.showOneTimeWarningDialogOrSave(this) {
            Permissions.with(this)
                .request(Manifest.permission.WRITE_EXTERNAL_STORAGE)
                .maxSdkVersion(Build.VERSION_CODES.P) // P is 28
                .withPermanentDenialDialog(Phrase.from(applicationContext, R.string.permissionsStorageDeniedLegacy)
                    .put(APP_NAME_KEY, getString(R.string.app_name))
                    .format().toString())
                .onAnyDenied {
                    endActionMode()

                    // If permissions were denied inform the user that we can't proceed without them and offer to take the user to Settings
                    showSessionDialog {
                        title(R.string.permissionsRequired)

                        val txt = Phrase.from(applicationContext, R.string.permissionsStorageDeniedLegacy)
                            .put(APP_NAME_KEY, getString(R.string.app_name))
                            .format().toString()
                        text(txt)

                        // Take the user directly to the settings app for Session to grant the permission if they
                        // initially denied it but then have a change of heart when they realise they can't
                        // proceed without it.
                        dangerButton(R.string.theContinue) {
                            val intent = Intent(android.provider.Settings.ACTION_APPLICATION_DETAILS_SETTINGS)
                            intent.addFlags(Intent.FLAG_ACTIVITY_NEW_TASK)
                            val uri = Uri.fromParts("package", packageName, null)
                            intent.setData(uri)
                            startActivity(intent)
                        }

                        button(R.string.cancel)
                    }
                }
                .onAllGranted {
                    endActionMode()
                    saveAttachments(message)
                }
                .execute()
        }
    }

    override fun reply(messages: Set<MessageRecord>) {
        val recipient = viewModel.recipient ?: return
        messages.firstOrNull()?.let { binding.inputBar.draftQuote(recipient, it, glide) }
        endActionMode()
    }

    override fun destroyActionMode() {
        this.actionMode = null
    }

    private fun sendScreenshotNotification() {
        val recipient = viewModel.recipient ?: return
        if (recipient.isGroupOrCommunityRecipient) return
        val kind = DataExtractionNotification.Kind.Screenshot()
        val message = DataExtractionNotification(kind)
        MessageSender.send(message, recipient.address)
    }

    private fun sendMediaSavedNotification() {
        val recipient = viewModel.recipient ?: return
        if (recipient.isGroupOrCommunityRecipient) { return }
        val timestamp = SnodeAPI.nowWithOffset
        val kind = DataExtractionNotification.Kind.MediaSaved(timestamp)
        val message = DataExtractionNotification(kind)
        MessageSender.send(message, recipient.address)
    }

    private fun endActionMode() {
        actionMode?.finish()
        actionMode = null
    }
    // endregion

    // region General
    private fun getMessageBody(): String {
        return mentionViewModel.normalizeMessageBody()
    }
    // endregion

    // region Search
    private fun setUpSearchResultObserver() {
        searchViewModel.searchResults.observe(this, Observer { result: SearchViewModel.SearchResult? ->
            if (result == null) return@Observer
            if (result.getResults().isNotEmpty()) {
                result.getResults()[result.position]?.let {
                    jumpToMessage(it.messageRecipient.address, it.sentTimestampMs, true) {
                        searchViewModel.onMissingResult() }
                }
            }

            binding.searchBottomBar.setData(result.position, result.getResults().size)
        })
    }

    fun onSearchOpened() {
        searchViewModel.onSearchOpened()
        binding.searchBottomBar.visibility = View.VISIBLE
        binding.searchBottomBar.setData(0, 0)
        binding.inputBar.visibility = View.INVISIBLE

    }

    fun onSearchClosed() {
        searchViewModel.onSearchClosed()
        binding.searchBottomBar.visibility = View.GONE
        binding.inputBar.visibility = View.VISIBLE
        adapter.onSearchQueryUpdated(null)
        invalidateOptionsMenu()
    }

    fun onSearchQueryUpdated(query: String) {
        searchViewModel.onQueryUpdated(query, viewModel.threadId)
        binding.searchBottomBar.showLoading()
        adapter.onSearchQueryUpdated(query)
    }

    override fun onSearchMoveUpPressed() {
        this.searchViewModel.onMoveUp()
    }

    override fun onSearchMoveDownPressed() {
        this.searchViewModel.onMoveDown()
    }

    private fun jumpToMessage(author: Address, timestamp: Long, highlight: Boolean, onMessageNotFound: Runnable?) {
        SimpleTask.run(lifecycle, {
            mmsSmsDb.getMessagePositionInConversation(viewModel.threadId, timestamp, author, reverseMessageList)
        }) { p: Int -> moveToMessagePosition(p, highlight, onMessageNotFound) }
    }

    private fun moveToMessagePosition(position: Int, highlight: Boolean, onMessageNotFound: Runnable?) {
        if (position >= 0) {
            binding.conversationRecyclerView.scrollToPosition(position)

            if (highlight) {
                runOnUiThread {
                    highlightViewAtPosition(position)
                }
            }
        } else {
            onMessageNotFound?.run()
        }
    }
    // endregion

    inner class ReactionsToolbarListener constructor(val message: MessageRecord) : OnActionSelectedListener {

        override fun onActionSelected(action: ConversationReactionOverlay.Action) {
            val selectedItems = setOf(message)
            when (action) {
                ConversationReactionOverlay.Action.REPLY -> reply(selectedItems)
                ConversationReactionOverlay.Action.RESYNC -> resyncMessage(selectedItems)
                ConversationReactionOverlay.Action.RESEND -> resendMessage(selectedItems)
                ConversationReactionOverlay.Action.DOWNLOAD -> saveAttachmentsIfPossible(selectedItems)
                ConversationReactionOverlay.Action.COPY_MESSAGE -> copyMessages(selectedItems)
                ConversationReactionOverlay.Action.VIEW_INFO -> showMessageDetail(selectedItems)
                ConversationReactionOverlay.Action.SELECT -> selectMessages(selectedItems)
                ConversationReactionOverlay.Action.DELETE -> deleteMessages(selectedItems)
                ConversationReactionOverlay.Action.BAN_AND_DELETE_ALL -> banAndDeleteAll(selectedItems)
                ConversationReactionOverlay.Action.BAN_USER -> banUser(selectedItems)
                ConversationReactionOverlay.Action.COPY_ACCOUNT_ID -> copyAccountID(selectedItems)
            }
        }
    }

    // AdapterDataObserver implementation to scroll us to the bottom of the ConversationRecyclerView
    // when we're already near the bottom and we send or receive a message.
    inner class ConversationAdapterDataObserver(val recyclerView: ConversationRecyclerView, val adapter: ConversationAdapter) : RecyclerView.AdapterDataObserver() {
        override fun onChanged() {
            super.onChanged()
            if (recyclerView.isScrolledToWithin30dpOfBottom) {
                // Note: The adapter itemCount is zero based - so calling this with the itemCount in
                // a non-zero based manner scrolls us to the bottom of the last message (including
                // to the bottom of long messages as required by Jira SES-789 / GitHub 1364).
                recyclerView.smoothScrollToPosition(adapter.itemCount)
            }
        }
    }

}<|MERGE_RESOLUTION|>--- conflicted
+++ resolved
@@ -2064,30 +2064,7 @@
         }
     }
 
-<<<<<<< HEAD
-    private fun informUserIfNetworkOrSessionNodePathIsInvalid() {
-        // Check that we have a valid network network connection & inform the user if not
-        val connectedToInternet = NetworkUtils.haveValidNetworkConnection(applicationContext)
-        if (!connectedToInternet)
-        {
-            // TODO: Adjust to display error to user with official localised string when SES-2319 is addressed
-            Log.e(TAG, "Cannot sent voice message - no network connection.")
-        }
-
-        // Check that we have a suite of Session Nodes to route through.
-        // Note: We can have the entry node plus the 2 Session Nodes and the data _still_ might not
-        // send due to any node flakiness - but without doing some manner of test-ping through
-        // there's no way to test our client -> destination connectivity (unless we abuse the typing
-        // indicators?)
-        val paths = OnionRequestAPI.paths
-        if (paths.isNullOrEmpty() || paths.count() != 2) {
-            // TODO: Adjust to display error to user with official localised string when SES-2319 is addressed
-            Log.e(TAG, "Cannot send voice message - bad Session Node path.")
-        }
-    }
-
-=======
->>>>>>> 75ccd3dd
+
     override fun sendVoiceMessage() {
         Log.i(TAG, "Sending voice message at: ${System.currentTimeMillis()}")
 
