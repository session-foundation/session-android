package org.thoughtcrime.securesms.conversation.v2

import android.Manifest
import android.animation.FloatEvaluator
import android.animation.ValueAnimator
import android.content.ClipData
import android.content.ClipboardManager
import android.content.Context
import android.content.Intent
import android.content.pm.PackageManager
import android.content.res.Resources
import android.database.Cursor
import android.graphics.Rect
import android.graphics.Typeface
import android.net.Uri
import android.os.AsyncTask
import android.os.Build
import android.os.Bundle
import android.os.Handler
import android.os.Looper
import android.os.SystemClock
import android.provider.Settings
import android.text.Spannable
import android.text.SpannableStringBuilder
import android.text.TextUtils
import android.text.style.ImageSpan
import android.util.TypedValue
import android.view.ActionMode
import android.view.MotionEvent
import android.view.View
import android.view.ViewGroup.LayoutParams
import android.view.WindowManager
import android.widget.Toast
import androidx.activity.result.ActivityResult
import androidx.activity.result.contract.ActivityResultContracts
import androidx.activity.viewModels
import androidx.compose.runtime.collectAsState
import androidx.compose.runtime.getValue
import androidx.compose.ui.platform.ViewCompositionStrategy
import androidx.core.content.ContextCompat
import androidx.core.content.IntentCompat
import androidx.core.view.ViewCompat
import androidx.core.view.WindowInsetsCompat
import androidx.core.view.isVisible
import androidx.core.view.updateLayoutParams
import androidx.fragment.app.DialogFragment
import androidx.lifecycle.Lifecycle
import androidx.lifecycle.Observer
import androidx.lifecycle.ViewModelProvider
import androidx.lifecycle.flowWithLifecycle
import androidx.lifecycle.lifecycleScope
import androidx.lifecycle.repeatOnLifecycle
import androidx.loader.app.LoaderManager
import androidx.loader.content.Loader
import androidx.recyclerview.widget.LinearLayoutManager
import androidx.recyclerview.widget.LinearSmoothScroller
import androidx.recyclerview.widget.RecyclerView
import com.annimon.stream.Stream
import com.bumptech.glide.Glide
import com.squareup.phrase.Phrase
import dagger.hilt.android.AndroidEntryPoint
import dagger.hilt.android.lifecycle.withCreationCallback
import kotlinx.coroutines.CancellationException
import kotlinx.coroutines.CoroutineScope
import kotlinx.coroutines.Dispatchers
import kotlinx.coroutines.Job
import kotlinx.coroutines.channels.BufferOverflow
import kotlinx.coroutines.channels.Channel
import kotlinx.coroutines.delay
import kotlinx.coroutines.flow.MutableSharedFlow
import kotlinx.coroutines.flow.collectLatest
import kotlinx.coroutines.flow.combine
import kotlinx.coroutines.flow.debounce
import kotlinx.coroutines.flow.distinctUntilChanged
import kotlinx.coroutines.flow.filterNotNull
import kotlinx.coroutines.flow.first
import kotlinx.coroutines.flow.map
import kotlinx.coroutines.flow.mapNotNull
import kotlinx.coroutines.flow.receiveAsFlow
import kotlinx.coroutines.launch
import kotlinx.coroutines.withContext
import network.loki.messenger.R
import network.loki.messenger.databinding.ActivityConversationV2Binding
import network.loki.messenger.libsession_util.util.ExpiryMode
import org.session.libsession.database.StorageProtocol
import org.session.libsession.messaging.groups.GroupManagerV2
import org.session.libsession.messaging.messages.ExpirationConfiguration
import org.session.libsession.messaging.messages.applyExpiryMode
import org.session.libsession.messaging.messages.control.DataExtractionNotification
import org.session.libsession.messaging.messages.signal.OutgoingMediaMessage
import org.session.libsession.messaging.messages.signal.OutgoingTextMessage
import org.session.libsession.messaging.messages.visible.Reaction
import org.session.libsession.messaging.messages.visible.VisibleMessage
import org.session.libsession.messaging.open_groups.OpenGroupApi
import org.session.libsession.messaging.sending_receiving.MessageSender
import org.session.libsession.messaging.sending_receiving.attachments.Attachment
import org.session.libsession.messaging.sending_receiving.link_preview.LinkPreview
import org.session.libsession.messaging.sending_receiving.notifications.MessageNotifier
import org.session.libsession.messaging.sending_receiving.quotes.QuoteModel
import org.session.libsession.snode.SnodeAPI
import org.session.libsession.snode.SnodeClock
import org.session.libsession.utilities.Address
import org.session.libsession.utilities.Address.Companion.fromSerialized
import org.session.libsession.utilities.MediaTypes
import org.session.libsession.utilities.StringSubstitutionConstants.APP_NAME_KEY
import org.session.libsession.utilities.StringSubstitutionConstants.CONVERSATION_NAME_KEY
import org.session.libsession.utilities.StringSubstitutionConstants.GROUP_NAME_KEY
import org.session.libsession.utilities.StringSubstitutionConstants.NAME_KEY
import org.session.libsession.utilities.Stub
import org.session.libsession.utilities.TextSecurePreferences
import org.session.libsession.utilities.TextSecurePreferences.Companion.CALL_NOTIFICATIONS_ENABLED
import org.session.libsession.utilities.concurrent.SimpleTask
import org.session.libsession.utilities.getColorFromAttr
import org.session.libsession.utilities.isBlinded
import org.session.libsession.utilities.recipients.Recipient
import org.session.libsession.utilities.recipients.displayName
import org.session.libsignal.crypto.MnemonicCodec
import org.session.libsignal.utilities.ListenableFuture
import org.session.libsignal.utilities.Log
import org.session.libsignal.utilities.toHexString
import org.thoughtcrime.securesms.FullComposeActivity.Companion.applyCommonPropertiesForCompose
import org.thoughtcrime.securesms.ScreenLockActionBarActivity
import org.thoughtcrime.securesms.audio.AudioRecorderHandle
import org.thoughtcrime.securesms.audio.recordAudio
import org.thoughtcrime.securesms.auth.LoginStateRepository
import org.thoughtcrime.securesms.components.TypingStatusSender
import org.thoughtcrime.securesms.components.emoji.RecentEmojiPageModel
import org.thoughtcrime.securesms.conversation.v2.ConversationReactionOverlay.OnActionSelectedListener
import org.thoughtcrime.securesms.conversation.v2.ConversationReactionOverlay.OnReactionSelectedListener
import org.thoughtcrime.securesms.conversation.v2.ConversationViewModel.Commands.ShowOpenUrlDialog
import org.thoughtcrime.securesms.conversation.v2.MessageDetailActivity.Companion.ON_COPY
import org.thoughtcrime.securesms.conversation.v2.MessageDetailActivity.Companion.ON_DELETE
import org.thoughtcrime.securesms.conversation.v2.MessageDetailActivity.Companion.ON_REPLY
import org.thoughtcrime.securesms.conversation.v2.MessageDetailActivity.Companion.ON_RESEND
import org.thoughtcrime.securesms.conversation.v2.MessageDetailActivity.Companion.ON_SAVE
import org.thoughtcrime.securesms.conversation.v2.dialogs.LinkPreviewDialog
import org.thoughtcrime.securesms.conversation.v2.input_bar.InputBarButton
import org.thoughtcrime.securesms.conversation.v2.input_bar.InputBarDelegate
import org.thoughtcrime.securesms.conversation.v2.input_bar.InputBarRecordingViewDelegate
import org.thoughtcrime.securesms.conversation.v2.input_bar.VoiceRecorderConstants
import org.thoughtcrime.securesms.conversation.v2.input_bar.VoiceRecorderState
import org.thoughtcrime.securesms.conversation.v2.input_bar.mentions.MentionCandidateAdapter
import org.thoughtcrime.securesms.conversation.v2.mention.MentionViewModel
import org.thoughtcrime.securesms.conversation.v2.menus.ConversationActionModeCallback
import org.thoughtcrime.securesms.conversation.v2.menus.ConversationActionModeCallbackDelegate
import org.thoughtcrime.securesms.conversation.v2.messages.ControlMessageView
import org.thoughtcrime.securesms.conversation.v2.messages.VisibleMessageView
import org.thoughtcrime.securesms.conversation.v2.messages.VisibleMessageViewDelegate
import org.thoughtcrime.securesms.conversation.v2.search.SearchBottomBar
import org.thoughtcrime.securesms.conversation.v2.search.SearchViewModel
import org.thoughtcrime.securesms.conversation.v2.settings.ConversationSettingsActivity
import org.thoughtcrime.securesms.conversation.v2.settings.ConversationSettingsDestination
import org.thoughtcrime.securesms.conversation.v2.settings.notification.NotificationSettingsActivity
import org.thoughtcrime.securesms.conversation.v2.utilities.AttachmentManager
import org.thoughtcrime.securesms.conversation.v2.utilities.MentionUtilities
import org.thoughtcrime.securesms.conversation.v2.utilities.ResendMessageUtilities
import org.thoughtcrime.securesms.crypto.MnemonicUtilities
import org.thoughtcrime.securesms.database.GroupDatabase
import org.thoughtcrime.securesms.database.LokiMessageDatabase
import org.thoughtcrime.securesms.database.MmsDatabase
import org.thoughtcrime.securesms.database.MmsSmsDatabase
import org.thoughtcrime.securesms.database.ReactionDatabase
import org.thoughtcrime.securesms.database.SmsDatabase
import org.thoughtcrime.securesms.database.ThreadDatabase
import org.thoughtcrime.securesms.database.model.GroupThreadStatus
import org.thoughtcrime.securesms.database.model.MessageId
import org.thoughtcrime.securesms.database.model.MessageRecord
import org.thoughtcrime.securesms.database.model.MmsMessageRecord
import org.thoughtcrime.securesms.database.model.ReactionRecord
import org.thoughtcrime.securesms.dependencies.ConfigFactory
import org.thoughtcrime.securesms.dependencies.ManagerScope
import org.thoughtcrime.securesms.giph.ui.GiphyActivity
import org.thoughtcrime.securesms.groups.GroupMembersActivity
import org.thoughtcrime.securesms.groups.OpenGroupManager
import org.thoughtcrime.securesms.home.HomeActivity
import org.thoughtcrime.securesms.home.search.searchName
import org.thoughtcrime.securesms.linkpreview.LinkPreviewRepository
import org.thoughtcrime.securesms.linkpreview.LinkPreviewUtil
import org.thoughtcrime.securesms.linkpreview.LinkPreviewViewModel
import org.thoughtcrime.securesms.linkpreview.LinkPreviewViewModel.LinkPreviewState
import org.thoughtcrime.securesms.mediasend.Media
import org.thoughtcrime.securesms.mediasend.MediaSendActivity
import org.thoughtcrime.securesms.mms.AudioSlide
import org.thoughtcrime.securesms.mms.GifSlide
import org.thoughtcrime.securesms.mms.ImageSlide
import org.thoughtcrime.securesms.mms.MediaConstraints
import org.thoughtcrime.securesms.mms.MmsException
import org.thoughtcrime.securesms.mms.Slide
import org.thoughtcrime.securesms.mms.SlideDeck
import org.thoughtcrime.securesms.mms.VideoSlide
import org.thoughtcrime.securesms.permissions.Permissions
import org.thoughtcrime.securesms.preferences.PrivacySettingsActivity
import org.thoughtcrime.securesms.pro.ProStatusManager
import org.thoughtcrime.securesms.reactions.ReactionsDialogFragment
import org.thoughtcrime.securesms.reactions.any.ReactWithAnyEmojiDialogFragment
import org.thoughtcrime.securesms.showSessionDialog
import org.thoughtcrime.securesms.sskenvironment.TypingStatusRepository
import org.thoughtcrime.securesms.ui.components.ConversationAppBar
import org.thoughtcrime.securesms.ui.getSubbedString
import org.thoughtcrime.securesms.ui.setThemedContent
import org.thoughtcrime.securesms.util.ActivityDispatcher
import org.thoughtcrime.securesms.util.DateUtils
import org.thoughtcrime.securesms.util.FilenameUtils
import org.thoughtcrime.securesms.util.MediaUtil
import org.thoughtcrime.securesms.util.PaddedImageSpan
import org.thoughtcrime.securesms.util.SaveAttachmentTask
import org.thoughtcrime.securesms.util.adapter.handleScrollToBottom
import org.thoughtcrime.securesms.util.adapter.runWhenLaidOut
import org.thoughtcrime.securesms.util.drawToBitmap
import org.thoughtcrime.securesms.util.fadeIn
import org.thoughtcrime.securesms.util.fadeOut
import org.thoughtcrime.securesms.util.getConversationUnread
import org.thoughtcrime.securesms.util.isFullyScrolled
import org.thoughtcrime.securesms.util.isNearBottom
import org.thoughtcrime.securesms.util.push
import org.thoughtcrime.securesms.util.toPx
import org.thoughtcrime.securesms.webrtc.WebRtcCallActivity
import org.thoughtcrime.securesms.webrtc.WebRtcCallActivity.Companion.ACTION_START_CALL
import org.thoughtcrime.securesms.webrtc.WebRtcCallBridge.Companion.EXTRA_RECIPIENT_ADDRESS
import java.io.File
import java.util.LinkedList
import java.util.concurrent.ExecutionException
import java.util.concurrent.atomic.AtomicBoolean
import java.util.concurrent.atomic.AtomicLong
import java.util.concurrent.atomic.AtomicReference
import javax.inject.Inject
import kotlin.math.abs
import kotlin.math.min
import kotlin.math.roundToInt
import kotlin.math.sqrt
import kotlin.time.Duration.Companion.minutes

private const val TAG = "ConversationActivityV2"
private const val TAG_REACTION_FRAGMENT = "ReactionsDialog"

// Some things that seemingly belong to the input bar (e.g. the voice message recording UI) are actually
// part of the conversation activity layout. This is just because it makes the layout a lot simpler. The
// price we pay is a bit of back and forth between the input bar and the conversation activity.
@AndroidEntryPoint
class ConversationActivityV2 : ScreenLockActionBarActivity(), InputBarDelegate,
    InputBarRecordingViewDelegate, AttachmentManager.AttachmentListener, ActivityDispatcher,
    ConversationActionModeCallbackDelegate, VisibleMessageViewDelegate,
    SearchBottomBar.EventListener, LoaderManager.LoaderCallbacks<Cursor>,
    OnReactionSelectedListener, ReactWithAnyEmojiDialogFragment.Callback, ReactionsDialogFragment.Callback {

    private lateinit var binding: ActivityConversationV2Binding

    @Inject lateinit var textSecurePreferences: TextSecurePreferences
    @Inject lateinit var threadDb: ThreadDatabase
    @Inject lateinit var mmsSmsDb: MmsSmsDatabase
    @Inject lateinit var groupDb: GroupDatabase
    @Inject lateinit var smsDb: SmsDatabase
    @Inject lateinit var mmsDb: MmsDatabase
    @Inject lateinit var lokiMessageDb: LokiMessageDatabase
    @Inject lateinit var storage: StorageProtocol
    @Inject lateinit var reactionDb: ReactionDatabase
    @Inject lateinit var dateUtils: DateUtils
    @Inject lateinit var configFactory: ConfigFactory
    @Inject lateinit var groupManagerV2: GroupManagerV2
    @Inject lateinit var typingStatusRepository: TypingStatusRepository
    @Inject lateinit var typingStatusSender: TypingStatusSender
    @Inject lateinit var openGroupManager: OpenGroupManager
    @Inject lateinit var clock: SnodeClock
    @Inject lateinit var messageSender: MessageSender
    @Inject lateinit var resendMessageUtilities: ResendMessageUtilities
    @Inject lateinit var messageNotifier: MessageNotifier
    @Inject lateinit var proStatusManager: ProStatusManager
    @Inject @ManagerScope
    lateinit var scope: CoroutineScope

    @Inject
    lateinit var loginStateRepository: LoginStateRepository

    override val applyDefaultWindowInsets: Boolean
        get() = false

    override val applyAutoScrimForNavigationBar: Boolean
        get() = false

    private val screenWidth = Resources.getSystem().displayMetrics.widthPixels
    private val linkPreviewViewModel: LinkPreviewViewModel by lazy {
        ViewModelProvider(this, LinkPreviewViewModel.Factory(LinkPreviewRepository()))
            .get(LinkPreviewViewModel::class.java)
    }

    private val address: Address.Conversable by lazy {
        val fromExtras =
            IntentCompat.getParcelableExtra(intent, ADDRESS, Address.Conversable::class.java)
        if (fromExtras != null) {
            return@lazy fromExtras
        }

        // Fallback: parse from URI
        val serialized = intent.data?.getQueryParameter(ADDRESS)
        if (!serialized.isNullOrEmpty()) {
            val parsed = fromSerialized(serialized)
            if (parsed is Address.Conversable) {
                return@lazy parsed
            }
        }

        throw IllegalArgumentException("Address must be provided in the intent extras or URI")
    }

    private val viewModel: ConversationViewModel by viewModels(extrasProducer = {
        defaultViewModelCreationExtras.withCreationCallback<ConversationViewModel.Factory> {
            it.create(address = address)
        }
    })

    private var actionMode: ActionMode? = null
    private var unreadCount = Int.MAX_VALUE
    // Attachments
    private var voiceMessageStartTimestamp: Long = 0L
    private var audioRecorderHandle: AudioRecorderHandle? = null
    private val stopAudioHandler = Handler(Looper.getMainLooper())
    private val stopVoiceMessageRecordingTask = Runnable { sendVoiceMessage() }
    private val attachmentManager by lazy { AttachmentManager(this, this) }
    private var isLockViewExpanded = false
    private var isShowingAttachmentOptions = false
    // Mentions
    private val mentionViewModel: MentionViewModel by viewModels(extrasProducer = {
        defaultViewModelCreationExtras.withCreationCallback<MentionViewModel.Factory> {
            it.create(address)
        }
    })

    private val mentionCandidateAdapter = MentionCandidateAdapter {
        mentionViewModel.onCandidateSelected(it.member.publicKey)

        // make sure to reverify text length here as the onTextChanged happens before this step
        viewModel.onTextChanged(mentionViewModel.deconstructMessageMentions())
    }
    // Search
    val searchViewModel: SearchViewModel by viewModels()

    // The channel where we buffer the last seen data to be saved in the db
    // The data can be:
    // 1. A `MessageId`, which indicates what message we should mark the last seen until (inclusive of reactions)
    // 2. A `Long` (timestamp), which indicates we should mark all messages until that timestamp as seen
    private val bufferedLastSeenChannel = Channel<Any>(capacity = 10, onBufferOverflow = BufferOverflow.DROP_OLDEST)

    private var emojiPickerVisible = false

    // Queue of timestamps used to rate-limit emoji reactions
    private val emojiRateLimiterQueue = LinkedList<Long>()

    // Constants used to enforce the given maximum emoji reactions allowed per minute (emoji reactions
    // that occur above this limit will result in a "Slow down" toast rather than adding the reaction).
    private val EMOJI_REACTIONS_ALLOWED_PER_MINUTE = 20
    private val ONE_MINUTE_IN_MILLISECONDS = 1.minutes.inWholeMilliseconds

    private var conversationLoadAnimationJob: Job? = null


    private val layoutManager: LinearLayoutManager?
        get() { return binding.conversationRecyclerView.layoutManager as LinearLayoutManager? }

    private val seed by lazy {
        val seedHex = loginStateRepository.peekLoginState()?.seeded?.seed?.data?.toHexString()

        if (seedHex.isNullOrBlank()) {
            return@lazy ""
        }

        val appContext = applicationContext
        val loadFileContents: (String) -> String = { fileName ->
            MnemonicUtilities.loadFileContents(appContext, fileName)
        }
        MnemonicCodec(loadFileContents).encode(seedHex, MnemonicCodec.Language.Configuration.english)
    }

    private val lastCursorLoaded = MutableSharedFlow<Long>(extraBufferCapacity = 1)

    private val adapter by lazy {
        val adapter = ConversationAdapter(
            this,
            storage.getLastSeen(viewModel.threadId),
            false,
            onItemPress = { message, position, view, event ->
                handlePress(message, position, view, event)
            },
            onItemSwipeToReply = { message, _ ->
                handleSwipeToReply(message)
            },
            onItemLongPress = { message, position, view ->
                // long pressing message for blocked users should show unblock dialog
                if (viewModel.recipient.blocked) unblock()
                else {
                    if (!viewModel.isMessageRequestThread) {
                        showConversationReaction(message, view)
                    } else {
                        selectMessage(message)
                    }
                }
            },
            onDeselect = { message ->
                actionMode?.let {
                    onDeselect(message, it)
                }
            },
            downloadPendingAttachment = viewModel::downloadPendingAttachment,
            retryFailedAttachments = viewModel::retryFailedAttachments,
            glide = glide,
            threadRecipientProvider = viewModel::recipient,
            messageDB = mmsSmsDb,
        )
        adapter.visibleMessageViewDelegate = this
        adapter
    }

    private val glide by lazy { Glide.with(this) }
    private val lockViewHitMargin by lazy { toPx(40, resources) }

    private val gifButton      by lazy { InputBarButton(this, R.drawable.ic_gif,    hasOpaqueBackground = true) }
    private val documentButton by lazy { InputBarButton(this, R.drawable.ic_file,   hasOpaqueBackground = true) }
    private val libraryButton  by lazy { InputBarButton(this, R.drawable.ic_images, hasOpaqueBackground = true) }
    private val cameraButton   by lazy { InputBarButton(this, R.drawable.ic_camera, hasOpaqueBackground = true) }

    private val messageToScrollTimestamp = AtomicLong(-1)
    private val messageToScrollAuthor = AtomicReference<Address?>(null)
    private val firstLoad = AtomicBoolean(true)

    private var isKeyboardVisible = false

    private lateinit var reactionDelegate: ConversationReactionDelegate
    private val reactWithAnyEmojiStartPage = -1

    private val voiceNoteTooShortToast: Toast by lazy {
        Toast.makeText(
            applicationContext,
            applicationContext.getString(R.string.messageVoiceErrorShort),
            Toast.LENGTH_SHORT
        ).apply {
            // On Android API 30 and above we can use callbacks to control our toast visible flag.
            // Note: We have to do this hoop-jumping to prevent the possibility of a window layout
            // crash when attempting to show a toast that is already visible should the user spam
            // the microphone button, and because `someToast.view?.isShown` is deprecated.
            if (Build.VERSION.SDK_INT >= Build.VERSION_CODES.R) {
                addCallback(object : Toast.Callback() {
                    override fun onToastShown()  { isVoiceToastShowing = true  }
                    override fun onToastHidden() { isVoiceToastShowing = false }
                })
            }
        }
    }

    private var isVoiceToastShowing = false

    // launcher that handles getting results back from the settings page
    private val settingsLauncher = registerForActivityResult(ActivityResultContracts.StartActivityForResult()) { res ->
        if (res.resultCode == RESULT_OK &&
            res.data?.getBooleanExtra(SHOW_SEARCH, false) == true) {
            onSearchOpened()
        }
    }

    // Only show a toast related to voice messages if the toast is not already showing (used if to
    // rate limit & prevent toast queueing when the user spams the microphone button).
    private fun showVoiceMessageToastIfNotAlreadyVisible() {
        if (!isVoiceToastShowing) {
            voiceNoteTooShortToast.show()

            // Use a delayed callback to reset the toast visible flag after Toast.LENGTH_SHORT duration (~2000ms) ONLY on
            // Android APIs < 30 which lack the onToastShown & onToastHidden callbacks.
            // Note: While Toast.LENGTH_SHORT is roughly 2000ms, it is subject to change with varying Android versions or
            // even between devices - we have no control over this.
            // TODO: Remove the lines below and just use the callbacks when our minimum API is >= 30.
            isVoiceToastShowing = true
            if (Build.VERSION.SDK_INT < Build.VERSION_CODES.R) {
                Handler(Looper.getMainLooper()).postDelayed( { isVoiceToastShowing = false }, 2000)
            }
        }
    }

    private val isScrolledToBottom: Boolean
        get() = binding.conversationRecyclerView.isNearBottom

    // When the user clicks on the original message in a reply then we scroll to and highlight that original
    // message. To do this we keep track of the replied-to message's location in the recycler view.
    private var pendingHighlightMessagePosition: Int? = null

    // Used to target a specific message and scroll to it with some breathing room above (offset) for all messages but the first
    private var currentTargetedScrollOffsetPx: Int = 0
    private val nonFirstMessageOffsetPx by lazy { resources.getDimensionPixelSize(R.dimen.massive_spacing) * -1 }
    private val linearSmoothScroller by lazy {
        object : LinearSmoothScroller(binding.conversationRecyclerView.context) {
            override fun getVerticalSnapPreference(): Int = SNAP_TO_START
            override fun calculateDyToMakeVisible(view: View, snapPreference: Int): Int {
                return super.calculateDyToMakeVisible(view, snapPreference) - currentTargetedScrollOffsetPx
            }
        }
    }

    // The coroutine job that was used to submit a message approval response to the snode
    private var conversationApprovalJob: Job? = null

    // region Settings
    companion object {
        // Extras
        private const val ADDRESS = "address"
        private const val SCROLL_MESSAGE_ID = "scroll_message_id"
        private const val SCROLL_MESSAGE_AUTHOR = "scroll_message_author"

        const val SHOW_SEARCH = "show_search"

        // Request codes
        const val PICK_DOCUMENT = 2
        const val TAKE_PHOTO = 7
        const val PICK_GIF = 10
        const val PICK_FROM_LIBRARY = 12

        @JvmOverloads
        fun createIntent(
            context: Context,
            address: Address.Conversable,
            // If provided, this will scroll to the message with the given timestamp and author (TODO: use message id instead)
            scrollToMessage: Pair<Long, Address>? = null
        ): Intent {
            require(!address.isBlinded) {
                "Cannot create a conversation for a blinded address. Use a \"Community inbox\" address instead."
            }

            return Intent(context, ConversationActivityV2::class.java).apply {
                putExtra(ADDRESS, address)
                scrollToMessage?.let { (timestamp, author) ->
                    putExtra(SCROLL_MESSAGE_ID, timestamp)
                    putExtra(SCROLL_MESSAGE_AUTHOR, author)
                }
            }
        }
    }
    // endregion

    fun showOpenUrlDialog(url: String) = viewModel.onCommand(ShowOpenUrlDialog(url))

    // region Lifecycle
    override fun onCreate(savedInstanceState: Bundle?) {
        applyCommonPropertiesForCompose()
        super.onCreate(savedInstanceState)
    }

    override fun onCreate(savedInstanceState: Bundle?, isReady: Boolean) {
        super.onCreate(savedInstanceState, isReady)

        // Check if address is null before proceeding with initialization
        if (
            IntentCompat.getParcelableExtra(
                intent,
                ADDRESS,
                Address.Conversable::class.java
            ) == null &&
            intent.data?.getQueryParameter(ADDRESS).isNullOrEmpty()
        ) {
            Log.w(TAG, "ConversationActivityV2 launched without ADDRESS extra - Returning home")
            val intent = Intent(this, HomeActivity::class.java).apply {
                flags = Intent.FLAG_ACTIVITY_NEW_TASK or Intent.FLAG_ACTIVITY_CLEAR_TASK
            }
            startActivity(intent)
            finish()
            return
        }

        binding = ActivityConversationV2Binding.inflate(layoutInflater)
        setContentView(binding.root)

        setupWindowInsets()

        startConversationLoaderWithDelay()

        // set the compose dialog content
        binding.dialogOpenUrl.apply {
            setViewCompositionStrategy(ViewCompositionStrategy.DisposeOnViewTreeLifecycleDestroyed)
            setThemedContent {
                val dialogsState by viewModel.dialogsState.collectAsState()
                val inputBarDialogState by viewModel.inputBarStateDialogsState.collectAsState()
                ConversationV2Dialogs(
                    dialogsState = dialogsState,
                    inputBarDialogsState = inputBarDialogState,
                    sendCommand = viewModel::onCommand,
                    sendInputBarCommand = viewModel::onInputBarCommand,
                    onPostUserProfileModalAction = {
                        // this function is to perform logic once an action
                        // has been taken in the UPM, like messaging a user
                        // in this case we want to make sure the reaction dialog is dismissed
                        dismissReactionsDialog()
                    }
                )
            }
        }

        // messageIdToScroll
        messageToScrollTimestamp.set(intent.getLongExtra(SCROLL_MESSAGE_ID, -1))
        messageToScrollAuthor.set(intent.getParcelableExtra(SCROLL_MESSAGE_AUTHOR))
        setUpToolBar()
        setUpInputBar()
        setUpLinkPreviewObserver()
        restoreDraftIfNeeded()
        setUpUiStateObserver()

        binding.scrollToBottomButton.setOnClickListener {
            binding.conversationRecyclerView.handleScrollToBottom()
        }

        // in case a phone call is in progress, this banner is visible and should bring the user back to the call
        binding.conversationHeader.callInProgress.setOnClickListener {
            startActivity(WebRtcCallActivity.getCallActivityIntent(this))
        }

        setUpExpiredGroupBanner()
        binding.searchBottomBar.setEventListener(this)
        setUpMessageRequests()

        setUpRecyclerView()
        setUpTypingObserver()
        setUpSearchResultObserver()
        setUpLegacyGroupUI()

        val reactionOverlayStub: Stub<ConversationReactionOverlay> =
            ViewUtil.findStubById(this, R.id.conversation_reaction_scrubber_stub)
        reactionDelegate = ConversationReactionDelegate(reactionOverlayStub)
        reactionDelegate.setOnReactionSelectedListener(this)
        lifecycleScope.launch {
            @Suppress("OPT_IN_USAGE")
            bufferedLastSeenChannel.receiveAsFlow()
                .flowWithLifecycle(lifecycle, Lifecycle.State.RESUMED)
                .distinctUntilChanged()
                .debounce(500L)
                .collectLatest {
                    withContext(Dispatchers.Default) {
                        try {
                            when (it) {
                                is Long -> {
                                    if (storage.getLastSeen(viewModel.threadId) < it) {
                                        storage.markConversationAsRead(viewModel.threadId, it)
                                    }
                                }

                                is MessageId -> {
                                    storage.markConversationAsReadUpToMessage(it)
                                }

                                else -> error("Unsupported type sent to bufferedLastSeenChannel: $it")
                            }
                        } catch (e: Exception) {
                            Log.e(TAG, "Error handling last seen", e)
                        }
                    }
                }
        }

        lifecycleScope.launch {
            viewModel.conversationReloadNotification
                .collect {
                    LoaderManager.getInstance(this@ConversationActivityV2)
                        .restartLoader(0, null, this@ConversationActivityV2)
                }
        }

        setupMentionView()
        setupUiEventsObserver()
    }

    private fun startConversationLoaderWithDelay() {
        conversationLoadAnimationJob = lifecycleScope.launch {
            delay(700)
            binding.conversationLoader.isVisible = true
        }
    }

    private fun stopConversationLoader() {
        // Cancel the delayed load animation
        conversationLoadAnimationJob?.cancel()
        conversationLoadAnimationJob = null

        binding.conversationLoader.isVisible = false
    }

    private fun setupWindowInsets() {
        ViewCompat.setOnApplyWindowInsetsListener(binding.root) { _, windowInsets ->
            val navInsets = windowInsets.getInsets(WindowInsetsCompat.Type.navigationBars())
            val imeInsets = windowInsets.getInsets(WindowInsetsCompat.Type.ime())

            val keyboardVisible = imeInsets.bottom > 0

            if (keyboardVisible != isKeyboardVisible) {
                isKeyboardVisible = keyboardVisible
                if (keyboardVisible) {
                    // when showing the keyboard, we should auto scroll the conversation recyclerview
                    // if we are near the bottom (within 50dp of bottom)
                    if (binding.conversationRecyclerView.isNearBottom) {
                        binding.conversationRecyclerView.handleScrollToBottom()
                    }
                }
            }

            binding.bottomSpacer.updateLayoutParams<LayoutParams> {
                height = if (keyboardVisible) imeInsets.bottom else navInsets.bottom
            }

            windowInsets
        }
    }

    private fun setupUiEventsObserver() {
        lifecycleScope.launch {
            viewModel.uiEvents.collect { event ->
                when (event) {
                    is ConversationUiEvent.NavigateToConversation -> {
                        startActivity(
                            createIntent(this@ConversationActivityV2, event.address)
                                .addFlags(Intent.FLAG_ACTIVITY_CLEAR_TOP or Intent.FLAG_ACTIVITY_NO_ANIMATION)
                        )
                    }

                    is ConversationUiEvent.ShowDisappearingMessages -> {
                        val intent = ConversationSettingsActivity.createIntent(
                            context = this@ConversationActivityV2,
                            address = event.address,
                            startDestination = ConversationSettingsDestination.RouteDisappearingMessages
                        )
                        startActivity(intent)
                    }

                    is ConversationUiEvent.ShowGroupMembers -> {
                        val intent = GroupMembersActivity.createIntent(this@ConversationActivityV2, event.groupAddress)
                        startActivity(intent)
                    }

                    is ConversationUiEvent.ShowNotificationSettings -> {
                        val intent = Intent(this@ConversationActivityV2, NotificationSettingsActivity::class.java).apply {
                            putExtra(NotificationSettingsActivity.ARG_ADDRESS, event.address)
                        }
                        startActivity(intent)
                    }

                    is ConversationUiEvent.ShowUnblockConfirmation -> {
                        unblock()
                    }

                    is ConversationUiEvent.ShowConversationSettings -> {
                        val intent = ConversationSettingsActivity.createIntent(
                            context = this@ConversationActivityV2,
                            address = event.threadAddress
                        )
                        startActivity(intent)
                    }
                }
            }
        }
    }

    private fun setupMentionView() {
        binding.conversationMentionCandidates.apply {
            adapter = mentionCandidateAdapter
            itemAnimator = null
        }

        lifecycleScope.launch {
            repeatOnLifecycle(Lifecycle.State.STARTED) {
                mentionViewModel.autoCompleteState
                    .collectLatest { state ->
                        mentionCandidateAdapter.candidates =
                            (state as? MentionViewModel.AutoCompleteState.Result)?.members.orEmpty()
                    }
            }
        }

        binding.inputBar.setInputBarEditableFactory(mentionViewModel.editableFactory)
    }

    override fun onResume() {
        super.onResume()
        messageNotifier.setVisibleThread(viewModel.threadId)
    }

    override fun onPause() {
        super.onPause()
        messageNotifier.setVisibleThread(-1)
    }

    override fun getSystemService(name: String): Any? {
        return if (name == ActivityDispatcher.SERVICE) { this } else { super.getSystemService(name) }
    }

    override fun dispatchIntent(body: (Context) -> Intent?) {
        body(this)?.let { push(it, false) }
    }

    override fun showDialog(dialogFragment: DialogFragment, tag: String?) {
        dialogFragment.show(supportFragmentManager, tag)
    }

    override fun onCreateLoader(id: Int, bundle: Bundle?): Loader<Cursor> {
        return ConversationLoader(
            threadID = viewModel.threadId,
            reverse = false,
            context = this@ConversationActivityV2,
            mmsSmsDatabase = mmsSmsDb
        )
    }

    override fun onLoadFinished(loader: Loader<Cursor>, cursor: Cursor?) {
        val oldCount = adapter.itemCount
        val newCount = cursor?.count ?: 0
        adapter.changeCursor(cursor)

        if (cursor != null) {
            val messageTimestamp = messageToScrollTimestamp.getAndSet(-1)
            val author = messageToScrollAuthor.getAndSet(null)
            val initialUnreadCount = mmsSmsDb.getUnreadCount(viewModel.threadId)

            // Update the unreadCount value to be loaded from the database since we got a new message
            if (firstLoad.get() || oldCount != newCount || initialUnreadCount != unreadCount) {
                // Update the unreadCount value to be loaded from the database since we got a new
                // message (we need to store it in a local variable as it can get overwritten on
                // another thread before the 'firstLoad.getAndSet(false)' case below)
                unreadCount = initialUnreadCount
                updateUnreadCountIndicator()
            }

            if (author != null && messageTimestamp >= 0) {
                jumpToMessage(author, messageTimestamp, firstLoad.get(), null)
            } else {
                if (firstLoad.getAndSet(false)) {
                    scrollToFirstUnreadMessageOrBottom()

                    // On the first load, check if there unread messages
                    if (unreadCount == 0 && adapter.itemCount > 0) {
                        lifecycleScope.launch(Dispatchers.Default) {
                            val isUnread = configFactory.withUserConfigs {
                                it.convoInfoVolatile.getConversationUnread(
                                    viewModel.address,
                                )
                            }

                            if (isUnread) {
                                storage.markConversationAsRead(
                                    viewModel.threadId,
                                    clock.currentTimeMills()
                                )
                            }
                        }
                    }
                } else {
                    // If there are new data updated, we'll try to stay scrolled at the bottom (if we were at the bottom).
                    // scrolled to bottom has a leniency of 50dp, so if we are within the 50dp but not fully at the bottom, scroll down
                    if (binding.conversationRecyclerView.isNearBottom &&
                        !binding.conversationRecyclerView.isFullyScrolled) {
                        binding.conversationRecyclerView.handleScrollToBottom()
                    }
                }

                handleRecyclerViewScrolled()
            }
        }

        lastCursorLoaded.tryEmit(SystemClock.elapsedRealtime());

        stopConversationLoader()

        viewModel.recipient.let {
            setUpOutdatedClientBanner()
        }
    }

    override fun onLoaderReset(cursor: Loader<Cursor>) = adapter.changeCursor(null)

    // called from onCreate
    private fun setUpRecyclerView() {
        binding.conversationRecyclerView.adapter = adapter
        val layoutManager = LinearLayoutManager(this, LinearLayoutManager.VERTICAL, false)
        binding.conversationRecyclerView.layoutManager = layoutManager
        // Workaround for the fact that CursorRecyclerViewAdapter doesn't auto-update automatically (even though it says it will)
        LoaderManager.getInstance(this).restartLoader(0, null, this)
        binding.conversationRecyclerView.addOnScrollListener(object : RecyclerView.OnScrollListener() {

            override fun onScrolled(recyclerView: RecyclerView, dx: Int, dy: Int) {
                handleRecyclerViewScrolled()
            }

            override fun onScrollStateChanged(recyclerView: RecyclerView, newState: Int) {
                // If we were scrolling towards a specific message to highlight when scrolling stops then do so
                if (newState == RecyclerView.SCROLL_STATE_IDLE) {
                    pendingHighlightMessagePosition?.let { position ->
                        recyclerView.findViewHolderForLayoutPosition(position)?.let { viewHolder ->
                            (viewHolder.itemView as? VisibleMessageView)?.playHighlight()
                                ?: Log.w(TAG, "View at position $position is not a VisibleMessageView - cannot highlight.")
                        } ?: Log.w(TAG, "ViewHolder at position $position is null - cannot highlight.")
                        pendingHighlightMessagePosition = null
                    }
                }
            }
        })

        lifecycleScope.launch {
            viewModel.isAdmin.collect{
                adapter.isAdmin = it
            }
        }

        lifecycleScope.launch {
            viewModel
                .lastSeenMessageId
                .collectLatest { adapter.lastSentMessageId = it }
        }
    }

    // called from onCreate
    private fun setUpToolBar() {
        binding.conversationAppBar.setThemedContent {
            val data by viewModel.appBarData.collectAsState()
            val query by searchViewModel.searchQuery.collectAsState()

            ConversationAppBar(
                data = data,
                onBackPressed = ::finish,
                onCallPressed = ::callRecipient,
                searchQuery = query ?: "",
                onSearchQueryChanged = ::onSearchQueryUpdated,
                onSearchQueryClear = {  onSearchQueryUpdated("") },
                onSearchCanceled = ::onSearchClosed,
                onAvatarPressed = {
                    val intent = ConversationSettingsActivity.createIntent(this, address)
                    settingsLauncher.launch(intent)
                }
            )
        }
    }

    // called from onCreate
    private fun setUpInputBar() {
        binding.inputBar.delegate = this
        binding.inputBarRecordingView.delegate = this
        // GIF button
        binding.gifButtonContainer.addView(gifButton, LayoutParams.MATCH_PARENT, LayoutParams.MATCH_PARENT)
        gifButton.onUp = { showGIFPicker() }
        // Document button
        binding.documentButtonContainer.addView(documentButton, LayoutParams.MATCH_PARENT, LayoutParams.MATCH_PARENT)
        documentButton.onUp = { showDocumentPicker() }
        // Library button
        binding.libraryButtonContainer.addView(libraryButton, LayoutParams.MATCH_PARENT, LayoutParams.MATCH_PARENT)
        libraryButton.onUp = { pickFromLibrary() }
        // Camera button
        binding.cameraButtonContainer.addView(cameraButton, LayoutParams.MATCH_PARENT, LayoutParams.MATCH_PARENT)
        cameraButton.onUp = { showCamera() }
    }

    // called from onCreate
    private fun restoreDraftIfNeeded() {
        // Handle Multiple Streams (ACTION_SEND_MULTIPLE)
        if (intent.action == Intent.ACTION_SEND_MULTIPLE && intent.hasExtra(Intent.EXTRA_STREAM)) {
            val uris = intent.getParcelableArrayListExtra<Uri>(Intent.EXTRA_STREAM)
            if (!uris.isNullOrEmpty()) {
                val mediaList = uris.mapNotNull { uri ->
                    val mime = MediaUtil.getMimeType(this, uri)
                    if (mime != null) {
                        val filename = FilenameUtils.getFilenameFromUri(this, uri)
                        Media(uri, filename, mime, 0, 0, 0, 0, null, null)
                    } else null
                }

                if (mediaList.isNotEmpty()) {
                    startActivityForResult(MediaSendActivity.buildEditorIntent(
                        this,
                        mediaList,
                        viewModel.recipient.address,
                        getMessageBody()
                    ), PICK_FROM_LIBRARY)
                    return
                }
            }
        }

        val mediaURI = intent.data
        val mediaType = AttachmentManager.MediaType.from(intent.type)
        val mimeType =  MediaUtil.getMimeType(this, mediaURI)

        if (mediaURI != null && mediaType != null) {
            val filename = FilenameUtils.getFilenameFromUri(this, mediaURI)

            if (mimeType != null &&
                (AttachmentManager.MediaType.IMAGE == mediaType ||
                        AttachmentManager.MediaType.GIF    == mediaType ||
                        AttachmentManager.MediaType.VIDEO  == mediaType)
            ) {
                val media = Media(mediaURI, filename, mimeType, 0, 0, 0, 0, null, null)
                startActivityForResult(MediaSendActivity.buildEditorIntent(
                    this,
                    listOf( media ),
                    viewModel.recipient.address,
                    getMessageBody()
                ), PICK_FROM_LIBRARY)
                return
            } else {
                prepMediaForSending(mediaURI, mediaType).addListener(object : ListenableFuture.Listener<Boolean> {

                    override fun onSuccess(result: Boolean?) {
                        sendAttachments(attachmentManager.buildSlideDeck().asAttachments(), null)
                    }

                    override fun onFailure(e: ExecutionException?) {
                        Toast.makeText(this@ConversationActivityV2, R.string.attachmentsErrorLoad, Toast.LENGTH_LONG).show()
                    }
                })
                return
            }
        } else if (intent.hasExtra(Intent.EXTRA_TEXT)) {
            val dataTextExtra = intent.getCharSequenceExtra(Intent.EXTRA_TEXT) ?: ""
            binding.inputBar.text = dataTextExtra.toString()
        } else {
            viewModel.getDraft()?.let { text ->
                binding.inputBar.text = text
            }
        }
    }

    // called from onCreate
    private fun setUpTypingObserver() {
        typingStatusRepository.getTypists(viewModel.threadId).observe(this) { state ->
            val recipients = if (state != null) state.typists else listOf()
            // FIXME: Also checking isScrolledToBottom is a quick fix for an issue where the
            //        typing indicator overlays the recycler view when scrolled up
            val viewContainer = binding.typingIndicatorViewContainer
            viewContainer.isVisible = recipients.isNotEmpty() && isScrolledToBottom
            viewContainer.setTypists(recipients)
        }
        if (textSecurePreferences.isTypingIndicatorsEnabled()) {
            binding.inputBar.addTextChangedListener {
                if(it.isNotEmpty()) {
                    typingStatusSender.onTypingStarted(viewModel.threadId)
                }
            }
        }
    }

    // called from onCreate
    private fun setUpExpiredGroupBanner() {
        lifecycleScope.launch {
            viewModel.showExpiredGroupBanner
                .collectLatest {
                    binding.conversationHeader.groupExpiredBanner.isVisible = it
                }
        }
    }

    private fun setUpOutdatedClientBanner() {
        val legacyRecipient = viewModel.legacyBannerRecipient(this)

        val shouldShowLegacy = ExpirationConfiguration.isNewConfigEnabled &&
                legacyRecipient != null

        binding.conversationHeader.outdatedDisappearingBanner.isVisible = shouldShowLegacy
        if (shouldShowLegacy) {

            val txt = Phrase.from(this, R.string.disappearingMessagesLegacy)
                .put(NAME_KEY, legacyRecipient.displayName())
                .format()
            binding.conversationHeader.outdatedDisappearingBannerTextView.text = txt
        }
    }

    private fun setUpLegacyGroupUI() {
        lifecycleScope.launch {
            viewModel.legacyGroupBanner
                .collectLatest { banner ->
                    if (banner == null) {
                        binding.conversationHeader.outdatedGroupBanner.isVisible = false
                        binding.conversationHeader.outdatedGroupBanner.text = null
                    } else {
                        binding.conversationHeader.outdatedGroupBanner.isVisible = true
                        binding.conversationHeader.outdatedGroupBanner.text = SpannableStringBuilder(banner)
                            .apply {
                                // Append a space as a placeholder
                                append(" ")

                                // we need to add the inline icon
                                val drawable = ContextCompat.getDrawable(this@ConversationActivityV2, R.drawable.ic_square_arrow_up_right)!!
                                val imageSize = toPx(10, resources)
                                val imagePadding = toPx(4, resources)
                                drawable.setBounds(0, 0, imageSize, imageSize)
                                drawable.setTint(getColorFromAttr(R.attr.message_sent_text_color))

                                setSpan(
                                    PaddedImageSpan(drawable, ImageSpan.ALIGN_BASELINE,
                                        paddingStart = imagePadding,
                                        paddingTop = imagePadding
                                    ),
                                    length - 1,
                                    length,
                                    Spannable.SPAN_EXCLUSIVE_EXCLUSIVE
                                )
                            }

                        binding.conversationHeader.outdatedGroupBanner.setOnClickListener {
                            showOpenUrlDialog("https://getsession.org/groups")
                        }
                    }
                }
        }

        lifecycleScope.launch {
            viewModel.showRecreateGroupButton
                .collectLatest { show ->
                    binding.recreateGroupButtonContainer.isVisible = show
                }
        }

        binding.recreateGroupButton.setOnClickListener {
            viewModel.onCommand(ConversationViewModel.Commands.RecreateGroup)
        }
    }

    private fun setUpLinkPreviewObserver() {
        if (!textSecurePreferences.isLinkPreviewsEnabled()) {
            linkPreviewViewModel.onUserCancel(); return
        }
        linkPreviewViewModel.linkPreviewState.observe(this) { previewState: LinkPreviewState? ->
            if (previewState == null) return@observe
            when {
                previewState.isLoading -> {
                    binding.inputBar.draftLinkPreview()
                }
                previewState.linkPreview.isPresent -> {
                    binding.inputBar.updateLinkPreviewDraft(glide, previewState.linkPreview.get())
                }
                else -> {
                    binding.inputBar.cancelLinkPreviewDraft()
                }
            }
        }
    }

    private fun setUpUiStateObserver() {
        // Observe toast messages
        lifecycleScope.launch {
            repeatOnLifecycle(Lifecycle.State.STARTED) {
                viewModel.uiMessages
                    .mapNotNull { it.firstOrNull() }
                    .collect { msg ->
                        Toast.makeText(this@ConversationActivityV2, msg.message, Toast.LENGTH_LONG).show()
                        viewModel.messageShown(msg.id)
                    }
            }
        }

        // When we see "shouldExit", we finish the activity once for all.
        lifecycleScope.launch {
            // Wait for exit signal
            viewModel.shouldExit.first()

            if (!isFinishing) {
                Toast.makeText(
                    this@ConversationActivityV2,
                    getString(R.string.conversationsDeleted),
                    Toast.LENGTH_LONG
                ).show()

                finish()
            }
        }

        // React to input bar state changes
        lifecycleScope.launch {
            repeatOnLifecycle(Lifecycle.State.STARTED) {
                viewModel.inputBarState.collectLatest(binding.inputBar::setState)
            }
        }

        // React to input bar state changes
        lifecycleScope.launch {
            repeatOnLifecycle(Lifecycle.State.STARTED) {
                viewModel.inputBarState
                    .map { it.charLimitState }
                    .distinctUntilChanged()
                    .collectLatest(binding.inputBar::setCharLimitState)
            }
        }


        // React to loader visibility changes
        lifecycleScope.launch {
            repeatOnLifecycle(Lifecycle.State.STARTED) {
                viewModel.showLoader
                    .collectLatest { show ->
                        binding.loader.isVisible = show
                    }
            }
        }

        // React to placeholder related changes
        lifecycleScope.launch {
            repeatOnLifecycle(Lifecycle.State.STARTED) {
                combine(
                    viewModel.recipientFlow,
                    viewModel.openGroupFlow,
                    viewModel.groupV2ThreadState,
                    lastCursorLoaded,
                ) { r, og, groupState, _ ->
                    Triple(r, og, groupState)
                } .collectLatest { (r, og, groupState) ->
                    updatePlaceholder(
                        recipient = r,
                        openGroup = og,
                        groupThreadStatus = groupState,
                        adapterItemCount = adapter.itemCount,
                    )
                }
            }
        }

        lifecycleScope.launch {
            repeatOnLifecycle(Lifecycle.State.STARTED) {
                viewModel.callBanner.collect { callBanner ->
                    when (callBanner) {
                        null -> binding.conversationHeader.callInProgress.fadeOut()
                        else -> {
                            binding.conversationHeader.callInProgress.text = callBanner
                            binding.conversationHeader.callInProgress.fadeIn()
                        }
                    }
                }
            }
        }

        lifecycleScope.launch {
            repeatOnLifecycle(Lifecycle.State.STARTED) {
                viewModel.showSendAfterApprovalText
                    .collectLatest {
                        binding.textSendAfterApproval.isVisible = it
                    }
            }
        }
    }

    private fun scrollToFirstUnreadMessageOrBottom() {
        // if there are no unread messages, go straight to the very bottom of the list
        if (unreadCount == 0) {
            binding.conversationRecyclerView.runWhenLaidOut {
                layoutManager?.scrollToPositionWithOffset(adapter.itemCount - 1, Int.MIN_VALUE)
            }
            return
        }

        val lastSeenTimestamp = threadDb.getLastSeenAndHasSent(viewModel.threadId).first()
        val lastSeenItemPosition = adapter.findLastSeenItemPosition(lastSeenTimestamp) ?: return

        binding.conversationRecyclerView.runWhenLaidOut {
            layoutManager?.scrollToPositionWithOffset(
                lastSeenItemPosition,
                ((layoutManager?.height ?: 0) / 2)
            )
        }

    }

    private fun highlightViewAtPosition(position: Int) {
        binding.conversationRecyclerView.post {
            (layoutManager?.findViewByPosition(position) as? VisibleMessageView)?.playHighlight()
        }
    }

    override fun onDestroy() {
        if(::binding.isInitialized) {
            viewModel.saveDraft(binding.inputBar.text.trim())
            cancelVoiceMessage()
        }

        // Delete any files we might have locally cached when sharing (which we need to do
        // when passing through files when the app is locked).
        cleanupCachedFiles()

        super.onDestroy()
    }
    // endregion

    // region Animation & Updating

    private fun setUpMessageRequests() {
        binding.messageRequestBar.acceptMessageRequestButton.setOnClickListener {
            conversationApprovalJob = viewModel.acceptMessageRequest()
        }

        binding.messageRequestBar.messageRequestBlock.setOnClickListener {
            block()
        }

        binding.messageRequestBar.declineMessageRequestButton.setOnClickListener {
            fun doDecline() {
                viewModel.declineMessageRequest()
                finish()
            }

            showSessionDialog {
                title(R.string.delete)
                text(resources.getString(R.string.messageRequestsContactDelete))
                dangerButton(R.string.delete) { doDecline() }
                button(R.string.cancel)
            }
        }

        lifecycleScope.launch {
            repeatOnLifecycle(Lifecycle.State.STARTED) {
                viewModel.messageRequestState
                    .collectLatest { state ->
                        binding.messageRequestBar.root.isVisible = state is MessageRequestUiState.Visible

                        if (state is MessageRequestUiState.Visible) {
                            binding.messageRequestBar.sendAcceptsTextView.setText(state.acceptButtonText)
                            binding.messageRequestBar.messageRequestBlock.isVisible = state.blockButtonText != null
                            binding.messageRequestBar.messageRequestBlock.text = state.blockButtonText
                        }
                    }
            }
        }
    }

    override fun inputBarEditTextContentChanged(newContent: CharSequence) {
        val inputBarText = binding.inputBar.text
        if (textSecurePreferences.isLinkPreviewsEnabled()) {
            linkPreviewViewModel.onTextChanged(this, inputBarText, 0, 0)
        }
        if (LinkPreviewUtil.findWhitelistedUrls(newContent.toString()).isNotEmpty()
            && !textSecurePreferences.isLinkPreviewsEnabled() && !textSecurePreferences.hasSeenLinkPreviewSuggestionDialog()) {
            LinkPreviewDialog {
                setUpLinkPreviewObserver()
                linkPreviewViewModel.onEnabled()
                linkPreviewViewModel.onTextChanged(this, inputBarText, 0, 0)
            }.show(supportFragmentManager, "Link Preview Dialog")
            textSecurePreferences.setHasSeenLinkPreviewSuggestionDialog()
        }

        // use the normalised version of the text's body to get the characters amount with the
        // mentions as their account id
        viewModel.onTextChanged(mentionViewModel.deconstructMessageMentions())
    }

    override fun toggleAttachmentOptions() {
        val targetAlpha = if (isShowingAttachmentOptions) 0.0f else 1.0f
        val allButtonContainers = listOfNotNull(
            binding.cameraButtonContainer,
            binding.libraryButtonContainer,
            binding.documentButtonContainer,
            binding.gifButtonContainer
        )
        val isReversed = isShowingAttachmentOptions // Run the animation in reverse
        val count = allButtonContainers.size
        allButtonContainers.indices.forEach { index ->
            val view = allButtonContainers[index]
            val animation = ValueAnimator.ofObject(FloatEvaluator(), view.alpha, targetAlpha)
            animation.duration = 250L
            animation.startDelay = if (isReversed) 50L * (count - index.toLong()) else 50L * index.toLong()
            animation.addUpdateListener { animator ->
                view.alpha = animator.animatedValue as Float
            }
            animation.start()
        }
        isShowingAttachmentOptions = !isShowingAttachmentOptions

        // Note: These custom buttons exist invisibly in the layout even when the attachments bar is not
        // expanded so they MUST be disabled in such circumstances.
        val allButtons = listOf( cameraButton, libraryButton, documentButton, gifButton )
        allButtons.forEach { it.isEnabled = isShowingAttachmentOptions }
    }

    override fun showVoiceMessageUI() {
        binding.inputBarRecordingView.show(lifecycleScope)

        // Cancel any previous input bar animations and fade out the bar
        val inputBar = binding.inputBar
        inputBar.animate().cancel()
        inputBar.animate()
            .alpha(0f)
            .setDuration(VoiceRecorderConstants.SHOW_HIDE_VOICE_UI_DURATION_MS)
            .start()
    }

    private fun expandVoiceMessageLockView() {
        val lockView = binding.inputBarRecordingView.lockView

        lockView.animate().cancel()
        lockView.animate()
            .scaleX(1.10f)
            .scaleY(1.10f)
            .setDuration(VoiceRecorderConstants.ANIMATE_LOCK_DURATION_MS)
            .start()
    }

    private fun collapseVoiceMessageLockView() {
        val lockView = binding.inputBarRecordingView.lockView

        lockView.animate().cancel()
        lockView.animate()
            .scaleX(1.0f)
            .scaleY(1.0f)
            .setDuration(VoiceRecorderConstants.ANIMATE_LOCK_DURATION_MS)
            .start()
    }

    private fun hideVoiceMessageUI() {
        listOf(
            binding.inputBarRecordingView.chevronImageView,
            binding.inputBarRecordingView.slideToCancelTextView
        ).forEach { view ->
            view.animate().cancel()
            view.animate()
                .translationX(0.0f)
                .setDuration(VoiceRecorderConstants.ANIMATE_LOCK_DURATION_MS)
                .start()
        }

        binding.inputBarRecordingView.hide()
    }

    override fun handleVoiceMessageUIHidden() {
        val inputBar = binding.inputBar

        // Cancel any previous input bar animations and fade in the bar
        inputBar.animate().cancel()
        inputBar.animate()
            .alpha(1.0f)
            .setDuration(VoiceRecorderConstants.SHOW_HIDE_VOICE_UI_DURATION_MS)
            .start()
    }

    private fun handleRecyclerViewScrolled() {
        // Note: The typing indicate is whether the other person / other people are typing - it has
        // nothing to do with the IME keyboard state.
        val wasTypingIndicatorVisibleBefore = binding.typingIndicatorViewContainer.isVisible
        binding.typingIndicatorViewContainer.isVisible = wasTypingIndicatorVisibleBefore && isScrolledToBottom

        showScrollToBottomButtonIfApplicable()

        val maybeTargetVisiblePosition = layoutManager?.findLastVisibleItemPosition()
        val targetVisiblePosition = maybeTargetVisiblePosition ?: RecyclerView.NO_POSITION
        if (!firstLoad.get() && targetVisiblePosition != RecyclerView.NO_POSITION) {
            if (binding.conversationRecyclerView.isFullyScrolled) {
                adapter.getMessageIdAt(targetVisiblePosition)?.let { lastSeenMessageId ->
                    bufferedLastSeenChannel.trySend(lastSeenMessageId)
                }
            } else {
                adapter.getMessageTimestampAt(targetVisiblePosition)?.let { timestamp ->
                    bufferedLastSeenChannel.trySend(timestamp)
                }
            }

        }

        val layoutUnreadCount = layoutManager?.let { (it.itemCount - 1) - it.findLastVisibleItemPosition() }
            ?: RecyclerView.NO_POSITION
        unreadCount = min(unreadCount, layoutUnreadCount).coerceAtLeast(0)

        updateUnreadCountIndicator()
    }

    // Update placeholder / control messages in a conversation
    private fun updatePlaceholder(recipient: Recipient,
                                  openGroup: OpenGroupApi.RoomInfo?,
                                  groupThreadStatus: GroupThreadStatus,
                                  adapterItemCount: Int) {
        // Special state handling for kicked/destroyed groups
        if (groupThreadStatus != GroupThreadStatus.None) {
            binding.placeholderText.isVisible = true
            binding.conversationRecyclerView.isVisible = false
            binding.placeholderText.text = when (groupThreadStatus) {
                GroupThreadStatus.Kicked -> Phrase.from(this, R.string.groupRemovedYou)
                    .put(GROUP_NAME_KEY, recipient.displayName())
                    .format()
                    .toString()

                GroupThreadStatus.Destroyed -> Phrase.from(this, R.string.groupDeletedMemberDescription)
                    .put(GROUP_NAME_KEY, recipient.displayName())
                    .format()
                    .toString()

                else -> ""
            }
            return
        }

        // Get the correct placeholder text for this type of empty conversation
        val txtCS: CharSequence = when {
            // note to self
            recipient.isLocalNumber -> getString(R.string.noteToSelfEmpty)

            // If this is a community which we cannot write to
            openGroup != null && !openGroup.write -> {
                Phrase.from(applicationContext, R.string.conversationsEmpty)
                    .put(CONVERSATION_NAME_KEY, openGroup.details.name)
                    .format()
            }

            // If we're trying to message someone who has blocked community message requests
            recipient.address.isBlinded && !recipient.acceptsBlindedCommunityMessageRequests -> {
                Phrase.from(applicationContext, R.string.messageRequestsTurnedOff)
                    .put(NAME_KEY, recipient.displayName())
                    .format()
            }

            // 10n1 and groups and blinded 1on1
            recipient.isCommunityInboxRecipient ||
                    recipient.is1on1 || recipient.isGroupOrCommunityRecipient -> {
                Phrase.from(applicationContext, R.string.groupNoMessages)
                    .put(GROUP_NAME_KEY, recipient.displayName())
                    .format()
            }

            else -> {
                Log.w(TAG, "Something else happened in updatePlaceholder - we're not sure what.")
                ""
            }
        }

        val showPlaceholder = adapterItemCount == 0 || isDestroyed
        binding.placeholderText.isVisible = showPlaceholder
        binding.conversationRecyclerView.visibility = if (showPlaceholder) View.INVISIBLE else View.VISIBLE
        if (showPlaceholder) {
            binding.placeholderText.text = txtCS
        }
    }

    private fun showScrollToBottomButtonIfApplicable() {
        binding.scrollToBottomButton.isVisible = !emojiPickerVisible && !isScrolledToBottom && adapter.itemCount > 0
    }

    private fun updateUnreadCountIndicator() {
        val formattedUnreadCount = if (unreadCount < 10000) unreadCount.toString() else "9999+"
        binding.unreadCountTextView.text = formattedUnreadCount
        val textSize = if (unreadCount < 10000) 12.0f else 9.0f
        binding.unreadCountTextView.setTextSize(TypedValue.COMPLEX_UNIT_DIP, textSize)
        binding.unreadCountTextView.setTypeface(Typeface.DEFAULT, if (unreadCount < 100) Typeface.BOLD else Typeface.NORMAL)
        binding.unreadCountIndicator.isVisible = (unreadCount != 0)
    }

    // endregion

    // region Interaction
    private fun callRecipient() {

        // if the user is blocked, show unblock modal
        if(viewModel.recipient.blocked){
            unblock()
            return
        }

        // if the user has not enabled voice/video calls
        if (!TextSecurePreferences.isCallNotificationsEnabled(this)) {
            showSessionDialog {
                title(R.string.callsPermissionsRequired)
                text(R.string.callsPermissionsRequiredDescription)
                button(R.string.sessionSettings, R.string.AccessibilityId_sessionSettings) {
                    val intent = Intent(context, PrivacySettingsActivity::class.java)
                    // allow the screen to auto scroll to the appropriate toggle
                    intent.putExtra(PrivacySettingsActivity.SCROLL_AND_TOGGLE_KEY, CALL_NOTIFICATIONS_ENABLED)
                    context.startActivity(intent)
                }
                cancelButton()
            }
            return
        }
        // or if the user has not granted audio/microphone permissions
        else if (!Permissions.hasAll(this, Manifest.permission.RECORD_AUDIO)) {
            Log.d("Loki", "Attempted to make a call without audio permissions")

            Permissions.with(this)
                .request(Manifest.permission.RECORD_AUDIO)
                .withPermanentDenialDialog(
                    getSubbedString(R.string.permissionsMicrophoneAccessRequired,
                        APP_NAME_KEY to getString(R.string.app_name))
                )
                .execute()

            return
        }

        WebRtcCallActivity.getCallActivityIntent(this)
            .apply {
                action = ACTION_START_CALL
                putExtra(EXTRA_RECIPIENT_ADDRESS, viewModel.recipient.address)
            }
            .let(::startActivity)
    }

    fun block() {
        val recipient = viewModel.recipient
        val invitingAdmin = viewModel.invitingAdmin

        val name = if (recipient.isGroupV2Recipient && invitingAdmin != null) {
            invitingAdmin.searchName
        } else {
            recipient.displayName()
        }

        showSessionDialog {
            title(R.string.block)
            text(
                Phrase.from(context, R.string.blockDescription)
                    .put(NAME_KEY, name)
                    .format()
            )
            dangerButton(R.string.block, R.string.AccessibilityId_blockConfirm) {
                viewModel.block()

                // Block confirmation toast added as per SS-64
                val txt = Phrase.from(context, R.string.blockBlockedUser).put(NAME_KEY, name).format().toString()
                Toast.makeText(context, txt, Toast.LENGTH_LONG).show()

                finish()
            }
            cancelButton()
        }
    }

    fun unblock() {
        val recipient = viewModel.recipient

        if (!recipient.isStandardRecipient) {
            return Log.w("Loki", "Cannot unblock a user who is not a contact recipient - aborting unblock attempt.")
        }

        showSessionDialog {
            title(R.string.blockUnblock)
            text(
                Phrase.from(context, R.string.blockUnblockName)
                    .put(NAME_KEY, recipient.displayName())
                    .format()
            )
            dangerButton(R.string.blockUnblock, R.string.AccessibilityId_unblockConfirm) { viewModel.unblock() }
            cancelButton()
        }
    }

    // `position` is the adapter position; not the visual position
    private fun handlePress(message: MessageRecord, position: Int, view: VisibleMessageView, event: MotionEvent) {
        val actionMode = this.actionMode
        if (actionMode != null) {
            onDeselect(message, actionMode)
        } else {
            // NOTE: We have to use onContentClick (rather than a click listener directly on
            // the view) so as to not interfere with all the other gestures. Do not add
            // onClickListeners directly to message content views!
            view.onContentClick(event)
        }
    }

    private fun onDeselect(message: MessageRecord, actionMode: ActionMode) {
        adapter.toggleSelection(message)
        val actionModeCallback = ConversationActionModeCallback(
            adapter = adapter,
            threadRecipient = viewModel.recipient,
            context = this,
            deprecationManager = viewModel.legacyGroupDeprecationManager,
        )
        actionModeCallback.delegate = this
        actionModeCallback.updateActionModeMenu(actionMode.menu)
        if (adapter.selectedItems.isEmpty()) {
            actionMode.finish()
            this.actionMode = null
        }
    }

    // `position` is the adapter position; not the visual position
    private fun handleSwipeToReply(message: MessageRecord) {
        if (message.isOpenGroupInvitation) return
        reply(setOf(message))
    }

    // `position` is the adapter position; not the visual position
    private fun selectMessage(message: MessageRecord) {
        val actionMode = this.actionMode
        val actionModeCallback = ConversationActionModeCallback(
            adapter = adapter,
            threadRecipient = viewModel.recipient,
            context = this,
            deprecationManager = viewModel.legacyGroupDeprecationManager,
        )
        actionModeCallback.delegate = this
        if(binding.searchBottomBar.isVisible) onSearchClosed()
        if (actionMode == null) { // Nothing should be selected if this is the case
            adapter.toggleSelection(message)
            this.actionMode = startActionMode(actionModeCallback, ActionMode.TYPE_PRIMARY)
        } else {
            adapter.toggleSelection(message)
            actionModeCallback.updateActionModeMenu(actionMode.menu)
            if (adapter.selectedItems.isEmpty()) {
                actionMode.finish()
                this.actionMode = null
            }
        }
    }

    private fun showConversationReaction(message: MessageRecord, messageView: View) {
        val messageContentView = when(messageView){
            is VisibleMessageView -> messageView.messageContentView
            is ControlMessageView -> messageView.controlContentView
            else -> null
        } ?: return Log.w(TAG, "Failed to show reaction because the messageRecord is not of a known type: $messageView")

        val messageContentBitmap = try {
            messageContentView.drawToBitmap()
        } catch (e: Exception) {
            Log.e("Loki", "Failed to show emoji picker", e)
            return
        }
        emojiPickerVisible = true
        ViewUtil.hideKeyboard(this, messageView)
        binding.scrollToBottomButton.isVisible = false
        binding.conversationRecyclerView.suppressLayout(true)
        reactionDelegate.setOnActionSelectedListener(ReactionsToolbarListener(message))
        reactionDelegate.setOnHideListener(object: ConversationReactionOverlay.OnHideListener {
            override fun startHide() {
                emojiPickerVisible = false
                showScrollToBottomButtonIfApplicable()
            }

            override fun onHide() {
                binding.conversationRecyclerView.suppressLayout(false)
            }

        })
        val topLeft = intArrayOf(0, 0).also { messageContentView.getLocationInWindow(it) }
        val selectedConversationModel = SelectedConversationModel(
            messageContentBitmap,
            topLeft[0].toFloat(),
            topLeft[1].toFloat(),
            messageContentView.width,
            message.isOutgoing,
            messageContentView
        )
        reactionDelegate.show(this, viewModel.recipient,message, selectedConversationModel)
    }

    override fun dispatchTouchEvent(ev: MotionEvent): Boolean = reactionDelegate.applyTouchEvent(ev) || super.dispatchTouchEvent(ev)

    override fun onReactionSelected(messageRecord: MessageRecord, emoji: String) {
        reactionDelegate.hide()
        val oldRecord = messageRecord.reactions.find { it.author == loginStateRepository.getLocalNumber() }
        if (oldRecord != null && oldRecord.emoji == emoji) {
            sendEmojiRemoval(emoji, messageRecord)
        } else {
            sendEmojiReaction(emoji, messageRecord)
            RecentEmojiPageModel.onCodePointSelected(emoji) // Save to recently used reaction emojis
        }
    }

    // Method to add an emoji to a queue and remove it a short while later - this is used as a
    // rate-limiting mechanism and is called from the `sendEmojiReaction` method, below.
    fun canPerformEmojiReaction(timestamp: Long): Boolean {
        // If the emoji reaction queue is full..
        if (emojiRateLimiterQueue.size >= EMOJI_REACTIONS_ALLOWED_PER_MINUTE) {
            // ..grab the timestamp of the oldest emoji reaction.
            val headTimestamp = emojiRateLimiterQueue.peekFirst()
            if (headTimestamp == null) {
                Log.w(TAG, "Could not get emoji react head timestamp - should never happen, but we'll allow the emoji reaction.")
                return true
            }

            // With the queue full, if the earliest emoji reaction occurred less than 1 minute ago
            // then we reject it..
            if (System.currentTimeMillis() - headTimestamp <= ONE_MINUTE_IN_MILLISECONDS) {
                return false
            } else {
                // ..otherwise if the earliest emoji reaction was more than a minute ago we'll
                // remove that early reaction to move the timestamp at index 1 into index 0, add
                // our new timestamp and return true to accept the emoji reaction.
                emojiRateLimiterQueue.removeFirst()
                emojiRateLimiterQueue.addLast(timestamp)
                return true
            }
        } else {
            // If the queue isn't already full then we add the new timestamp to the back of the queue and allow the emoji reaction
            emojiRateLimiterQueue.addLast(timestamp)
            return true
        }
    }

    private fun sendEmojiReaction(emoji: String, originalMessage: MessageRecord) {
        // Only allow the emoji reaction if we aren't currently rate limited
        if (!canPerformEmojiReaction(System.currentTimeMillis())) {
            Toast.makeText(this, getString(R.string.emojiReactsCoolDown), Toast.LENGTH_SHORT).show()
            return
        }

        // Create the message
        val recipient = viewModel.recipient
        val reactionMessage = VisibleMessage()
        val emojiTimestamp = SnodeAPI.nowWithOffset
        reactionMessage.sentTimestamp = emojiTimestamp
        val author = loginStateRepository.getLocalNumber()

        if (author == null) {
            Log.w(TAG, "Unable to locate local number when sending emoji reaction - aborting.")
            return
        } else {
            // Put the message in the database
            val messageId = originalMessage.messageId
            val count = if (recipient.isCommunityRecipient) {
                // ReactionRecord count is total number of reactions for this emoji/messageId in community,
                // regardless of the author of each ReactionRecord.
                // We set to the existing number for now and we'll increase all of them
                // by 1 below.
                originalMessage.reactions.firstOrNull { it.messageId == messageId && it.emoji == emoji }
                    ?.count ?: 0
            } else {
                1
            }

            val reaction = ReactionRecord(
                messageId = messageId,
                author = author,
                emoji = emoji,
                count = count,
                dateSent = emojiTimestamp,
                dateReceived = emojiTimestamp
            )
            reactionDb.addReaction(reaction)

            val originalAuthor = if (originalMessage.isOutgoing) {
                fromSerialized(viewModel.blindedPublicKey ?: loginStateRepository.requireLocalNumber())
            } else originalMessage.individualRecipient.address

            // Send it
            reactionMessage.reaction = Reaction.from(originalMessage.timestamp, originalAuthor.toString(), emoji, true)
            if (recipient.address is Address.Community) {

<<<<<<< HEAD
                val messageServerId = lokiMessageDb.getServerID(originalMessage.messageId) ?:
                return Log.w(TAG, "Failed to find message server ID when adding emoji reaction")
=======
                // Increment the reaction count locally immediately. This
                // has to apply on all the ReactionRecords with the same messageId/emoji per design.
                reactionDb.updateAllCountFor(messageId, emoji, 1)

                val messageServerId = lokiMessageDb.getServerID(messageId) ?:
                    return Log.w(TAG, "Failed to find message server ID when adding emoji reaction")
>>>>>>> a9ce8d7a

                scope.launch {
                    runCatching {
                        OpenGroupApi.addReaction(
                            room = recipient.address.room,
                            server = recipient.address.serverUrl,
                            messageId = messageServerId,
                            emoji = emoji
                        )
                    }
                }
            } else {
                messageSender.send(reactionMessage, recipient.address)
            }

            LoaderManager.getInstance(this).restartLoader(0, null, this)
        }
    }

    // Method to remove a emoji reaction from a message.
    // Note: We do not count emoji removal towards the emojiRateLimiterQueue.
    private fun sendEmojiRemoval(emoji: String, originalMessage: MessageRecord) {
        val recipient = viewModel.recipient
        val message = VisibleMessage()
        val emojiTimestamp = SnodeAPI.nowWithOffset
        message.sentTimestamp = emojiTimestamp
        val author = loginStateRepository.getLocalNumber()

        if (author == null) {
            Log.w(TAG, "Unable to locate local number when removing emoji reaction - aborting.")
            return
        } else {
            reactionDb.deleteReaction(
                emoji,
                originalMessage.messageId,
                author
            )

            val originalAuthor = if (originalMessage.isOutgoing) {
                fromSerialized(viewModel.blindedPublicKey ?: author)
            } else originalMessage.individualRecipient.address

            message.reaction = Reaction.from(
                timestamp = originalMessage.timestamp,
                author = originalAuthor.address,
                emoji = emoji,
                react = false
            )

            if (recipient.address is Address.Community) {
                // Decrement the reaction count locally immediately (they will
                // get overwritten when we get the server update back)
                reactionDb.updateAllCountFor(originalMessage.messageId, emoji, -1)


                val messageServerId = lokiMessageDb.getServerID(originalMessage.messageId) ?:
                return Log.w(TAG, "Failed to find message server ID when removing emoji reaction")

                scope.launch {
                    runCatching {
                        OpenGroupApi.deleteReaction(
                            recipient.address.room,
                            recipient.address.serverUrl,
                            messageServerId,
                            emoji
                        )
                    }
                }
            } else {
                messageSender.send(message, recipient.address)
            }
            LoaderManager.getInstance(this).restartLoader(0, null, this)
        }
    }

    override fun onCustomReactionSelected(messageRecord: MessageRecord, hasAddedCustomEmoji: Boolean) {
        val oldRecord = messageRecord.reactions.find { record -> record.author == loginStateRepository.getLocalNumber() }

        if (oldRecord != null && hasAddedCustomEmoji) {
            reactionDelegate.hide()
            sendEmojiRemoval(oldRecord.emoji, messageRecord)
        } else {
            reactionDelegate.hideForReactWithAny()

            ReactWithAnyEmojiDialogFragment
                .createForMessageRecord(messageRecord, reactWithAnyEmojiStartPage)
                .show(supportFragmentManager, "BOTTOM");
        }
    }

    override fun onReactWithAnyEmojiDialogDismissed() = reactionDelegate.hide()

    override fun onReactWithAnyEmojiSelected(emoji: String, messageId: MessageId) {
        reactionDelegate.hide()
        val message = mmsSmsDb.getMessageById(messageId) ?: return
        val oldRecord = reactionDb.getReactions(messageId).find { it.author == loginStateRepository.getLocalNumber() }
        if (oldRecord?.emoji == emoji) {
            sendEmojiRemoval(emoji, message)
        } else {
            sendEmojiReaction(emoji, message)
        }
    }

    override fun onRemoveReaction(emoji: String, messageId: MessageId) {
        val message = mmsSmsDb.getMessageById(messageId) ?: return
        sendEmojiRemoval(emoji, message)
    }

    override fun onEmojiReactionUserTapped(recipient: Recipient) {
        showUserProfileModal(recipient)
    }

    // Called when the user is attempting to clear all instance of a specific emoji
    override fun onClearAll(emoji: String, messageId: MessageId) = viewModel.onEmojiClear(emoji, messageId)

    override fun onMicrophoneButtonMove(event: MotionEvent) {
        val rawX = event.rawX
        val chevronImageView = binding.inputBarRecordingView.chevronImageView
        val slideToCancelTextView = binding.inputBarRecordingView.slideToCancelTextView
        if (rawX < screenWidth / 2) {
            val translationX = rawX - screenWidth / 2
            val sign = -1.0f
            val chevronDamping = 4.0f
            val labelDamping = 3.0f
            val chevronX = (chevronDamping * (sqrt(abs(translationX)) / sqrt(chevronDamping))) * sign
            val labelX = (labelDamping * (sqrt(abs(translationX)) / sqrt(labelDamping))) * sign
            chevronImageView.translationX = chevronX
            slideToCancelTextView.translationX = labelX
        } else {
            chevronImageView.translationX = 0.0f
            slideToCancelTextView.translationX = 0.0f
        }
        if (isValidLockViewLocation(event.rawX.roundToInt(), event.rawY.roundToInt())) {
            if (!isLockViewExpanded) {
                expandVoiceMessageLockView()
                isLockViewExpanded = true
            }
        } else {
            if (isLockViewExpanded) {
                collapseVoiceMessageLockView()
                isLockViewExpanded = false
            }
        }
    }

    override fun onMicrophoneButtonCancel(event: MotionEvent) = hideVoiceMessageUI()

    override fun onMicrophoneButtonUp(event: MotionEvent) {
        if(binding.inputBar.voiceRecorderState != VoiceRecorderState.Recording){
            cancelVoiceMessage()
            return
        }

        val x = event.rawX.roundToInt()
        val y = event.rawY.roundToInt()

        // Lock voice recording on if the button is released over the lock area. AND the
        // voice recording has currently lasted for at least the time it takes to animate
        // the lock area into position. Without this time check we can accidentally lock
        // to recording audio on a quick tap as the lock area animates out from the record
        // audio message button and the pointer-up event catches it mid-animation.
        val currentVoiceMessageDurationMS = System.currentTimeMillis() - voiceMessageStartTimestamp
        if (isValidLockViewLocation(x, y) && currentVoiceMessageDurationMS >= VoiceRecorderConstants.ANIMATE_LOCK_DURATION_MS) {
            binding.inputBarRecordingView.lock()

            // If the user put the record audio button into the lock state then we are still recording audio
            binding.inputBar.voiceRecorderState = VoiceRecorderState.Recording
        }
        else
        {
            // If the user didn't lock voice recording on then we're stopping voice recording
            binding.inputBar.voiceRecorderState = VoiceRecorderState.ShuttingDownAfterRecord

            val recordButtonOverlay = binding.inputBarRecordingView.recordButtonOverlay

            val location = IntArray(2) { 0 }
            recordButtonOverlay.getLocationOnScreen(location)
            val hitRect = Rect(location[0], location[1], location[0] + recordButtonOverlay.width, location[1] + recordButtonOverlay.height)

            // If the up event occurred over the record button overlay we send the voice message..
            if (hitRect.contains(x, y)) {
                sendVoiceMessage()
            } else {
                // ..otherwise if they've released off the button we'll cancel sending.
                cancelVoiceMessage()
            }
        }
    }

    override fun onCharLimitTapped() {
        viewModel.onCharLimitTapped()
    }

    private fun isValidLockViewLocation(x: Int, y: Int): Boolean {
        // We can be anywhere above the lock view and a bit to the side of it (at most `lockViewHitMargin`
        // to the side)
        val lockViewLocation = IntArray(2) { 0 }
        binding.inputBarRecordingView.lockView.getLocationOnScreen(lockViewLocation)
        val hitRect = Rect(lockViewLocation[0] - lockViewHitMargin, 0,
            lockViewLocation[0] + binding.inputBarRecordingView.lockView.width + lockViewHitMargin, lockViewLocation[1] + binding.inputBarRecordingView.lockView.height)
        return hitRect.contains(x, y)
    }

    override fun highlightMessageFromTimestamp(timestamp: Long) {
        // Try to find the message with the given timestamp
        adapter.getItemPositionForTimestamp(timestamp)?.let { targetMessagePosition ->

            // If the view is already visible then we don't have to scroll before highlighting it..
            binding.conversationRecyclerView.findViewHolderForLayoutPosition(targetMessagePosition)?.let { viewHolder ->
                if (viewHolder.itemView is VisibleMessageView) {
                    (viewHolder.itemView as VisibleMessageView).playHighlight()
                    return
                }
            }

            // ..otherwise, set the pending highlight target and trigger a scroll.
            // Note: If the targeted message isn't the very first one then we scroll slightly past it to give it some breathing room.
            // Also: The offset must be negative to provide room above it.
            pendingHighlightMessagePosition = targetMessagePosition
            currentTargetedScrollOffsetPx = if (targetMessagePosition > 0) nonFirstMessageOffsetPx else 0
            linearSmoothScroller.targetPosition = targetMessagePosition
            (binding.conversationRecyclerView.layoutManager as? LinearLayoutManager)?.startSmoothScroll(linearSmoothScroller)

        } ?: Log.i(TAG, "Could not find message with timestamp: $timestamp")
    }

    override fun onReactionClicked(emoji: String, messageId: MessageId, userWasSender: Boolean) {
        val message = mmsSmsDb.getMessageById(messageId) ?: return
        if (userWasSender && viewModel.canRemoveReaction) {
            sendEmojiRemoval(emoji, message)
        } else if (!userWasSender && viewModel.canReactToMessages) {
            sendEmojiReaction(emoji, message)
        }
    }

    override fun onReactionLongClicked(messageId: MessageId, emoji: String?) {
        if (viewModel.recipient.isGroupOrCommunityRecipient) {
            val isUserCommunityModerator = viewModel.recipient.takeIf { it.isCommunityRecipient }?.currentUserRole?.canModerate == true
            val fragment = ReactionsDialogFragment.create(
                messageId,
                isUserCommunityModerator,
                emoji,
                viewModel.canRemoveReaction,
                viewModel.recipient.isCommunityRecipient
            )
            fragment.show(supportFragmentManager, TAG_REACTION_FRAGMENT)
        }
    }

    private fun dismissReactionsDialog() {
        val fragment = supportFragmentManager.findFragmentByTag(TAG_REACTION_FRAGMENT) as? ReactionsDialogFragment
        fragment?.dismissAllowingStateLoss()
    }

    override fun playVoiceMessageAtIndexIfPossible(indexInAdapter: Int) {
        if (!textSecurePreferences.autoplayAudioMessages()) return

        if (indexInAdapter < 0 || indexInAdapter >= adapter.itemCount) { return }
        val viewHolder = binding.conversationRecyclerView.findViewHolderForAdapterPosition(indexInAdapter) as? ConversationAdapter.VisibleMessageViewHolder ?: return
        viewHolder.view.playVoiceMessage()
    }

    override fun showUserProfileModal(recipient: Recipient){
        viewModel.showUserProfileModal(recipient.address)
    }

    override fun sendMessage() {
        val recipient = viewModel.recipient

        // It shouldn't be possible to send a message to a blocked user anymore.
        // But as a safety net:
        // show the unblock dialog when trying to send a message to a blocked contact
        if (recipient.isStandardRecipient && recipient.blocked) {
            unblock()
            return
        }

        // validate message length before sending
        if(!viewModel.validateMessageLength()) return

        viewModel.beforeSendMessage()

        val sentMessageInfo = if (binding.inputBar.linkPreview != null || binding.inputBar.quote != null) {
            sendAttachments(listOf(), getMessageBody(), binding.inputBar.quote, binding.inputBar.linkPreview)
        } else {
            sendTextOnlyMessage()
        }

        // Jump to the newly sent message once it gets added
        if (sentMessageInfo != null) {
            messageToScrollAuthor.set(sentMessageInfo.first)
            messageToScrollTimestamp.set(sentMessageInfo.second)
            binding.conversationRecyclerView.postDelayed({
                binding.conversationRecyclerView.handleScrollToBottom()
            }, 500L)
        }
    }

    override fun commitInputContent(contentUri: Uri) {
        val recipient = viewModel.recipient
        val mimeType = MediaUtil.getMimeType(this, contentUri)!!
        val filename = FilenameUtils.getFilenameFromUri(this, contentUri, mimeType)
        val media = Media(contentUri, filename, mimeType, 0, 0, 0, 0, null, null)
        startActivityForResult(MediaSendActivity.buildEditorIntent(
            this,
            listOf( media ),
            recipient.address,
            getMessageBody()
        ), PICK_FROM_LIBRARY)
    }

    // If we previously approve this recipient, either implicitly or explicitly, we need to wait for
    // that submission to complete first.
    private suspend fun waitForApprovalJobToBeSubmitted() {
        withContext(Dispatchers.Main) {
            conversationApprovalJob?.join()
            conversationApprovalJob = null
        }
    }

    private fun sendTextOnlyMessage(hasPermissionToSendSeed: Boolean = false): Pair<Address, Long>? {
        val recipient = viewModel.recipient
        val sentTimestamp = SnodeAPI.nowWithOffset
        viewModel.implicitlyApproveRecipient()?.let { conversationApprovalJob = it }
        val text = getMessageBody()
        val isNoteToSelf = recipient.isLocalNumber
        if (seed in text && !isNoteToSelf && !hasPermissionToSendSeed) {
            showSessionDialog {
                title(R.string.warning)
                text(R.string.recoveryPasswordWarningSendDescription)
                button(R.string.send) { sendTextOnlyMessage(true) }
                cancelButton()
            }

            return null
        }

        // Create the message
        val message = VisibleMessage().applyExpiryMode(viewModel.address)
        message.sentTimestamp = sentTimestamp
        message.text = text
        // pro features
        proStatusManager.addProFeatures(message)
        val expiresInMillis = viewModel.recipient.expiryMode.expiryMillis
        val outgoingTextMessage = OutgoingTextMessage(
            message = message,
            recipient = recipient.address,
            expiresInMillis = expiresInMillis,
            expireStartedAtMillis = 0
        )

        // Clear the input bar
        binding.inputBar.text = ""
        binding.inputBar.cancelQuoteDraft()
        binding.inputBar.cancelLinkPreviewDraft()
        lifecycleScope.launch(Dispatchers.Default) {
            // Put the message in the database and send it
            message.id = MessageId(smsDb.insertMessageOutbox(
                viewModel.threadIdFlow.filterNotNull().first(),
                outgoingTextMessage,
                false,
                message.sentTimestamp!!,
                true
            ), false)

            waitForApprovalJobToBeSubmitted()
            messageSender.send(message, recipient.address)
        }
        // Send a typing stopped message
        typingStatusSender.onTypingStopped(viewModel.threadId)
        return Pair(recipient.address, sentTimestamp)
    }

    private fun sendAttachments(
        attachments: List<Attachment>,
        body: String?,
        quotedMessage: MessageRecord? = binding.inputBar.quote,
        linkPreview: LinkPreview? = null,
        deleteAttachmentFilesAfterSave: Boolean = false,
    ): Pair<Address, Long>? {
        val recipient = viewModel.recipient
        val sentTimestamp = SnodeAPI.nowWithOffset
        viewModel.implicitlyApproveRecipient()?.let { conversationApprovalJob = it }

        // Create the message
        val message = VisibleMessage().applyExpiryMode(viewModel.address)
        message.sentTimestamp = sentTimestamp
        message.text = body
        val quote = quotedMessage?.let {
            val quotedAttachments = (it as? MmsMessageRecord)?.slideDeck?.asAttachments() ?: listOf()
            val sender = if (it.isOutgoing) {
                fromSerialized(viewModel.blindedPublicKey ?: loginStateRepository.requireLocalNumber())
            } else it.individualRecipient.address
            QuoteModel(it.dateSent, sender, it.body, false, quotedAttachments)
        }
        val localQuote = quotedMessage?.let {
            val sender =
                if (it.isOutgoing) fromSerialized(loginStateRepository.requireLocalNumber())
                else it.individualRecipient.address
            quote?.copy(author = sender)
        }
        val expiresInMs = viewModel.recipient.expiryMode.expiryMillis ?: 0
        val expireStartedAtMs = if (viewModel.recipient.expiryMode is ExpiryMode.AfterSend) {
            sentTimestamp
        } else 0
        // pro features
        proStatusManager.addProFeatures(message)
        val outgoingTextMessage = OutgoingMediaMessage(
            message = message,
            recipient = recipient.address,
            attachments = attachments,
            outgoingQuote = localQuote,
            linkPreview = linkPreview,
            expiresInMillis = expiresInMs,
            expireStartedAt = expireStartedAtMs
        )

        // Clear the input bar
        binding.inputBar.text = ""
        binding.inputBar.cancelQuoteDraft()
        binding.inputBar.cancelLinkPreviewDraft()

        // Reset the attachment manager
        attachmentManager.clear()

        // Reset attachments button if needed
        if (isShowingAttachmentOptions) { toggleAttachmentOptions() }

        // Keep it fixed on the bottom right away
        binding.conversationRecyclerView.handleScrollToBottom(true)

        // do the heavy work in the bg
        lifecycleScope.launch(Dispatchers.Default) {
            runCatching {
                // Put the message in the database and send it
                message.id = MessageId(
                    mmsDb.insertMessageOutbox(
                        outgoingTextMessage,
                        viewModel.threadIdFlow.filterNotNull().first(),
                        false,
                        runThreadUpdate = true
                    ), mms = true
                )

                if (deleteAttachmentFilesAfterSave) {
                    attachments
                        .asSequence()
                        .mapNotNull { a -> a.dataUri?.takeIf { it.scheme == "file" }?.path?.let(::File) }
                        .filter { it.exists() }
                        .forEach { it.delete() }
                }

                waitForApprovalJobToBeSubmitted()

                messageSender.send(message, recipient.address, quote, linkPreview)
            }.onFailure {
                withContext(Dispatchers.Main){
                    when (it) {
                        is MmsException -> Toast.makeText(this@ConversationActivityV2, R.string.attachmentsErrorSending, Toast.LENGTH_LONG).show()
                        else -> Toast.makeText(this@ConversationActivityV2, R.string.errorGeneric, Toast.LENGTH_LONG).show()
                    }
                }
            }
        }

        // Send a typing stopped message
        typingStatusSender.onTypingStopped(viewModel.threadId)
        return Pair(recipient.address, sentTimestamp)
    }

    private fun showGIFPicker() {
        val hasSeenGIFMetaDataWarning: Boolean = textSecurePreferences.hasSeenGIFMetaDataWarning()
        if (!hasSeenGIFMetaDataWarning) {
            showSessionDialog {
                title(R.string.giphyWarning)
                text(Phrase.from(context, R.string.giphyWarningDescription).put(APP_NAME_KEY, getString(R.string.app_name)).format())
                button(R.string.theContinue) {
                    textSecurePreferences.setHasSeenGIFMetaDataWarning()
                    selectGif()
                }
                cancelButton()
            }
        } else {
            selectGif()
        }
    }

    private fun selectGif() = AttachmentManager.selectGif(this, PICK_GIF)

    private fun showDocumentPicker() = AttachmentManager.selectDocument(this, PICK_DOCUMENT)

    private fun pickFromLibrary() {
        val recipient = viewModel.recipient
        binding.inputBar.text?.trim()?.let { text ->
            AttachmentManager.selectGallery(
                this,
                PICK_FROM_LIBRARY,
                recipient.address,
                getMessageBody()
            )
        }
    }

    private fun showCamera() {
        attachmentManager.capturePhoto(
            this,
            TAKE_PHOTO,
            viewModel.address,
            getMessageBody()
        )
    }

    override fun onAttachmentChanged() { /* Do nothing */ }

    override fun onRequestPermissionsResult(requestCode: Int, permissions: Array<out String>, grantResults: IntArray) {
        super.onRequestPermissionsResult(requestCode, permissions, grantResults)
        Permissions.onRequestPermissionsResult(this, requestCode, permissions, grantResults)
    }

    @Deprecated("Deprecated in Java")
    override fun onActivityResult(requestCode: Int, resultCode: Int, intent: Intent?) {
        super.onActivityResult(requestCode, resultCode, intent)

        val mediaPreppedListener = object : ListenableFuture.Listener<Boolean> {

            override fun onSuccess(result: Boolean?) {
                if (result == null) {
                    Log.w(TAG, "Media prepper returned a null result - bailing.")
                    return
                }

                // If the attachment was too large or MediaConstraints.isSatisfied failed for some
                // other reason then we reset the attachment manager & shown buttons then bail..
                if (!result) {
                    attachmentManager.clear()
                    if (isShowingAttachmentOptions) { toggleAttachmentOptions() }
                    return
                }

                // ..otherwise we can attempt to send the attachment(s).
                // Note: The only multi-attachment message type is when sending images - all others
                // attempt send the attachment immediately upon file selection.
                sendAttachments(attachmentManager.buildSlideDeck().asAttachments(), null)
                //todo: The current system sends the document the moment it has been selected, without text (body is set to null above) - We will want to fix this and allow the user to add text with a document AND be able to confirm before sending
                //todo: Simply setting body to getMessageBody() above isn't good enough as it doesn't give the user a chance to confirm their message before sending it.
            }

            override fun onFailure(e: ExecutionException?) {
                Toast.makeText(this@ConversationActivityV2, R.string.attachmentsErrorLoad, Toast.LENGTH_LONG).show()
            }
        }

        // Note: In the case of documents or GIFs, filename provision is performed as part of the
        // `prepMediaForSending` operations, while for images it occurs when Media is created in
        // this class' `commitInputContent` method.
        when (requestCode) {
            PICK_DOCUMENT -> {
                intent ?: return Log.w(TAG, "Failed to get document Intent")
                val uri = intent.data ?: return Log.w(TAG, "Failed to get document Uri")
                prepMediaForSending(uri, AttachmentManager.MediaType.DOCUMENT).addListener(mediaPreppedListener)
            }
            PICK_GIF -> {
                intent ?: return Log.w(TAG, "Failed to get GIF Intent")
                val uri = intent.data ?: return Log.w(TAG, "Failed to get picked GIF Uri")
                val type   = AttachmentManager.MediaType.GIF
                val width  = intent.getIntExtra(GiphyActivity.EXTRA_WIDTH, 0)
                val height = intent.getIntExtra(GiphyActivity.EXTRA_HEIGHT, 0)
                prepMediaForSending(uri, type, width, height).addListener(mediaPreppedListener)
            }
            PICK_FROM_LIBRARY,
            TAKE_PHOTO -> {
                intent ?: return
                val body = intent.getStringExtra(MediaSendActivity.EXTRA_MESSAGE)
                val mediaList = intent.getParcelableArrayListExtra<Media>(MediaSendActivity.EXTRA_MEDIA) ?: return
                val slideDeck = SlideDeck()
                for (media in mediaList) {
                    val mediaFilename: String? = media.filename
                    when {
                        MediaUtil.isVideoType(media.mimeType) -> { slideDeck.addSlide(VideoSlide(this, media.uri, mediaFilename, 0, media.caption))                            }
                        MediaUtil.isGif(media.mimeType)       -> { slideDeck.addSlide(GifSlide(this, media.uri, mediaFilename, 0, media.width, media.height, media.caption))   }
                        MediaUtil.isImageType(media.mimeType) -> { slideDeck.addSlide(ImageSlide(this, media.uri, mediaFilename, 0, media.width, media.height, media.caption)) }
                        else -> {
                            Log.d(TAG, "Asked to send an unexpected media type: '" + media.mimeType + "'. Skipping.")
                        }
                    }
                }
                sendAttachments(slideDeck.asAttachments(), body)
            }
        }
    }

    private fun prepMediaForSending(uri: Uri, type: AttachmentManager.MediaType): ListenableFuture<Boolean>  =  prepMediaForSending(uri, type, null, null)

    private fun prepMediaForSending(uri: Uri, type: AttachmentManager.MediaType, width: Int?, height: Int?): ListenableFuture<Boolean> {
        return attachmentManager.setMedia(glide, uri, type, MediaConstraints.getPushMediaConstraints(), width ?: 0, height ?: 0)
    }

    override fun startRecordingVoiceMessage() {
        Log.i(TAG, "Starting voice message recording at: ${System.currentTimeMillis()} --- ${binding.inputBar.voiceRecorderState}")
        binding.inputBar.voiceRecorderState = VoiceRecorderState.SettingUpToRecord

        if (Permissions.hasAll(this, Manifest.permission.RECORD_AUDIO)) {
            // Cancel any previous recording attempt
            audioRecorderHandle?.cancel()
            audioRecorderHandle = null

            audioRecorderHandle = recordAudio(lifecycleScope, this@ConversationActivityV2).also {
                it.addOnStartedListener { result ->
                    if (result.isSuccess) {
                        showVoiceMessageUI()
                        window.addFlags(WindowManager.LayoutParams.FLAG_KEEP_SCREEN_ON)

                        voiceMessageStartTimestamp = System.currentTimeMillis()
                        binding.inputBar.voiceRecorderState = VoiceRecorderState.Recording

                        // Limit voice messages to 5 minute each
                        stopAudioHandler.postDelayed(stopVoiceMessageRecordingTask, 5.minutes.inWholeMilliseconds)
                    } else {
                        Log.e(TAG, "Error while starting voice message recording", result.exceptionOrNull())
                        hideVoiceMessageUI()
                        binding.inputBar.voiceRecorderState = VoiceRecorderState.Idle
                        Toast.makeText(
                            this@ConversationActivityV2,
                            R.string.audioUnableToRecord,
                            Toast.LENGTH_LONG
                        ).show()
                    }
                }
            }
        } else {
            binding.inputBar.voiceRecorderState = VoiceRecorderState.Idle

            Permissions.with(this)
                .request(Manifest.permission.RECORD_AUDIO)
                .withPermanentDenialDialog(Phrase.from(applicationContext, R.string.permissionsMicrophoneAccessRequired)
                    .put(APP_NAME_KEY, getString(R.string.app_name))
                    .format().toString())
                .execute()
        }
    }

    private fun stopRecording(send: Boolean) {
        // When the record voice message button is released we always need to reset the UI and cancel
        // any further recording operation.
        hideVoiceMessageUI()
        window.clearFlags(WindowManager.LayoutParams.FLAG_KEEP_SCREEN_ON)

        binding.inputBar.voiceRecorderState = VoiceRecorderState.Idle

        // Clear the audio session immediately for the next recording attempt
        val handle = audioRecorderHandle
        audioRecorderHandle = null
        stopAudioHandler.removeCallbacks(stopVoiceMessageRecordingTask)

        if (handle == null) {
            Log.w(TAG, "Audio recorder handle is null - cannot stop recording")
            return
        }

        if (!MediaUtil.voiceMessageMeetsMinimumDuration(System.currentTimeMillis() - voiceMessageStartTimestamp)) {
            handle.cancel()
            // If the voice message is too short, we show a toast and return early
            Log.w(TAG, "Voice message is too short: ${System.currentTimeMillis() - voiceMessageStartTimestamp}ms")
            voiceNoteTooShortToast.setText(applicationContext.getString(R.string.messageVoiceErrorShort))
            showVoiceMessageToastIfNotAlreadyVisible()
            return
        }

        // If we don't send, we'll cancel the audio recording
        if (!send) {
            handle.cancel()
            return
        }

        // If we do send, we will stop the audio recording, wait for it to complete successfully,
        // then send the audio message as an attachment.
        lifecycleScope.launch {
            try {
                val result = handle.stop()

                // Generate a filename from the current time such as: "Session-VoiceMessage_2025-01-08-152733.aac"
                val voiceMessageFilename = FilenameUtils.constructNewVoiceMessageFilename(applicationContext)

                val audioSlide = AudioSlide(this@ConversationActivityV2,
                    Uri.fromFile(result.file),
                    voiceMessageFilename,
                    result.length,
                    MediaTypes.AUDIO_MP4,
                    true,
                    result.duration.inWholeMilliseconds)

                val slideDeck = SlideDeck()
                slideDeck.addSlide(audioSlide)
                sendAttachments(slideDeck.asAttachments(), body = null, deleteAttachmentFilesAfterSave = true)

            } catch (ec: CancellationException) {
                // If we get cancelled then do nothing
                throw ec
            } catch (ec: Exception) {
                Log.e(TAG, "Error while recording", ec)
                Toast.makeText(this@ConversationActivityV2, R.string.audioUnableToRecord, Toast.LENGTH_LONG).show()
            }
        }
    }

    override fun sendVoiceMessage() {
        Log.i(TAG, "Sending voice message at: ${System.currentTimeMillis()}")

        stopRecording(true)
    }

    // Cancel voice message is called when the user is press-and-hold recording a voice message and then
    // slides the microphone icon left, or when they lock voice recording on but then later click Cancel.
    override fun cancelVoiceMessage() {
        stopRecording(false)
    }

    override fun selectMessages(messages: Set<MessageRecord>) {
        selectMessage(messages.first())
    }

    // Note: The messages in the provided set may be a single message, or multiple if there are a
    // group of selected messages.
    override fun deleteMessages(messages: Set<MessageRecord>) {
        viewModel.handleMessagesDeletion(messages)
        endActionMode()
    }

    override fun banUser(messages: Set<MessageRecord>) {
        showSessionDialog {
            title(R.string.banUser)
            text(R.string.communityBanDescription)
            dangerButton(R.string.theContinue) { viewModel.banUser(messages.first().individualRecipient.address); endActionMode() }
            cancelButton(::endActionMode)
        }
    }

    override fun banAndDeleteAll(messages: Set<MessageRecord>) {
        showSessionDialog {
            title(R.string.banDeleteAll)
            text(R.string.communityBanDeleteDescription)
            dangerButton(R.string.theContinue) { viewModel.banAndDeleteAll(messages.first()); endActionMode() }
            cancelButton(::endActionMode)
        }
    }

    override fun copyMessages(messages: Set<MessageRecord>) {
        val sortedMessages = messages.sortedBy { it.dateSent }
        val messageSize = sortedMessages.size
        val builder = StringBuilder()
        val messageIterator = sortedMessages.iterator()
        while (messageIterator.hasNext()) {
            val message = messageIterator.next()
            val body = MentionUtilities.highlightMentions(
                recipientRepository = viewModel.recipientRepository,
                text = message.body,
                formatOnly = true, // no styling here, only text formatting
                context = this
            )

            if (TextUtils.isEmpty(body)) { continue }
            if (messageSize > 1) {
                val formattedTimestamp = dateUtils.getDisplayFormattedTimeSpanString(
                    message.timestamp
                )
                builder.append("$formattedTimestamp: ")
            }
            builder.append(body)
            if (messageIterator.hasNext()) {
                builder.append('\n')
            }
        }
        if (builder.isNotEmpty() && builder[builder.length - 1] == '\n') {
            builder.deleteCharAt(builder.length - 1)
        }
        val result = builder.toString()
        if (TextUtils.isEmpty(result)) { return }
        val manager = getSystemService(CLIPBOARD_SERVICE) as ClipboardManager
        manager.setPrimaryClip(ClipData.newPlainText("Message Content", result))
        Toast.makeText(this, R.string.copied, Toast.LENGTH_SHORT).show()
        endActionMode()
    }

    private fun copyAccountID(messages: Set<MessageRecord>) {
        val accountID = messages.first().individualRecipient.address.toString()
        val clip = ClipData.newPlainText("Account ID", accountID)
        val manager = getSystemService(CLIPBOARD_SERVICE) as ClipboardManager
        manager.setPrimaryClip(clip)
        Toast.makeText(this, R.string.copied, Toast.LENGTH_SHORT).show()
        endActionMode()
    }

    override fun resyncMessage(messages: Set<MessageRecord>) {
        val accountId = loginStateRepository.getLocalNumber()
        scope.launch {
            messages.iterator().forEach { messageRecord ->
                runCatching {
                    resendMessageUtilities.resend(
                        accountId,
                        messageRecord,
                        viewModel.blindedPublicKey,
                        isResync = true
                    )
                }
            }
        }

        endActionMode()
    }

    override fun resendMessage(messages: Set<MessageRecord>) {
        val accountId = loginStateRepository.getLocalNumber()
        scope.launch {
            messages.iterator().forEach { messageRecord ->
                runCatching {
                    resendMessageUtilities.resend(
                        accountId,
                        messageRecord,
                        viewModel.blindedPublicKey
                    )
                }
            }
        }
        endActionMode()
    }

    private val handleMessageDetail = registerForActivityResult(ActivityResultContracts.StartActivityForResult()) { result: ActivityResult ->
        val message = result.data?.let { IntentCompat.getParcelableExtra(it, MessageDetailActivity.MESSAGE_ID, MessageId::class.java) }
            ?.let(mmsSmsDb::getMessageById)

        val set = setOfNotNull(message)

        when (result.resultCode) {
            ON_REPLY -> reply(set)
            ON_RESEND -> resendMessage(set)
            ON_DELETE -> deleteMessages(set)
            ON_COPY -> copyMessages(set)
            ON_SAVE -> {
                if(message is MmsMessageRecord) saveAttachmentsIfPossible(setOf(message))
            }
        }
    }

    override fun showMessageDetail(messages: Set<MessageRecord>) {
        Intent(this, MessageDetailActivity::class.java)
            .apply { putExtra(MessageDetailActivity.MESSAGE_ID, messages.first().let {
                MessageId(it.id, it.isMms)
            }) }
            .let {
                handleMessageDetail.launch(it)
                overridePendingTransition(R.anim.slide_from_right, R.anim.slide_to_left)
            }

        endActionMode()
    }

    private fun saveAttachments(message: MmsMessageRecord) {
        val attachments: List<SaveAttachmentTask.Attachment?> = Stream.of(message.slideDeck.slides)
            .filter { s: Slide -> s.uri != null && (s.hasImage() || s.hasVideo() || s.hasAudio() || s.hasDocument()) }
            .map { s: Slide -> SaveAttachmentTask.Attachment(s.uri!!, s.contentType, message.dateReceived, s.filename) }
            .toList()
        if (attachments.isNotEmpty()) {
            val saveTask = SaveAttachmentTask(this)
            saveTask.executeOnExecutor(AsyncTask.THREAD_POOL_EXECUTOR, *attachments.toTypedArray())
            if (!message.isOutgoing) { sendMediaSavedNotification() }
            return
        }
        // Implied else that there were no attachment(s)
        Toast.makeText(this, resources.getString(R.string.attachmentsSaveError), Toast.LENGTH_LONG).show()
    }

    private fun hasPermission(permission: String): Boolean {
        val result = ContextCompat.checkSelfPermission(this, permission)
        return result == PackageManager.PERMISSION_GRANTED
    }

    override fun saveAttachmentsIfPossible(messages: Set<MessageRecord>) {
        val message = messages.first() as MmsMessageRecord

        // Note: The save option is only added to the menu in ConversationReactionOverlay.getMenuActionItems
        // if the attachment has finished downloading, so we don't really have to check for message.isMediaPending
        // here - but we'll do it anyway and bail should that be the case as a defensive programming strategy.
        if (message.isMediaPending) {
            Log.w(TAG, "Somehow we were asked to download an attachment before it had finished downloading - aborting download.")
            return
        }

        // Before saving an attachment, regardless of Android API version or permissions, we always want to ensure
        // that we've warned the user just _once_ that any attachments they save can be accessed by other apps.
        val haveWarned = TextSecurePreferences.getHaveWarnedUserAboutSavingAttachments(this)
        if (haveWarned) {
            // On Android versions below 29 we require the WRITE_EXTERNAL_STORAGE permission to save attachments.
            if (Build.VERSION.SDK_INT <= Build.VERSION_CODES.P) {
                // Save the attachment(s) then bail if we already have permission to do so
                if (hasPermission(Manifest.permission.WRITE_EXTERNAL_STORAGE)) {
                    saveAttachments(message)
                    return
                } else {
                    /* If we don't have the permission then do nothing - which means we continue on to the SaveAttachmentTask part below where we ask for permissions */
                }
            } else {
                // On more modern versions of Android on API 30+ WRITE_EXTERNAL_STORAGE is no longer used and we can just
                // save files to the public directories like "Downloads", "Pictures" etc.
                saveAttachments(message)
                return
            }
        }

        // ..otherwise we must ask for it first (only on Android APIs up to 28).
        SaveAttachmentTask.showOneTimeWarningDialogOrSave(this) {
            Permissions.with(this)
                .request(Manifest.permission.WRITE_EXTERNAL_STORAGE)
                .maxSdkVersion(Build.VERSION_CODES.P) // P is 28
                .withPermanentDenialDialog(Phrase.from(applicationContext, R.string.permissionsStorageDeniedLegacy)
                    .put(APP_NAME_KEY, getString(R.string.app_name))
                    .format().toString())
                .onAnyDenied {
                    endActionMode()

                    // If permissions were denied inform the user that we can't proceed without them and offer to take the user to Settings
                    showSessionDialog {
                        title(R.string.permissionsRequired)

                        val txt = Phrase.from(applicationContext, R.string.permissionsStorageDeniedLegacy)
                            .put(APP_NAME_KEY, getString(R.string.app_name))
                            .format().toString()
                        text(txt)

                        // Take the user directly to the settings app for Session to grant the permission if they
                        // initially denied it but then have a change of heart when they realise they can't
                        // proceed without it.
                        dangerButton(R.string.theContinue) {
                            val intent = Intent(Settings.ACTION_APPLICATION_DETAILS_SETTINGS)
                            intent.addFlags(Intent.FLAG_ACTIVITY_NEW_TASK)
                            val uri = Uri.fromParts("package", packageName, null)
                            intent.setData(uri)
                            startActivity(intent)
                        }

                        button(R.string.cancel)
                    }
                }
                .onAllGranted {
                    endActionMode()
                    saveAttachments(message)
                }
                .execute()
        }
    }

    override fun reply(messages: Set<MessageRecord>) {
        val recipient = viewModel.recipient

        // hide search if open
        if(binding.searchBottomBar.isVisible) onSearchClosed()

        messages.firstOrNull()?.let { binding.inputBar.draftQuote(recipient, it, glide) }
        endActionMode()
    }

    override fun destroyActionMode() {
        this.actionMode = null
    }

    private fun sendMediaSavedNotification() {
        val recipient = viewModel.recipient
        if (recipient.isGroupOrCommunityRecipient) { return }
        val timestamp = SnodeAPI.nowWithOffset
        val kind = DataExtractionNotification.Kind.MediaSaved(timestamp)
        val message = DataExtractionNotification(kind)
        messageSender.send(message, recipient.address)
    }

    private fun endActionMode() {
        actionMode?.finish()
        actionMode = null
    }
    // endregion

    // region General
    private fun getMessageBody(): String {
        return mentionViewModel.normalizeMessageBody()
    }
    // endregion

    // region Search
    private fun setUpSearchResultObserver() {
        searchViewModel.searchResults.observe(this, Observer { result: SearchViewModel.SearchResult? ->
            if (result == null) return@Observer
            if (result.getResults().isNotEmpty()) {
                result.getResults()[result.position]?.let {
                    jumpToMessage(it.messageRecipient.address, it.sentTimestampMs, true) {
                        searchViewModel.onMissingResult()
                    }
                }
            }

            binding.searchBottomBar.setData(result.position, result.getResults().size, searchViewModel.searchQuery.value)
        })
    }

    fun onSearchOpened() {
        viewModel.onSearchOpened()
        searchViewModel.onSearchOpened()
        binding.searchBottomBar.visibility = View.VISIBLE
        binding.searchBottomBar.setData(0, 0, searchViewModel.searchQuery.value)
        binding.root.requestApplyInsets()

    }

    fun onSearchClosed() {
        viewModel.onSearchClosed()
        searchViewModel.onSearchClosed()
        binding.searchBottomBar.visibility = View.GONE
        binding.root.requestApplyInsets()
        adapter.onSearchQueryUpdated(null)
        invalidateOptionsMenu()
    }

    fun onSearchQueryUpdated(query: String) {
        binding.searchBottomBar.showLoading()
        searchViewModel.onQueryUpdated(query, viewModel.threadId)
        adapter.onSearchQueryUpdated(query.takeUnless { it.length < 2 })
    }

    override fun onSearchMoveUpPressed() {
        this.searchViewModel.onMoveUp()
    }

    override fun onSearchMoveDownPressed() {
        this.searchViewModel.onMoveDown()
    }

    private fun jumpToMessage(author: Address, timestamp: Long, highlight: Boolean, onMessageNotFound: Runnable?) {
        SimpleTask.run(lifecycle, {
            mmsSmsDb.getMessagePositionInConversation(viewModel.threadId, timestamp, author, false)
        }) { p: Int -> moveToMessagePosition(p, highlight, onMessageNotFound) }
    }

    private fun moveToMessagePosition(position: Int, highlight: Boolean, onMessageNotFound: Runnable?) {
        if (position >= 0) {
            binding.conversationRecyclerView.scrollToPosition(position)

            if (highlight) {
                runOnUiThread { highlightViewAtPosition(position) }
            }
        } else {
            onMessageNotFound?.run()
        }
    }
    // endregion

    inner class ReactionsToolbarListener constructor(val message: MessageRecord) : OnActionSelectedListener {

        override fun onActionSelected(action: ConversationReactionOverlay.Action) {
            val selectedItems = setOf(message)
            when (action) {
                ConversationReactionOverlay.Action.REPLY -> reply(selectedItems)
                ConversationReactionOverlay.Action.RESYNC -> resyncMessage(selectedItems)
                ConversationReactionOverlay.Action.RESEND -> resendMessage(selectedItems)
                ConversationReactionOverlay.Action.DOWNLOAD -> saveAttachmentsIfPossible(selectedItems)
                ConversationReactionOverlay.Action.COPY_MESSAGE -> copyMessages(selectedItems)
                ConversationReactionOverlay.Action.VIEW_INFO -> showMessageDetail(selectedItems)
                ConversationReactionOverlay.Action.SELECT -> selectMessages(selectedItems)
                ConversationReactionOverlay.Action.DELETE -> deleteMessages(selectedItems)
                ConversationReactionOverlay.Action.BAN_AND_DELETE_ALL -> banAndDeleteAll(selectedItems)
                ConversationReactionOverlay.Action.BAN_USER -> banUser(selectedItems)
                ConversationReactionOverlay.Action.COPY_ACCOUNT_ID -> copyAccountID(selectedItems)
            }
        }
    }
}<|MERGE_RESOLUTION|>--- conflicted
+++ resolved
@@ -1822,18 +1822,12 @@
             // Send it
             reactionMessage.reaction = Reaction.from(originalMessage.timestamp, originalAuthor.toString(), emoji, true)
             if (recipient.address is Address.Community) {
-
-<<<<<<< HEAD
-                val messageServerId = lokiMessageDb.getServerID(originalMessage.messageId) ?:
-                return Log.w(TAG, "Failed to find message server ID when adding emoji reaction")
-=======
                 // Increment the reaction count locally immediately. This
                 // has to apply on all the ReactionRecords with the same messageId/emoji per design.
                 reactionDb.updateAllCountFor(messageId, emoji, 1)
 
                 val messageServerId = lokiMessageDb.getServerID(messageId) ?:
                     return Log.w(TAG, "Failed to find message server ID when adding emoji reaction")
->>>>>>> a9ce8d7a
 
                 scope.launch {
                     runCatching {
