<?xml version="1.0" encoding="utf-8"?>
<org.thoughtcrime.securesms.conversation.v2.ConversationReactionOverlay xmlns:android="http://schemas.android.com/apk/res/android"
    xmlns:app="http://schemas.android.com/apk/res-auto"
    xmlns:tools="http://schemas.android.com/tools"
    android:id="@+id/conversation_reaction_scrubber"
    android:layout_width="match_parent"
    android:layout_height="match_parent"
<<<<<<< HEAD
    android:elevation="1000dp"
    android:clipToPadding="false"
    android:clipChildren="false"
=======
    android:background="@color/conversation_overlay_scrim"
>>>>>>> 485a1109
    android:visibility="gone"
    tools:visibility="visible">

    <Space
        android:id="@+id/dropdown_anchor"
        android:layout_width="0dp"
        android:layout_height="0dp"
        android:layout_gravity="left"
        tools:ignore="RtlHardcoded" />

    <LinearLayout
        android:id="@+id/conversation_item"
        android:layout_width="wrap_content"
        android:layout_height="wrap_content"
        android:orientation="horizontal">

         <View
            android:id="@+id/conversation_item_bubble"
            android:layout_width="wrap_content"
            android:layout_height="wrap_content" />

        <TextView
            android:id="@+id/conversation_item_timestamp"
            android:layout_width="wrap_content"
            android:layout_height="wrap_content"
            android:layout_gravity="center_vertical"
            android:layout_marginHorizontal="@dimen/small_spacing"
            android:maxLines="1"
            android:textSize="11sp" />

    </LinearLayout>

    <androidx.constraintlayout.widget.ConstraintLayout
        android:id="@+id/conversation_reaction_scrubber_foreground"
        android:layout_width="wrap_content"
        android:layout_height="wrap_content"
        android:clipToPadding="false"
        android:clipChildren="false"
        android:elevation="4dp">

        <View
            android:id="@+id/conversation_reaction_scrubber_background"
            android:layout_width="0dp"
            android:layout_height="?attr/actionBarSize"
            android:alpha="0"
            app:layout_constraintTop_toTopOf="parent"
            app:layout_constraintBottom_toBottomOf="parent"
            app:layout_constraintStart_toStartOf="parent"
            app:layout_constraintEnd_toEndOf="parent"
            android:background="@drawable/conversation_reaction_overlay_background"
            tools:alpha="1" />

        <TextView
            android:id="@+id/reaction_1"
            android:layout_width="wrap_content"
            android:layout_height="wrap_content"
            android:alpha="0"
            android:textSize="@dimen/very_large_font_size"
            android:translationY="@dimen/reaction_scrubber_anim_start_translation_y"
            app:layout_constraintBottom_toBottomOf="parent"
            app:layout_constraintEnd_toStartOf="@id/reaction_2"
            app:layout_constraintStart_toStartOf="parent"
            app:layout_constraintTop_toTopOf="parent"
            tools:alpha="100"
            tools:translationY="0dp"
            tools:text="🩷" />

        <TextView
            android:id="@+id/reaction_2"
            android:layout_width="wrap_content"
            android:layout_height="wrap_content"
            android:alpha="0"
            android:textSize="@dimen/very_large_font_size"
            android:translationY="@dimen/reaction_scrubber_anim_start_translation_y"
            app:layout_constraintBottom_toBottomOf="parent"
            app:layout_constraintEnd_toStartOf="@id/reaction_3"
            app:layout_constraintStart_toEndOf="@id/reaction_1"
            app:layout_constraintTop_toTopOf="parent"
            tools:alpha="1"
            tools:translationY="0dp"
            tools:text="🩷"  />

        <TextView
            android:id="@+id/reaction_3"
            android:layout_width="wrap_content"
            android:layout_height="wrap_content"
            android:alpha="0"
            android:textSize="@dimen/very_large_font_size"
            android:translationY="@dimen/reaction_scrubber_anim_start_translation_y"
            app:layout_constraintBottom_toBottomOf="parent"
            app:layout_constraintEnd_toStartOf="@id/reaction_4"
            app:layout_constraintStart_toEndOf="@id/reaction_2"
            app:layout_constraintTop_toTopOf="parent"
            tools:alpha="1"
            tools:translationY="0dp"
            tools:text="🩷"  />

        <TextView
            android:id="@+id/reaction_4"
            android:layout_width="wrap_content"
            android:layout_height="wrap_content"
            android:alpha="0"
            android:textSize="@dimen/very_large_font_size"
            android:translationY="@dimen/reaction_scrubber_anim_start_translation_y"
            app:layout_constraintBottom_toBottomOf="parent"
            app:layout_constraintEnd_toStartOf="@id/reaction_5"
            app:layout_constraintStart_toEndOf="@id/reaction_3"
            app:layout_constraintTop_toTopOf="parent"
            tools:alpha="1"
            tools:translationY="0dp"
            tools:text="🩷"  />

        <TextView
            android:id="@+id/reaction_5"
            android:layout_width="wrap_content"
            android:layout_height="wrap_content"
            android:alpha="0"
            android:textSize="@dimen/very_large_font_size"
            android:translationY="@dimen/reaction_scrubber_anim_start_translation_y"
            app:layout_constraintBottom_toBottomOf="parent"
            app:layout_constraintEnd_toStartOf="@id/reaction_6"
            app:layout_constraintStart_toEndOf="@id/reaction_4"
            app:layout_constraintTop_toTopOf="parent"
            tools:alpha="1"
            tools:translationY="0dp"
            tools:text="🩷"  />

        <TextView
            android:id="@+id/reaction_6"
            android:layout_width="wrap_content"
            android:layout_height="wrap_content"
            android:alpha="0"
            android:textSize="@dimen/very_large_font_size"
            android:translationY="@dimen/reaction_scrubber_anim_start_translation_y"
            app:layout_constraintBottom_toBottomOf="parent"
            app:layout_constraintEnd_toStartOf="@id/reaction_7"
            app:layout_constraintStart_toEndOf="@id/reaction_5"
            app:layout_constraintTop_toTopOf="parent"
            tools:alpha="1"
            tools:translationY="0dp"
            tools:text="🩷"  />

        <View
            android:id="@+id/reaction_7_background"
            android:layout_width="52dp"
            android:layout_height="52dp"
            android:alpha="0.5"
            android:background="@drawable/reactions_old_background"
            app:layout_constraintBottom_toBottomOf="parent"
            app:layout_constraintLeft_toLeftOf="@id/reaction_7"
            app:layout_constraintRight_toRightOf="@id/reaction_7"
            app:layout_constraintTop_toTopOf="parent" />

        <ImageView
            android:id="@+id/reaction_7"
            android:layout_width="wrap_content"
            android:layout_height="wrap_content"
            android:alpha="0"
            android:translationY="@dimen/reaction_scrubber_anim_start_translation_y"
            android:src="@drawable/ic_plus"
            android:layout_marginStart="@dimen/small_spacing"
            app:tint="?android:textColorPrimary"
            app:layout_constraintBottom_toBottomOf="parent"
            app:layout_constraintEnd_toEndOf="parent"
            app:layout_constraintStart_toEndOf="@id/reaction_6"
            app:layout_constraintTop_toTopOf="parent"
            tools:alpha="100"
            tools:translationY="0dp" />

    </androidx.constraintlayout.widget.ConstraintLayout>
</org.thoughtcrime.securesms.conversation.v2.ConversationReactionOverlay><|MERGE_RESOLUTION|>--- conflicted
+++ resolved
@@ -5,13 +5,9 @@
     android:id="@+id/conversation_reaction_scrubber"
     android:layout_width="match_parent"
     android:layout_height="match_parent"
-<<<<<<< HEAD
-    android:elevation="1000dp"
     android:clipToPadding="false"
     android:clipChildren="false"
-=======
     android:background="@color/conversation_overlay_scrim"
->>>>>>> 485a1109
     android:visibility="gone"
     tools:visibility="visible">
 
