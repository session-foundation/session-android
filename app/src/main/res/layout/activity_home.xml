<?xml version="1.0" encoding="utf-8"?>
<LinearLayout xmlns:android="http://schemas.android.com/apk/res/android"
    xmlns:app="http://schemas.android.com/apk/res-auto"
    xmlns:tools="http://schemas.android.com/tools"
    android:id="@+id/contentView"
    android:layout_width="match_parent"
    android:layout_height="match_parent"
    android:orientation="vertical"
    tools:context="org.thoughtcrime.securesms.home.HomeActivity">

    <androidx.appcompat.widget.Toolbar
        android:id="@+id/toolbar"
        android:layout_width="match_parent"
        android:layout_height="wrap_content"
        android:background="?colorPrimary"
        app:contentInsetStart="0dp">

        <LinearLayout
            android:layout_width="match_parent"
            android:layout_height="wrap_content"
            android:orientation="vertical">

            <RelativeLayout
                android:id="@+id/session_toolbar"
                android:layout_width="match_parent"
                android:layout_height="?attr/actionBarSize"
                android:layout_marginLeft="20dp"
                android:layout_marginRight="20dp">

                <org.thoughtcrime.securesms.components.ProfilePictureView
                    android:id="@+id/profileButton"
                    android:layout_width="@dimen/small_profile_picture_size"
                    android:layout_height="@dimen/small_profile_picture_size"
                    android:layout_alignParentLeft="true"
                    android:layout_centerVertical="true"
                    android:layout_marginLeft="9dp"
                    android:contentDescription="@string/AccessibilityId_profilePicture" />

                <org.thoughtcrime.securesms.home.PathStatusView
                    android:id="@+id/pathStatusView"
                    android:layout_width="@dimen/path_status_view_size"
                    android:layout_height="@dimen/path_status_view_size"
                    android:layout_alignEnd="@+id/profileButton"
                    android:layout_alignBottom="@+id/profileButton" />

                <ImageView
                    android:id="@+id/sessionHeaderImage"
                    android:layout_width="0dp"
                    android:layout_height="16dp"
                    android:layout_centerInParent="true"
                    android:layout_toLeftOf="@+id/searchViewContainer"
                    android:layout_toRightOf="@+id/profileButton"
                    android:scaleType="centerInside"
                    android:src="@drawable/ic_session"
                    app:tint="?sessionLogoTint" />

                <RelativeLayout
                    android:id="@+id/searchViewContainer"
                    android:background="?selectableItemBackgroundBorderless"
                    android:contentDescription="@string/AccessibilityId_searchIcon"
                    android:layout_width="@dimen/small_profile_picture_size"
                    android:layout_height="@dimen/small_profile_picture_size"
                    android:layout_alignParentRight="true"
                    android:layout_centerVertical="true">

                    <ImageView
                        android:layout_width="wrap_content"
                        android:layout_height="wrap_content"
                        android:layout_centerInParent="true"
                        android:src="@drawable/ic_search"
                        app:tint="?sessionLogoTint" />

                </RelativeLayout>

            </RelativeLayout>

            <RelativeLayout
                android:id="@+id/search_toolbar"
                android:layout_width="match_parent"
                android:layout_height="?actionBarSize"
                android:layout_marginHorizontal="@dimen/medium_spacing"
                android:visibility="gone">

                <org.thoughtcrime.securesms.home.search.GlobalSearchInputLayout
                    android:id="@+id/globalSearchInputLayout"
                    android:layout_width="match_parent"
                    android:layout_height="wrap_content"
                    android:layout_centerVertical="true" />
            </RelativeLayout>

            <View
                android:layout_width="match_parent"
                android:layout_height="1px"
                android:background="?android:dividerHorizontal"
                android:elevation="1dp" />

            <androidx.compose.ui.platform.ComposeView
                tools:visibility="gone"
                android:id="@+id/seedReminderView"
                android:layout_width="match_parent"
                android:layout_height="wrap_content" />

            <FrameLayout
                tools:visibility="visible"
                android:visibility="gone"
                android:id="@+id/configOutdatedView"
                android:layout_width="match_parent"
                android:layout_height="wrap_content">
                <TextView
                    android:layout_gravity="center"
                    android:textColor="?message_sent_text_color"
                    android:background="?colorAccent"
                    android:textSize="@dimen/small_font_size"
                    android:paddingVertical="4dp"
                    android:paddingHorizontal="64dp"
                    android:gravity="center"
                    android:layout_width="match_parent"
                    android:layout_height="wrap_content"
                    android:text="@string/deleteAfterGroupFirstReleaseConfigOutdated"
                    />
                <ImageView
                    android:layout_margin="@dimen/small_spacing"
                    android:layout_gravity="center_vertical|right"
                    android:layout_width="12dp"
                    android:layout_height="12dp"
                    android:scaleType="centerInside"
                    android:src="@drawable/ic_x"
                    app:tint="@color/black" />
            </FrameLayout>

            <TextView
                android:id="@+id/callInProgress"
                android:layout_width="match_parent"
                android:layout_height="wrap_content"
                android:layout_gravity="center"
                android:background="?colorAccent"
                android:paddingVertical="@dimen/small_spacing"
                android:gravity="center_horizontal"
                android:textColor="?message_sent_text_color"
                android:paddingHorizontal="@dimen/medium_spacing"
                android:textSize="@dimen/small_font_size"
                android:visibility="gone"
                android:text="@string/callsInProgress"
                tools:visibility="visible" />

        </LinearLayout>

    </androidx.appcompat.widget.Toolbar>

    <FrameLayout
        android:animateLayoutChanges="true"
        android:layout_width="match_parent"
        android:layout_height="match_parent">

<<<<<<< HEAD
        <androidx.recyclerview.widget.RecyclerView
            android:id="@+id/searchContactsRecyclerView"
=======
        <FrameLayout
>>>>>>> dea57ae3
            android:layout_width="match_parent"
            android:layout_height="match_parent"
            android:id="@+id/conversationListContainer">

            <androidx.recyclerview.widget.RecyclerView
                android:id="@+id/recyclerView"
                android:layout_width="match_parent"
                android:layout_height="match_parent"
                android:clipToPadding="false"
                android:paddingBottom="172dp"
                app:layoutManager="androidx.recyclerview.widget.LinearLayoutManager"
                tools:itemCount="6"
                tools:listitem="@layout/view_conversation" />

            <androidx.compose.ui.platform.ComposeView
                android:id="@+id/emptyStateContainer"
                android:layout_width="match_parent"
                android:layout_height="match_parent"
                android:visibility="gone"/>

            <com.google.android.material.floatingactionbutton.FloatingActionButton
                android:id="@+id/newConversationButton"
                android:contentDescription="@string/AccessibilityId_conversationsNew"
                android:layout_width="wrap_content"
                android:layout_height="wrap_content"
                android:layout_gravity="bottom|center_horizontal"
                android:layout_marginBottom="@dimen/new_conversation_button_bottom_offset"
                app:rippleColor="@color/button_primary_ripple"
                android:src="@drawable/ic_plus"
                app:maxImageSize="32dp"
                android:tint="?message_sent_text_color"/>

        </FrameLayout>

        <androidx.recyclerview.widget.RecyclerView
            android:id="@+id/globalSearchRecycler"
            android:layout_width="match_parent"
            android:layout_height="match_parent"
            android:scrollbars="vertical"
            android:visibility="gone"
            app:layoutManager="androidx.recyclerview.widget.LinearLayoutManager"
            tools:itemCount="6"
            tools:listitem="@layout/view_global_search_result" />

    </FrameLayout>


</LinearLayout><|MERGE_RESOLUTION|>--- conflicted
+++ resolved
@@ -152,18 +152,13 @@
         android:layout_width="match_parent"
         android:layout_height="match_parent">
 
-<<<<<<< HEAD
-        <androidx.recyclerview.widget.RecyclerView
-            android:id="@+id/searchContactsRecyclerView"
-=======
         <FrameLayout
->>>>>>> dea57ae3
             android:layout_width="match_parent"
             android:layout_height="match_parent"
             android:id="@+id/conversationListContainer">
 
             <androidx.recyclerview.widget.RecyclerView
-                android:id="@+id/recyclerView"
+                android:id="@+id/searchContactsRecyclerView"
                 android:layout_width="match_parent"
                 android:layout_height="match_parent"
                 android:clipToPadding="false"
