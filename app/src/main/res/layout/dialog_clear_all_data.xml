--- conflicted
+++ resolved
@@ -64,19 +64,11 @@
             android:layout_height="@dimen/large_spacing"
             android:layout_gravity="center_vertical"
             android:layout_weight="1"
-<<<<<<< HEAD
-            android:layout_gravity="center_vertical"
-            app:SpinKit_Color="?colorAccent"
-            android:visibility="gone"
-            tools:visibility="visible"/>
-=======
             android:indeterminateTint="?colorAccent"
             android:indeterminate="true"
             android:visibility="gone"
             tools:visibility="visible"/>
 
->>>>>>> 14206128
-
     </LinearLayout>
 
 </LinearLayout>