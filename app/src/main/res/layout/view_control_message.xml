--- conflicted
+++ resolved
@@ -39,16 +39,9 @@
         tools:src="@drawable/ic_timer"
         tools:visibility="visible" />
 
-<<<<<<< HEAD
-    <TextView
-        android:id="@+id/textView"
-        android:contentDescription="@string/AccessibilityId_control_message"
-        android:layout_width="wrap_content"
-=======
     <LinearLayout
         android:id="@+id/controlContentView"
         android:layout_width="match_parent"
->>>>>>> 68750e61
         android:layout_height="wrap_content"
         android:gravity="center"
         android:orientation="vertical">
