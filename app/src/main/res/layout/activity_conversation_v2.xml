<?xml version="1.0" encoding="utf-8"?>
<androidx.constraintlayout.widget.ConstraintLayout
    android:focusable="false"
    xmlns:android="http://schemas.android.com/apk/res/android"
    xmlns:app="http://schemas.android.com/apk/res-auto"
    xmlns:tools="http://schemas.android.com/tools"
    android:id="@+id/contentView"
    android:layout_width="match_parent"
    android:layout_height="match_parent"
    android:orientation="vertical">

    <androidx.appcompat.widget.Toolbar
        android:id="@+id/toolbar"
        android:layout_width="match_parent"
        android:layout_height="wrap_content"
        app:layout_constraintTop_toTopOf="parent"
        app:layout_constraintBottom_toTopOf="@+id/conversationRecyclerView"
        app:layout_constraintStart_toStartOf="parent"
        app:layout_constraintVertical_bias="0"
        android:theme="@style/Widget.Session.ActionBar.Flat"
        android:background="?colorPrimary"
        app:contentInsetStart="0dp">

        <org.thoughtcrime.securesms.conversation.ConversationActionBarView
            android:id="@+id/toolbarContent"
            android:layout_width="match_parent"
            android:layout_height="wrap_content" />

    </androidx.appcompat.widget.Toolbar>

    <!--
    Add this to the below recycler view if you need to debug activity `adjustResize` issues:
    android:background="@drawable/cross"
    -->
    <org.thoughtcrime.securesms.conversation.v2.ConversationRecyclerView
        android:focusable="false"
        android:id="@+id/conversationRecyclerView"
        android:layout_width="match_parent"
        android:layout_height="0dp"
        tools:visibility="gone"
        app:layout_constraintVertical_weight="1"
        app:layout_constraintStart_toStartOf="parent"
        app:layout_constraintBottom_toTopOf="@+id/typingIndicatorViewContainer"
        app:layout_constraintTop_toBottomOf="@id/conversation_header" />

    <org.thoughtcrime.securesms.conversation.v2.components.TypingIndicatorViewContainer
        android:focusable="false"
        android:id="@+id/typingIndicatorViewContainer"
        android:layout_width="match_parent"
        android:layout_height="36dp"
        android:visibility="gone"
        tools:visibility="visible"
        app:layout_constraintStart_toStartOf="parent"
        app:layout_constraintTop_toBottomOf="@+id/conversationRecyclerView"
        app:layout_constraintBottom_toTopOf="@+id/textSendAfterApproval"
        />

    <org.thoughtcrime.securesms.conversation.v2.input_bar.InputBar
        android:id="@+id/inputBar"
        android:layout_width="match_parent"
        android:layout_height="wrap_content"
        tools:layout_height="60dp"
        app:layout_constraintStart_toStartOf="parent"
        app:layout_constraintTop_toBottomOf="@+id/recreateGroupButtonContainer"
        app:layout_constraintBottom_toBottomOf="parent"
        app:layout_constraintVertical_bias="1"
        />

    <org.thoughtcrime.securesms.conversation.v2.search.SearchBottomBar
        android:id="@+id/searchBottomBar"
        android:layout_width="match_parent"
        android:layout_height="wrap_content"
        app:layout_constraintBottom_toBottomOf="parent"
        android:visibility="gone"/>

    <FrameLayout
        android:focusable="false"
        android:id="@+id/reactions_shade"
        android:layout_width="match_parent"
        android:layout_height="match_parent"
        android:background="@color/reactions_screen_light_shade_color"
        android:foreground="@color/reactions_screen_dark_shade_color"
        android:visibility="gone"/>

    <ViewStub
        android:focusable="false"
        android:id="@+id/conversation_reaction_scrubber_stub"
        android:layout_width="match_parent"
        android:layout_height="match_parent"
        android:inflatedId="@+id/conversation_reaction_scrubber"
        android:layout="@layout/conversation_reaction_scrubber"/>

    <androidx.recyclerview.widget.RecyclerView
        android:id="@+id/conversation_mention_candidates"
        android:clipToOutline="true"
        android:contentDescription="@string/AccessibilityId_mentions_list"
        tools:listitem="@layout/view_mention_candidate_v2"
        android:background="@drawable/mention_candidate_view_background"
        app:layoutManager="androidx.recyclerview.widget.LinearLayoutManager"
        android:layout_width="match_parent"
        android:layout_height="wrap_content"
        tools:visibility="gone"
        app:layout_constraintHeight_max="176dp"
        app:layout_constraintBottom_toBottomOf="@+id/conversationRecyclerView" />

    <LinearLayout
        android:id="@+id/attachmentOptionsContainer"
        android:layout_width="wrap_content"
        android:layout_height="wrap_content"
        android:layout_marginStart="12dp"
        android:elevation="8dp"
        app:layout_constraintStart_toStartOf="parent"
        app:layout_constraintBottom_toTopOf="@+id/inputBar"
        android:layout_marginBottom="8dp"
        android:orientation="vertical">

        <FrameLayout
            android:id="@+id/gifButtonContainer"
            android:layout_width="@dimen/input_bar_button_expanded_size"
            android:layout_height="@dimen/input_bar_button_expanded_size"
            android:contentDescription="@string/AccessibilityId_gif"
            android:alpha="0" />

        <FrameLayout
            android:id="@+id/documentButtonContainer"
            android:layout_marginTop="8dp"
            android:layout_width="@dimen/input_bar_button_expanded_size"
            android:layout_height="@dimen/input_bar_button_expanded_size"
            android:contentDescription="@string/AccessibilityId_files"
            android:alpha="0" />

        <FrameLayout
            android:id="@+id/libraryButtonContainer"
            android:layout_marginTop="8dp"
            android:layout_width="@dimen/input_bar_button_expanded_size"
            android:layout_height="@dimen/input_bar_button_expanded_size"
            android:contentDescription="@string/AccessibilityId_image"
            android:alpha="0" />

        <FrameLayout
            android:id="@+id/cameraButtonContainer"
            android:layout_marginTop="8dp"
            android:layout_width="@dimen/input_bar_button_expanded_size"
            android:layout_height="@dimen/input_bar_button_expanded_size"
            android:contentDescription="@string/AccessibilityId_camera"
            android:alpha="0" />

    </LinearLayout>

    <TextView
        android:id="@+id/textSendAfterApproval"
        android:text="@string/messageRequestPendingDescription"
        android:visibility="gone"
        tools:visibility="visible"
        android:textAlignment="center"
        android:textColor="@color/classic_light_2"
        android:padding="22dp"
        android:textSize="12sp"
        android:layout_width="match_parent"
        android:layout_height="wrap_content"
        tools:text="You'll be able to send"
        app:layout_constraintStart_toStartOf="parent"
        app:layout_constraintTop_toBottomOf="@+id/typingIndicatorViewContainer"
        app:layout_constraintBottom_toTopOf="@+id/messageRequestBar" />

    <RelativeLayout
        android:id="@+id/scrollToBottomButton"
        tools:visibility="visible"
        android:visibility="gone"
        android:layout_width="40dp"
        android:layout_height="50dp"
        app:layout_constraintEnd_toEndOf="parent"
        app:layout_constraintBottom_toTopOf="@+id/messageRequestBar"
        android:layout_alignWithParentIfMissing="true"
        android:layout_marginEnd="12dp"
        android:layout_marginBottom="32dp">

        <RelativeLayout
            android:layout_width="40dp"
            android:layout_height="40dp"
            android:layout_alignParentBottom="true"
            android:layout_centerHorizontal="true"
            android:background="@drawable/view_scroll_to_bottom_button_background">

            <ImageView
                android:layout_width="16dp"
                android:layout_height="16dp"
                android:layout_centerInParent="true"
                android:src="@drawable/ic_chevron_down"
                app:tint="?android:textColorPrimary" />

        </RelativeLayout>

        <RelativeLayout
            android:id="@+id/unreadCountIndicator"
            android:layout_width="wrap_content"
            android:maxWidth="40dp"
            android:paddingLeft="4dp"
            android:paddingRight="4dp"
            android:layout_height="20dp"
            android:layout_centerHorizontal="true"
            android:layout_alignParentTop="true"
            android:background="@drawable/rounded_rectangle"
            android:backgroundTint="?backgroundSecondary">

            <TextView
                android:id="@+id/unreadCountTextView"
                android:layout_width="wrap_content"
                android:layout_height="wrap_content"
                android:layout_centerInParent="true"
                android:textSize="@dimen/very_small_font_size"
                android:textColor="?android:textColorPrimary"
                tools:text="8" />

        </RelativeLayout>

    </RelativeLayout>

    <org.thoughtcrime.securesms.conversation.v2.input_bar.InputBarRecordingView
        android:id="@+id/inputBarRecordingView"
        android:layout_width="match_parent"
        android:layout_height="wrap_content"
        android:layout_marginBottom="-12dp"
        android:visibility="gone"
        app:layout_constraintBottom_toBottomOf="parent" />

    <include
        android:id="@+id/conversation_header"
        android:layout_width="match_parent"
        android:layout_height="wrap_content"
        app:layout_constraintTop_toBottomOf="@+id/toolbar"
        layout="@layout/view_conversation_header" />

    <TextView
        android:id="@+id/callInProgress"
        android:layout_width="match_parent"
        android:layout_height="wrap_content"
        android:layout_gravity="center"
        app:layout_constraintTop_toBottomOf="@+id/outdatedGroupBanner"
        android:background="?colorAccent"
        android:paddingVertical="@dimen/small_spacing"
        android:gravity="center_horizontal"
        android:textColor="?message_sent_text_color"
        android:paddingHorizontal="@dimen/medium_spacing"
        android:textSize="@dimen/small_font_size"
        android:visibility="gone"
        android:text="@string/callsInProgress"
        tools:visibility="visible" />

    <TextView
        android:padding="@dimen/medium_spacing"
        style="@style/Signal.Text.Preview"
        android:textColor="?android:textColorTertiary"
        android:textAlignment="center"
        android:id="@+id/placeholderText"
        android:layout_width="match_parent"
        android:layout_height="wrap_content"
        android:layout_marginHorizontal="@dimen/large_spacing"
<<<<<<< HEAD
        app:layout_constraintTop_toBottomOf="@+id/callInProgress"
=======
        app:layout_constraintTop_toBottomOf="@+id/conversation_header"
>>>>>>> 9f414aa5
        android:contentDescription="@string/AccessibilityId_empty_conversation"
        tools:text="Some Control Message Text"
        />

    <include
        android:id="@+id/messageRequestBar"
        android:layout_width="match_parent"
        android:layout_height="wrap_content"
        app:layout_constraintBottom_toTopOf="@+id/recreateGroupButtonContainer"
        app:layout_constraintTop_toBottomOf="@+id/textSendAfterApproval"
        layout="@layout/view_conversation_message_request_bar"
        android:layout_marginBottom="@dimen/large_spacing"
        tools:visibility="visible"
        android:visibility="gone" />

    <FrameLayout
        android:id="@+id/recreateGroupButtonContainer"
        app:layout_constraintBottom_toTopOf="@+id/inputBar"
        app:layout_constraintTop_toBottomOf="@+id/messageRequestBar"
        android:padding="@dimen/medium_spacing"
        android:visibility="gone"
        tools:visibility="visible"
        android:layout_width="match_parent"
        android:layout_height="wrap_content">

        <Button
            android:id="@+id/recreateGroupButton"
            android:layout_width="match_parent"
            android:layout_height="wrap_content"
            style="@style/Widget.Session.Button.Common.ProminentOutline"
            android:contentDescription="@string/AccessibilityId_messageRequestsAccept"
            android:text="@string/recreateGroup" />

    </FrameLayout>

    <androidx.compose.ui.platform.ComposeView
        android:id="@+id/dialog_open_url"
        tools:visibility="gone"
        android:layout_width="match_parent"
        android:layout_height="match_parent" />

    <FrameLayout
        android:id="@+id/loader"
        android:layout_width="match_parent"
        android:layout_height="match_parent"
        android:background="#A4000000"
        android:focusable="true"
        android:clickable="true"
        android:visibility="gone">

        <com.github.ybq.android.spinkit.SpinKitView
            style="@style/SpinKitView.Large.ThreeBounce"
            android:layout_width="wrap_content"
            android:layout_height="wrap_content"
            android:layout_gravity="center"
            android:layout_marginTop="8dp"
            app:SpinKit_Color="@android:color/white" />

    </FrameLayout>

</androidx.constraintlayout.widget.ConstraintLayout><|MERGE_RESOLUTION|>--- conflicted
+++ resolved
@@ -232,22 +232,6 @@
         layout="@layout/view_conversation_header" />
 
     <TextView
-        android:id="@+id/callInProgress"
-        android:layout_width="match_parent"
-        android:layout_height="wrap_content"
-        android:layout_gravity="center"
-        app:layout_constraintTop_toBottomOf="@+id/outdatedGroupBanner"
-        android:background="?colorAccent"
-        android:paddingVertical="@dimen/small_spacing"
-        android:gravity="center_horizontal"
-        android:textColor="?message_sent_text_color"
-        android:paddingHorizontal="@dimen/medium_spacing"
-        android:textSize="@dimen/small_font_size"
-        android:visibility="gone"
-        android:text="@string/callsInProgress"
-        tools:visibility="visible" />
-
-    <TextView
         android:padding="@dimen/medium_spacing"
         style="@style/Signal.Text.Preview"
         android:textColor="?android:textColorTertiary"
@@ -256,11 +240,7 @@
         android:layout_width="match_parent"
         android:layout_height="wrap_content"
         android:layout_marginHorizontal="@dimen/large_spacing"
-<<<<<<< HEAD
-        app:layout_constraintTop_toBottomOf="@+id/callInProgress"
-=======
         app:layout_constraintTop_toBottomOf="@+id/conversation_header"
->>>>>>> 9f414aa5
         android:contentDescription="@string/AccessibilityId_empty_conversation"
         tools:text="Some Control Message Text"
         />
