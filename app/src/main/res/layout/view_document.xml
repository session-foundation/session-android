--- conflicted
+++ resolved
@@ -10,27 +10,18 @@
     android:gravity="center"
     android:contentDescription="@string/AccessibilityId_document">
 
-<<<<<<< HEAD
-    <ProgressBar
-        android:id="@+id/documentViewProgress"
-        android:indeterminateTint="?message_sent_text_color"
-        android:indeterminate="true"
-        android:layout_width="36dp"
-        android:layout_height="36dp"/>
-=======
     <FrameLayout
         android:layout_width="wrap_content"
         android:layout_height="match_parent"
         android:paddingHorizontal="@dimen/message_spacing"
         android:background="@drawable/view_quote_attachment_preview_background">
-        <com.google.android.material.progressindicator.CircularProgressIndicator
+        <ProgressBar
             android:id="@+id/documentViewProgress"
             style="@style/Widget.Material3.CircularProgressIndicator.Small"
             android:layout_gravity="center_vertical"
             android:indeterminate="true"
             android:layout_width="24dp"
             android:layout_height="24dp"/>
->>>>>>> b20b02b4
 
         <ImageView
             android:id="@+id/documentViewIconImageView"
