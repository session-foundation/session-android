--- conflicted
+++ resolved
@@ -620,8 +620,8 @@
         <item name="message_received_background_color">@color/ocean_light_4</item>
         <item name="message_received_text_color">@color/ocean_light_1</item>
         <item name="message_sent_background_color">?colorAccent</item>
-<<<<<<< HEAD
         <item name="message_sent_text_color">@color/ocean_light_1</item>
+        <item name="message_status_color">@color/ocean_light_2</item>
         <item name="input_bar_background">@color/ocean_light_7</item>
         <item name="input_bar_text_hint">@color/ocean_light_2</item>
         <item name="input_bar_text_user">@color/ocean_light_1</item>
@@ -632,20 +632,6 @@
         <item name="input_bar_button_background_opaque_border">@color/ocean_light_1</item>
         <item name="input_bar_lock_view_background">@color/ocean_light_5</item>
         <item name="input_bar_lock_view_border">@color/ocean_light_1</item>
-=======
-        <item name="message_sent_text_color">@color/ocean_light_0</item>
-        <item name="message_status_color">@color/ocean_light_2</item>
-        <item name="input_bar_background">@color/ocean_light_6</item>
-        <item name="input_bar_text_hint">@color/ocean_light_1</item>
-        <item name="input_bar_text_user">@color/ocean_light_0</item>
-        <item name="input_bar_border">@color/ocean_light_2</item>
-        <item name="input_bar_button_background">@color/ocean_light_4</item>
-        <item name="input_bar_button_background_opaque">@color/ocean_light_4</item>
-        <item name="input_bar_button_text_color">@color/ocean_light_0</item>
-        <item name="input_bar_button_background_opaque_border">@color/ocean_light_0</item>
-        <item name="input_bar_lock_view_background">@color/ocean_light_4</item>
-        <item name="input_bar_lock_view_border">@color/ocean_light_0</item>
->>>>>>> beabc1c6
         <item name="mention_candidates_view_background">?colorCellBackground</item>
         <item name="mention_candidates_view_background_ripple">?colorCellRipple</item>
         <item name="scroll_to_bottom_button_background">?input_bar_button_background_opaque</item>
