--- conflicted
+++ resolved
@@ -1029,7 +1029,16 @@
     <string name="delivery_status_sent">Sent</string>
     <string name="delivery_status_sync_failed">Failed to sync</string>
     <string name="delivery_status_failed">Failed to send</string>
-<<<<<<< HEAD
+    <string name="giphy_permission_title">Search GIFs?</string>
+    <string name="giphy_permission_message">Session will connect to Giphy to provide search results. You will not have full metadata protection when sending GIFs.</string>
+    <string name="activity_home_outdated_client_config">Some of your devices are using outdated versions. Syncing may be unreliable until they are updated.</string>
+
+    <string name="activity_conversation_empty_state_read_only">There are no messages in <b>%s</b>.</string>
+    <string name="activity_conversation_empty_state_note_to_self">You have no messages in Note to Self.</string>
+    <string name="activity_conversation_empty_state_default">You have no messages from <b>%s</b>.\nSend a message to start the conversation!</string>
+
+    <string name="unread_marker">Unread Messages</string>
+
     <string name="conversation_settings_search">Search Conversation</string>
     <string name="conversation_settings_all_media">All Media</string>
     <string name="conversation_settings_pin_conversation">Pin Conversation</string>
@@ -1057,16 +1066,4 @@
     <string name="dialog_clear_all_messages_clear">Clear</string>
     <string name="dialog_clear_all_messages_cancel">Cancel</string>
     <string name="media_overview_activity__clear_media">Clear All</string>
-=======
-    <string name="giphy_permission_title">Search GIFs?</string>
-    <string name="giphy_permission_message">Session will connect to Giphy to provide search results. You will not have full metadata protection when sending GIFs.</string>
-    <string name="activity_home_outdated_client_config">Some of your devices are using outdated versions. Syncing may be unreliable until they are updated.</string>
-
-    <string name="activity_conversation_empty_state_read_only">There are no messages in <b>%s</b>.</string>
-    <string name="activity_conversation_empty_state_note_to_self">You have no messages in Note to Self.</string>
-    <string name="activity_conversation_empty_state_default">You have no messages from <b>%s</b>.\nSend a message to start the conversation!</string>
-
-    <string name="unread_marker">Unread Messages</string>
-
->>>>>>> f6345c86
 </resources>