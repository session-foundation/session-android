<?xml version="1.0" encoding="utf-8"?>
<resources>
    <string name="app_name" translatable="false">Session</string>
    <string name="yes">Yes</string>
    <string name="no">No</string>
    <string name="delete">Delete</string>
    <string name="resend">Resend</string>
    <string name="reply">Reply</string>
    <string name="ban">Ban</string>
    <string name="please_wait">Please wait…</string>
    <string name="save">Save</string>
    <string name="image">Image</string>
    <string name="note_to_self">Note to Self</string>
    <string name="version_s">Version %s</string>
    <string name="expand">Expand</string>
<!--Accessibility ID's-->
    <!-- Landing Page -->
    <string name="AccessibilityId_create_session_id">Create session ID</string>
    <string name="AccessibilityId_restore_your_session">Restore Your Session</string>
    <string name="AccessibilityId_link_device">Link Device</string>
    <!-- Session ID Page-->
    <string name="AccessibilityId_session_id">Session ID</string>
    <string name="AccessibilityId_account_id">Account ID</string>
    <string name="AccessibilityId_continue">Continue</string>
    <!-- Recovery phrase input -->

    <string name="AccessibilityId_copy_session_id">Copy Session ID</string>
    <!--Restore by seed page-->
    <string name="AccessibilityId_enter_your_recovery_phrase">Enter your recovery phrase</string>
    <!--Create Display Name    -->
    <string name="AccessibilityId_enter_display_name">Enter display name</string>
    <!--Message Notifications Options-->
    <string name="AccessibilityId_message_notifications">Message Notifications</string>
    <string name="AccessibilityId_fast_mode_notifications_option">Fast mode notifications option</string>
    <string name="AccessibilityId_slow_mode_notifications_option">Slow mode notifications option</string>
    <string name="AccessibilityId_continue_message_notifications">Continue with settings</string>
    <!--Home Page-->
    <string name="AccessibilityId_profile_picture">User settings</string>
    <string name="AccessibilityId_search_icon">Search icon</string>
    <string name="AccessibilityId_conversation_list_item">Conversation list item</string>
    <string name="AccessibilityId_details">Details</string>
    <string name="AccessibilityId_pin">Pin</string>
    <!--Settings Page -->
    <string name="AccessibilityId_blocked_contacts">Blocked contacts</string>

    <!--Message requests-->
    <string name="AccessibilityId_message_request_banner">Message requests banner</string>
    <string name="AccessibilityId_message_request">Message request</string>
    <string name="AccessibilityId_empty_message_request_folder">No pending message requests</string>
    <string name="AccessibilityId_clear_all_message_requests">Clear all</string>
    <!--New conversation pop up-->
    <string name="AccessibilityId_new_conversation_button">New conversation button</string>
    <string name="AccessibilityId_new_direct_message">New direct message</string>
    <string name="AccessibilityId_create_group">Create group</string>
    <string name="AccessibilityId_join_community">Join community button</string>
    <!-- Join community pop up -->
    <string name="AccessibilityId_community_input_box">Community input</string>
    <string name="AccessibilityId_join_community_button">Join community button</string>
    <!--  Conversation options (three dots menu)-->
    <string name="AccessibilityId_all_media">All media</string>
    <string name="AccessibilityId_search">Search</string>
    <string name="AccessibilityId_add_to_home_screen">Add to home screen</string>
    <string name="AccessibilityId_disappearing_messages">Disappearing messages</string>
    <string name="AccessibilityId_block">Block</string>
    <string name="AccessibilityId_block_confirm">Confirm block</string>
    <string name="AccessibilityId_notification_settings">Notification settings</string>
    <string name="AccessibilityId_mute_notifications">Mute notifications</string>
    <string name="AccessibilityId_delete">Delete</string>
    <string name="AccessibilityId_enable">Enable</string>
    <!--  Conversation options for closed group-->
    <string name="AccessibilityId_edit_group">Edit group</string>
    <string name="AccessibilityId_leave_group">Leave group</string>
    <string name="AccessibilityId_group_name">Group name</string>
    <string name="AccessibilityId_accept_name_change">Accept name change</string>
    <string name="AccessibilityId_cancel_name_change">Cancel name change</string>
    <string name="AccessibilityId_apply_changes">Apply changes</string>
    <string name="AccessibilityId_add_members">Add members</string>
    <string name="AccessibilityId_done">Done</string>
    <string name="AccessibilityId_mentions_list">Mentions list</string>
    <string name="AccessibilityId_contact_mentions">Contact mentions</string>
    <!--  Conversation icons -->
    <string name="AccessibilityId_call_button">Call button</string>
    <string name="AccessibilityId_settings">Settings</string>
    <string name="AccessibilityId_confirm">Confirm</string>
    <string name="AccessibilityId_disappearing_messages_time_picker">Time selector</string>
    <string name="AccessibilityId_accept_message_request_button">Accept message request</string>
    <string name="AccessibilityId_decline_message_request_button">Decline message request</string>
    <string name="AccessibilityId_block_message_request_button">Block message request</string>
    <string name="AccessibilityId_timer_icon">Timer icon</string>
<!--    Configuration messages -->
    <string name="AccessibilityId_control_message">Control message</string>
    <string name="AccessibilityId_blocked_banner">Blocked banner</string>
    <string name="AccessibilityId_blocked_banner_text">Blocked banner text</string>
    <!--New Session -->
    <string name="AccessibilityId_session_id_input">Session id input box</string>
    <string name="AccessibilityId_next">Next</string>
    <!--  New group -->
    <string name="AccessibilityId_group_name_input">Group name input</string>
    <string name="AccessibilityId_continue_group_creation">Continue group creation</string>
    <string name="AccessibilityId_contact">Contact</string>
    <string name="AccessibilityId_select_contact">Select contact</string>

    <!--Conversation screen -->
    <string name="AccessibilityId_message_input">Message input box</string>
    <string name="AccessibilityId_microphone_button">New voice message</string>
    <string name="AccessibilityId_send_message_button">Send message button</string>
    <string name="AccessibilityId_attachments_button">Attachments button</string>
    <string name="AccessibilityId_select_camera_button">Select camera button</string>
    <string name="AccessibilityId_images_folder">Images folder</string>
    <string name="AccessibilityId_documents_folder">Documents folder</string>
    <string name="AccessibilityId_gif_button">GIF button</string>
    <string name="AccessibilityId_untrusted_attachment_message">Untrusted attachment message</string>
    <string name="AccessibilityId_download_media">Download media</string>
    <string name="AccessibilityId_dont_download_media">Don\'t download media</string>
    <!-- Conversation View-->
    <string name="AccessibilityId_message_sent_status">Message sent status: Sent</string>
    <string name="AccessibilityId_message_request_config_message">Message request has been accepted</string>
    <string name="AccessibilityId_message_body">Message body</string>
    <string name="AccessibilityId_voice_message">Voice message</string>
    <string name="AccessibilityId_document">Document</string>
    <string name="AccessibilityId_deleted_message">Deleted message</string>
    <string name="AccessibilityId_delete_message">Delete message</string>
    <string name="AccessibilityId_reply_message">Reply to message</string>
    <string name="AccessibilityId_select">Select</string>
    <string name="AccessibilityId_save_attachment">Save attachment</string>
    <!-- Delete message modal-->
    <string name="AccessibilityId_delete_just_for_me">Delete just for me</string>
    <string name="AccessibilityId_delete_for_everyone">Delete for everyone</string>
    <string name="AccessibilityId_cancel_deletion">Cancel deletion</string>
    <!--Settings Page-->
    <string name="AccessibilityId_username_input">Username input</string>
    <string name="AccessibilityId_username_text">Username text</string>
    <string name="AccessibilityId_user_settings">User settings</string>
    <string name="AccessibilityId_username">Username</string>
    <string name="AccessibilityId_privacy">Privacy</string>
    <string name="AccessibilityId_recovery_password_menu_item">Recovery password menu item</string>
    <string name="AccessibilityId_edit_user_nickname">Edit user nickname</string>
    <string name="AccessibilityId_apply">Apply</string>
    <string name="AccessibilityId_cancel">Cancel</string>
    <string name="AccessibilityId_message_user">Message user</string>
    <string name="AccessibilityId_notifications">Notifications</string>
    <string name="AccessibilityId_conversations">Conversations</string>
    <string name="AccessibilityId_message_requests">Message requests</string>
    <string name="AccessibilityId_appearance">Appearance</string>
    <string name="AccessibilityId_invite_friend">Invite a friend</string>
    <string name="AccessibilityId_help">Help</string>
    <string name="AccessibilityId_clear_data">Clear data</string>
    <!--    Recovery Phrase Dialog-->
    <string name="AccessibilityId_cancel_button">Cancel</string>
    <!--    Link preview Dialog-->
    <string name="AccessibilityId_enable_link_preview_button">Enable</string>
    <string name="AccessibilityId_cancel_link_preview_button">Cancel</string>

    <!-- Disappearing messages -->
    <string name="AccessibilityId_disappear_after_read_option">Disappear after read option</string>
    <string name="AccessibilityId_disappear_after_send_option">Disappear after send option</string>
    <string name="AccessibilityId_disappearing_messages_timer">Disappearing messages timer</string>
    <string name="AccessibilityId_set_button">Set button</string>
    <string name="AccessibilityId_time_option">Time option</string>
    <string name="AccessibilityId_disable_disappearing_messages">Disable disappearing messages</string>
    <string name="AccessibilityId_configuration_message">Configuration message</string>
    <string name="AccessibilityId_disappearing_messages_type_and_time">Disappearing messages type and time</string>
    <string name="AccessibilityId_conversation_header_name">Conversation header name</string>
    <!-- AbstractNotificationBuilder -->
    <string name="AbstractNotificationBuilder_new_message">New message</string>
    <!-- AlbumThumbnailView -->
    <string name="AlbumThumbnailView_plus">\+%d</string>
    <!-- ApplicationPreferencesActivity -->
    <plurals name="ApplicationPreferencesActivity_messages_per_conversation">
        <item quantity="one">%d message per conversation</item>
        <item quantity="other">%d messages per conversation</item>
    </plurals>
    <string name="ApplicationPreferencesActivity_delete_all_old_messages_now">Delete all old messages now?</string>
    <plurals name="ApplicationPreferencesActivity_this_will_immediately_trim_all_conversations_to_the_d_most_recent_messages">
        <item quantity="one">This will immediately trim all conversations to the most recent message.</item>
        <item quantity="other">This will immediately trim all conversations to the %d most recent messages.</item>
    </plurals>
    <string name="ApplicationPreferencesActivity_delete">Delete</string>
    <string name="ApplicationPreferencesActivity_On">On</string>
    <string name="ApplicationPreferencesActivity_Off">Off</string>
    <!-- DraftDatabase -->
    <string name="DraftDatabase_Draft_image_snippet">(image)</string>
    <string name="DraftDatabase_Draft_audio_snippet">(audio)</string>
    <string name="DraftDatabase_Draft_video_snippet">(video)</string>
    <string name="DraftDatabase_Draft_quote_snippet">(reply)</string>
    <!-- AttachmentManager -->
    <string name="AttachmentManager_cant_open_media_selection">Can\'t find an app to select media.</string>
    <string name="AttachmentManager_signal_requires_the_external_storage_permission_in_order_to_attach_photos_videos_or_audio">Session requires the Storage permission in order to attach photos, videos, or audio, but it has been permanently denied. Please continue to the app settings menu, select \"Permissions\", and enable \"Storage\".</string>
    <string name="AttachmentManager_signal_requires_the_camera_permission_in_order_to_take_photos_but_it_has_been_permanently_denied">Session requires the Camera permission in order to take photos, but it has been permanently denied. Please continue to the app settings menu, select \"Permissions\", and enable \"Camera\".</string>
    <!-- AudioSlidePlayer -->
    <string name="AudioSlidePlayer_error_playing_audio">Error playing audio!</string>
    <!-- BucketedThreadMedia -->
    <string name="BucketedThreadMedia_Today">Today</string>
    <string name="BucketedThreadMedia_Yesterday">Yesterday</string>
    <string name="BucketedThreadMedia_This_week">This week</string>
    <string name="BucketedThreadMedia_This_month">This month</string>
    <!-- CommunicationActions -->
    <string name="CommunicationActions_no_browser_found">No web browser found.</string>
    <!-- ContactsCursorLoader -->
    <string name="ContactsCursorLoader_groups">Groups</string>
    <!-- ConversationItem -->
    <string name="ConversationItem_error_not_delivered">Send failed, tap for details</string>
    <string name="ConversationItem_received_key_exchange_message_tap_to_process">Received key exchange message, tap to process.</string>
    <string name="ConversationItem_click_to_approve_unencrypted">Send failed, tap for unsecured fallback</string>
    <string name="ConversationItem_unable_to_open_media">Can\'t find an app able to open this media.</string>
    <string name="ConversationItem_copied_text">Copied %s</string>
    <string name="ConversationItem_read_more">Read More</string>
    <string name="ConversationItem_download_more">&#160; Download More</string>
    <string name="ConversationItem_pending">&#160; Pending</string>
    <!-- ConversationActivity -->
    <string name="ConversationActivity_add_attachment">Add attachment</string>
    <string name="ConversationActivity_select_contact_info">Select contact info</string>
    <string name="ConversationActivity_sorry_there_was_an_error_setting_your_attachment">Sorry, there was an error setting your attachment.</string>
    <string name="ConversationActivity_message">Message</string>
    <string name="ConversationActivity_compose">Compose</string>
    <string name="ConversationActivity_muted_until_date">Muted until %1$s</string>
    <string name="ConversationActivity_muted_forever">Muted</string>
    <string name="ConversationActivity_member_count">%1$d members</string>
    <string name="ConversationActivity_active_member_count">%1$d active members</string>
    <string name="ConversationActivity_open_group_guidelines">Community Guidelines</string>
    <string name="ConversationActivity_invalid_recipient">Invalid recipient!</string>
    <string name="ConversationActivity_added_to_home_screen">Added to home screen</string>
    <string name="ConversationActivity_leave_group">Leave group?</string>
    <string name="ConversationActivity_are_you_sure_you_want_to_leave_this_group">Are you sure you want to leave this group?</string>
    <string name="ConversationActivity_error_leaving_group">Error leaving group</string>
    <string name="ConversationActivity_unblock_this_contact_question">Unblock this contact?</string>
    <string name="ConversationActivity_you_will_once_again_be_able_to_receive_messages_and_calls_from_this_contact">You will once again be able to receive messages and calls from this contact.</string>
    <string name="ConversationActivity_unblock">Unblock</string>
    <string name="ConversationActivity_attachment_exceeds_size_limits">Attachment exceeds size limits for the type of message you\'re sending.</string>
    <string name="ConversationActivity_unable_to_record_audio">Unable to record audio!</string>
    <string name="ConversationActivity_there_is_no_app_available_to_handle_this_link_on_your_device">There is no app available to handle this link on your device.</string>
    <string name="ConversationActivity_copy_open_group_url">Copy Community URL</string>
    <string name="ConversationActivity_invite_to_open_group">Add members</string>
    <string name="ConversationActivity_to_send_audio_messages_allow_signal_access_to_your_microphone">Session needs microphone access to send audio messages.</string>
    <string name="ConversationActivity_signal_requires_the_microphone_permission_in_order_to_send_audio_messages">Session needs microphone access to send audio messages, but it has been permanently denied. Please continue to app settings, select \"Permissions\", and enable \"Microphone\".</string>
    <string name="ConversationActivity_to_capture_photos_and_video_allow_signal_access_to_the_camera">Session needs camera access to take photos and videos.</string>
    <string name="ConversationActivity_to_send_photos_and_video_allow_signal_access_to_storage">Session needs storage access to send photos and videos.</string>
    <string name="ConversationActivity_signal_needs_the_camera_permission_to_take_photos_or_video">Session needs camera access to take photos and videos, but it has been permanently denied. Please continue to app settings, select \"Permissions\", and enable \"Camera\".</string>
    <string name="ConversationActivity_signal_needs_camera_permissions_to_take_photos_or_video">Session needs camera access to take photos or videos.</string>
    <string name="ConversationActivity_search_position">%1$d of %2$d</string>
    <string name="ConversationActivity_call_title">Call Permissions Required</string>
    <string name="ConversationActivity_call_prompt">You can enable the \'Voice and video calls\' permission in the Privacy Settings.</string>
    <string name="ConversationActivity_send_after_approval">You will be able to send voice messages and attachments once the recipient has approved this message request</string>
    <!-- ConversationFragment -->
    <plurals name="ConversationFragment_delete_selected_messages">
        <item quantity="one">Delete selected message?</item>
        <item quantity="other">Delete selected messages?</item>
    </plurals>
    <plurals name="ConversationFragment_this_will_permanently_delete_all_n_selected_messages">
        <item quantity="one">This will permanently delete the selected message.</item>
        <item quantity="other">This will permanently delete all %1$d selected messages.</item>
    </plurals>
    <string name="ConversationFragment_ban_selected_user">Ban this user?</string>
    <string name="ConversationFragment_save_to_sd_card">Save to storage?</string>
    <plurals name="ConversationFragment_saving_n_media_to_storage_warning">
        <item quantity="one">Saving this media to storage will allow any other apps on your device to access it.\n\nContinue?</item>
        <item quantity="other">Saving all %1$d media to storage will allow any other apps on your device to access them.\n\nContinue?</item>
    </plurals>
    <plurals name="ConversationFragment_error_while_saving_attachments_to_sd_card">
        <item quantity="one">Error while saving attachment to storage!</item>
        <item quantity="other">Error while saving attachments to storage!</item>
    </plurals>
    <plurals name="ConversationFragment_saving_n_attachments">
        <item quantity="one">Saving attachment</item>
        <item quantity="other">Saving %1$d attachments</item>
    </plurals>
    <plurals name="ConversationFragment_saving_n_attachments_to_sd_card">
        <item quantity="one">Saving attachment to storage…</item>
        <item quantity="other">Saving %1$d attachments to storage…</item>
    </plurals>
    <!-- CreateProfileActivity -->
    <string name="CreateProfileActivity_profile_photo">Profile photo</string>
    <!-- CustomDefaultPreference -->
    <string name="CustomDefaultPreference_using_custom">Using custom: %s</string>
    <string name="CustomDefaultPreference_using_default">Using default: %s</string>
    <string name="CustomDefaultPreference_none">None</string>
    <!-- DateUtils -->
    <string name="DateUtils_just_now">Now</string>
    <string name="DateUtils_minutes_ago">%d min</string>
    <string name="DateUtils_today">Today</string>
    <string name="DateUtils_yesterday">Yesterday</string>
    <!-- DeviceListItem -->
    <string name="DeviceListItem_today">Today</string>
    <!-- DocumentView -->
    <string name="DocumentView_unknown_file">Unknown file</string>
    <!-- GiphyActivity -->
    <string name="GiphyActivity_error_while_retrieving_full_resolution_gif">Error while retrieving full resolution GIF</string>
    <!-- GiphyFragmentPageAdapter -->
    <string name="GiphyFragmentPagerAdapter_gifs">GIFs</string>
    <string name="GiphyFragmentPagerAdapter_stickers">Stickers</string>
    <!-- CropImageActivity -->
    <string name="CropImageActivity_profile_avatar">Photo</string>
    <!-- InputPanel -->
    <string name="InputPanel_tap_and_hold_to_record_a_voice_message_release_to_send">Tap and hold to record a voice message, release to send</string>
    <!-- LongMessageActivity -->
    <string name="LongMessageActivity_unable_to_find_message">Unable to find message</string>
    <string name="LongMessageActivity_message_from_s">Message from %1$s</string>
    <string name="LongMessageActivity_your_message">Your message</string>
    <!-- MediaOverviewActivity -->
    <string name="MediaOverviewActivity_Media">Media</string>
    <plurals name="MediaOverviewActivity_Media_delete_confirm_title">
        <item quantity="one">Delete selected message?</item>
        <item quantity="other">Delete selected messages?</item>
    </plurals>
    <plurals name="MediaOverviewActivity_Media_delete_confirm_message">
        <item quantity="one">This will permanently delete the selected message.</item>
        <item quantity="other">This will permanently delete all %1$d selected messages.</item>
    </plurals>
    <string name="MediaOverviewActivity_Media_delete_progress_title">Deleting</string>
    <string name="MediaOverviewActivity_Media_delete_progress_message">Deleting messages...</string>
    <string name="MediaOverviewActivity_Documents">Documents</string>
    <string name="MediaOverviewActivity_Select_all">Select all</string>
    <string name="MediaOverviewActivity_collecting_attachments">Collecting attachments...</string>
    <!-- NotificationMmsMessageRecord -->
    <string name="NotificationMmsMessageRecord_multimedia_message">Multimedia message</string>
    <string name="NotificationMmsMessageRecord_downloading_mms_message">Downloading MMS message</string>
    <string name="NotificationMmsMessageRecord_error_downloading_mms_message">Error downloading MMS message, tap to retry</string>
    <!-- MediaPickerActivity -->
    <string name="MediaPickerActivity_send_to">Send to %s</string>
    <!-- MediaSendActivity -->
    <string name="MediaSendActivity_add_a_caption">Add a caption...</string>
    <string name="MediaSendActivity_an_item_was_removed_because_it_exceeded_the_size_limit">An item was removed because it exceeded the size limit</string>
    <string name="MediaSendActivity_camera_unavailable">Camera unavailable.</string>
    <string name="MediaSendActivity_message_to_s">Message to %s</string>
    <plurals name="MediaSendActivity_cant_share_more_than_n_items">
        <item quantity="one">You can\'t share more than %d item.</item>
        <item quantity="other">You can\'t share more than %d items.</item>
    </plurals>
    <!-- MediaRepository -->
    <string name="MediaRepository_all_media">All media</string>
    <!-- MessageRecord -->
    <string name="MessageRecord_message_encrypted_with_a_legacy_protocol_version_that_is_no_longer_supported">Received a message encrypted using an old version of Session that is no longer supported. Please ask the sender to update to the most recent version and resend the message.</string>
    <string name="MessageRecord_left_group">You have left the group.</string>
    <string name="MessageRecord_you_updated_group">You updated the group.</string>
    <string name="MessageRecord_s_updated_group">%s updated the group.</string>
    <!-- ExpirationDialog -->
    <string name="ExpirationDialog_disappearing_messages">Disappearing messages</string>
    <string name="ExpirationDialog_your_messages_will_not_expire">Your messages will not expire.</string>
    <string name="ExpirationDialog_your_messages_will_disappear_s_after_they_have_been_seen">Messages sent and received in this conversation will disappear %s after they have been seen.</string>
    <!-- PassphrasePromptActivity -->
    <string name="PassphrasePromptActivity_enter_passphrase">Enter passphrase</string>
    <!-- RecipientPreferencesActivity -->
    <string name="RecipientPreferenceActivity_block_this_contact_question">Block this contact?</string>
    <string name="RecipientPreferenceActivity_you_will_no_longer_receive_messages_and_calls_from_this_contact">You will no longer receive messages and calls from this contact.</string>
    <string name="RecipientPreferenceActivity_block">Block</string>
    <string name="RecipientPreferenceActivity_unblock_this_contact_question">Unblock this contact?</string>
    <string name="RecipientPreferenceActivity_you_will_once_again_be_able_to_receive_messages_and_calls_from_this_contact">You will once again be able to receive messages and calls from this contact.</string>
    <string name="RecipientPreferenceActivity_unblock">Unblock</string>
    <string name="RecipientPreferenceActivity_notification_settings">Notification settings</string>
    <!-- Slide -->
    <string name="Slide_image">Image</string>
    <string name="Slide_audio">Audio</string>
    <string name="Slide_video">Video</string>
    <!-- SmsMessageRecord -->
    <string name="SmsMessageRecord_received_corrupted_key_exchange_message">Received corrupted key
        exchange message!
    </string>
    <string name="SmsMessageRecord_received_key_exchange_message_for_invalid_protocol_version">        Received key exchange message for invalid protocol version.
    </string>
    <string name="SmsMessageRecord_received_message_with_new_safety_number_tap_to_process">Received message with new safety number. Tap to process and display.</string>
    <string name="SmsMessageRecord_secure_session_reset">You reset the secure session.</string>
    <string name="SmsMessageRecord_secure_session_reset_s">%s reset the secure session.</string>
    <string name="SmsMessageRecord_duplicate_message">Duplicate message.</string>
    <!-- ThreadRecord -->
    <string name="ThreadRecord_group_updated">Group updated</string>
    <string name="ThreadRecord_left_the_group">Left the group</string>
    <string name="ThreadRecord_secure_session_reset">Secure session reset.</string>
    <string name="ThreadRecord_draft">Draft:</string>
    <string name="ThreadRecord_called">You called</string>
    <string name="ThreadRecord_called_you">Called you</string>
    <string name="ThreadRecord_missed_call">Missed call</string>
    <string name="ThreadRecord_media_message">Media message</string>
    <string name="ThreadRecord_s_is_on_signal">%s is on Session!</string>
    <string name="ThreadRecord_disappearing_messages_disabled">Disappearing messages disabled</string>
    <string name="ThreadRecord_disappearing_message_time_updated_to_s">Disappearing message time set to %s</string>
    <string name="ThreadRecord_s_took_a_screenshot">%s took a screenshot.</string>
    <string name="ThreadRecord_media_saved_by_s">Media saved by %s.</string>
    <string name="ThreadRecord_safety_number_changed">Safety number changed</string>
    <string name="ThreadRecord_your_safety_number_with_s_has_changed">Your safety number with %s has changed.</string>
    <string name="ThreadRecord_you_marked_verified">You marked verified</string>
    <string name="ThreadRecord_you_marked_unverified">You marked unverified</string>
    <string name="ThreadRecord_empty_message">This conversation is empty</string>
    <string name="ThreadRecord_open_group_invitation">Open group invitation</string>
    <!-- UpdateApkReadyListener -->
    <string name="UpdateApkReadyListener_Signal_update">Session update</string>
    <string name="UpdateApkReadyListener_a_new_version_of_signal_is_available_tap_to_update">A new version of Session is available, tap to update</string>
    <!-- MessageDisplayHelper -->
    <string name="MessageDisplayHelper_bad_encrypted_message">Bad encrypted message</string>
    <string name="MessageDisplayHelper_message_encrypted_for_non_existing_session">Message encrypted for non-existing session</string>
    <!-- MmsMessageRecord -->
    <string name="MmsMessageRecord_bad_encrypted_mms_message">Bad encrypted MMS message</string>
    <string name="MmsMessageRecord_mms_message_encrypted_for_non_existing_session">MMS message encrypted for non-existing session</string>
    <!-- MuteDialog -->
    <string name="MuteDialog_mute_notifications">Mute notifications</string>
    <!-- KeyCachingService -->
    <string name="KeyCachingService_signal_passphrase_cached">Touch to open.</string>
    <string name="KeyCachingService_passphrase_cached">Session is unlocked</string>
    <string name="KeyCachingService_lock">Lock Session</string>
    <!-- MediaPreviewActivity -->
    <string name="MediaPreviewActivity_you">You</string>
    <string name="MediaPreviewActivity_unssuported_media_type">Unsupported media type</string>
    <string name="MediaPreviewActivity_draft">Draft</string>
    <string name="MediaPreviewActivity_signal_needs_the_storage_permission_in_order_to_write_to_external_storage_but_it_has_been_permanently_denied">Session needs storage access in order to save to external storage, but it has been permanently denied. Please continue to app settings, select \"Permissions\", and enable \"Storage\".</string>
    <string name="MediaPreviewActivity_unable_to_write_to_external_storage_without_permission">Unable to save to external storage without permissions</string>
    <string name="MediaPreviewActivity_media_delete_confirmation_title">Delete message?</string>
    <string name="MediaPreviewActivity_media_delete_confirmation_message">This will permanently delete this message.</string>
    <!-- MessageNotifier -->
    <string name="MessageNotifier_d_new_messages_in_d_conversations">%1$d new messages in %2$d conversations</string>
    <string name="MessageNotifier_most_recent_from_s">Most recent from: %1$s</string>
    <string name="MessageNotifier_locked_message">Locked message</string>
    <string name="MessageNotifier_message_delivery_failed">Message delivery failed.</string>
    <string name="MessageNotifier_failed_to_deliver_message">Failed to deliver message.</string>
    <string name="MessageNotifier_error_delivering_message">Error delivering message.</string>
    <string name="MessageNotifier_mark_all_as_read">Mark all as read</string>
    <string name="MessageNotifier_mark_read">Mark read</string>
    <string name="MessageNotifier_reply">Reply</string>
    <string name="MessageNotifier_pending_signal_messages">Pending Session messages</string>
    <string name="MessageNotifier_you_have_pending_signal_messages">You have pending Session messages, tap to open and retrieve</string>
    <string name="MessageNotifier_contact_message">%1$s %2$s</string>
    <string name="MessageNotifier_unknown_contact_message">Contact</string>
    <!-- Notification Channels -->
    <string name="NotificationChannel_messages">Default</string>
    <string name="NotificationChannel_calls">Calls</string>
    <string name="NotificationChannel_failures">Failures</string>
    <string name="NotificationChannel_backups">Backups</string>
    <string name="NotificationChannel_locked_status">Lock status</string>
    <string name="NotificationChannel_app_updates">App updates</string>
    <string name="NotificationChannel_other">Other</string>
    <string name="NotificationChannel_group_messages">Messages</string>
    <string name="NotificationChannel_missing_display_name">Unknown</string>
    <!-- QuickResponseService -->
    <string name="QuickResponseService_quick_response_unavailable_when_Signal_is_locked">Quick response unavailable when Session is locked!</string>
    <string name="QuickResponseService_problem_sending_message">Problem sending message!</string>
    <!-- SaveAttachmentTask -->
    <string name="SaveAttachmentTask_saved_to">Saved to %s</string>
    <string name="SaveAttachmentTask_saved">Saved</string>
    <!-- SearchToolbar -->
    <string name="SearchToolbar_search">Search</string>
    <!-- ShortcutLauncherActivity -->
    <string name="ShortcutLauncherActivity_invalid_shortcut">Invalid shortcut</string>
    <!-- SingleRecipientNotificationBuilder -->
    <string name="SingleRecipientNotificationBuilder_signal">Session</string>
    <string name="SingleRecipientNotificationBuilder_new_message">New message</string>
    <!-- TransferControlView -->
    <plurals name="TransferControlView_n_items">
        <item quantity="one">%d Item</item>
        <item quantity="other">%d Items</item>
    </plurals>
    <!-- VideoPlayer -->
    <string name="VideoPlayer_error_playing_video">Error playing video</string>
    <!-- attachment_type_selector -->
    <string name="attachment_type_selector__audio">Audio</string>
    <string name="attachment_type_selector__audio_description">Audio</string>
    <string name="attachment_type_selector__contact">Contact</string>
    <string name="attachment_type_selector__contact_description">Contact</string>
    <string name="attachment_type_selector__camera">Camera</string>
    <string name="attachment_type_selector__camera_description">Camera</string>
    <string name="attachment_type_selector__location">Location</string>
    <string name="attachment_type_selector__location_description">Location</string>
    <string name="attachment_type_selector__gif">GIF</string>
    <string name="attachment_type_selector__gif_description">Gif</string>
    <string name="attachment_type_selector__gallery_description">Image or video</string>
    <string name="attachment_type_selector__file_description">File</string>
    <string name="attachment_type_selector__gallery">Gallery</string>
    <string name="attachment_type_selector__file">File</string>
    <string name="attachment_type_selector__drawer_description">Toggle attachment drawer</string>
    <!-- contact_selection_group_activity -->
    <string name="contact_selection_group_activity__finding_contacts">Loading contacts&#8230;</string>
    <!-- conversation_activity -->
    <string name="conversation_activity__send">Send</string>
    <string name="conversation_activity__compose_description">Message composition</string>
    <string name="conversation_activity__emoji_toggle_description">Toggle emoji keyboard</string>
    <string name="conversation_activity__attachment_thumbnail">Attachment Thumbnail</string>
    <string name="conversation_activity__quick_attachment_drawer_toggle_camera_description">Toggle quick camera attachment drawer</string>
    <string name="conversation_activity__quick_attachment_drawer_record_and_send_audio_description">Record and send audio attachment</string>
    <string name="conversation_activity__quick_attachment_drawer_lock_record_description">Lock recording of audio attachment</string>
    <string name="conversation_activity__enable_signal_for_sms">Enable Session for SMS</string>
    <string name="conversation_activity__wait_until_attachment_has_finished_downloading">Please wait until attachment has finished downloading</string>
    <!-- conversation_input_panel -->
    <string name="conversation_input_panel__slide_to_cancel">Slide to cancel</string>
    <string name="conversation_input_panel__cancel">Cancel</string>
    <!-- conversation_item -->
    <string name="conversation_item__mms_image_description">Media message</string>
    <string name="conversation_item__secure_message_description">Secure message</string>
    <!-- conversation_item_sent -->
    <string name="conversation_item_sent__send_failed_indicator_description">Send Failed</string>
    <string name="conversation_item_sent__pending_approval_description">Pending Approval</string>
    <string name="conversation_item_sent__delivered_description">Delivered</string>
    <string name="conversation_item_sent__message_read">Message read</string>
    <!-- conversation_item_received -->
    <string name="conversation_item_received__contact_photo_description">Contact photo</string>
    <!-- audio_view -->
    <string name="audio_view__play_accessibility_description">Play</string>
    <string name="audio_view__pause_accessibility_description">Pause</string>
    <string name="audio_view__download_accessibility_description">Download</string>
    <!-- open_group_invitation_view -->
    <string name="open_group_invitation_view__join_accessibility_description">Join</string>
    <string name="open_group_invitation_view__open_group_invitation">Open group invitation</string>
    <string name="open_group_guidelines_pinned_message">Pinned message</string>
    <string name="open_group_guidelines_community_guidelines">Community guidelines</string>
    <string name="open_group_guidelines_read">Read</string>
    <!-- QuoteView -->
    <string name="QuoteView_audio">Audio</string>
    <string name="QuoteView_video">Video</string>
    <string name="QuoteView_photo">Photo</string>
    <string name="QuoteView_you">You</string>
    <string name="QuoteView_original_missing">Original message not found</string>
    <!-- conversation_fragment -->
    <string name="conversation_fragment__scroll_to_the_bottom_content_description">Scroll to the bottom</string>
    <!-- giphy_activity -->
    <string name="giphy_activity_toolbar__search_gifs_and_stickers">Search GIFs and stickers</string>
    <!-- giphy_fragment -->
    <string name="giphy_fragment__nothing_found">Nothing found</string>
    <!-- load_more_header -->
    <string name="load_more_header__see_full_conversation">See full conversation</string>
    <string name="load_more_header__loading">Loading</string>
    <!-- media_overview_activity -->
    <string name="media_overview_activity__no_media">No media</string>
    <!-- message_recipients_list_item -->
    <string name="message_recipients_list_item__resend">RESEND</string>
    <!-- recipient_preferences -->
    <string name="recipient_preferences__block">Block</string>
    <!-- message_details_header -->
    <string name="message_details_header__issues_need_your_attention">Some issues need your attention.</string>
    <string name="message_details_header__sent">Sent</string>
    <string name="message_details_header__received">Received</string>
    <string name="message_details_header__disappears">Disappears</string>
    <string name="message_details_header__via">Via</string>
    <string name="message_details_header__to">To:</string>
    <string name="message_details_header__from">From:</string>
    <string name="message_details_header__with">With:</string>
    <string name="message_details_header__file_id">File Id:</string>
    <string name="message_details_header__file_type">File Type:</string>
    <string name="message_details_header__file_size">File Size:</string>
    <string name="message_details_header__resolution">Resolution:</string>
    <string name="message_details_header__duration">Duration:</string>

    <!-- AndroidManifest.xml -->
    <string name="AndroidManifest__create_passphrase">Create passphrase</string>
    <string name="AndroidManifest__select_contacts">Select contacts</string>
    <string name="AndroidManifest__media_preview">Media preview</string>
    <!-- arrays.xml -->
    <string name="arrays__use_default">Use default</string>
    <string name="arrays__use_custom">Use custom</string>
    <string name="arrays__mute_for_one_hour">Mute for 1 hour</string>
    <string name="arrays__mute_for_two_hours">Mute for 2 hours</string>
    <string name="arrays__mute_for_one_day">Mute for 1 day</string>
    <string name="arrays__mute_for_seven_days">Mute for 7 days</string>
    <string name="arrays__mute_for_one_year">Mute for 1 year</string>
    <string name="arrays__mute_forever">Mute forever</string>
    <string name="arrays__settings_default">Settings default</string>
    <string name="arrays__enabled">Enabled</string>
    <string name="arrays__disabled">Disabled</string>
    <string name="arrays__name_and_message">Name and Content</string>
    <string name="arrays__name_only">Name Only</string>
    <string name="arrays__no_name_or_message">No Name or Content</string>
    <string name="arrays__images">Images</string>
    <string name="arrays__audio">Audio</string>
    <string name="arrays__video">Video</string>
    <string name="arrays__documents">Documents</string>
    <string name="arrays__small">Small</string>
    <string name="arrays__normal">Normal</string>
    <string name="arrays__large">Large</string>
    <string name="arrays__extra_large">Extra large</string>
    <string name="arrays__default">Default</string>
    <string name="arrays__high">High</string>
    <string name="arrays__max">Max</string>
    <string name="arrays__five_minutes">5 Minutes</string>
    <string name="arrays__one_hour">1 Hour</string>
    <string name="arrays__twelve_hours">12 Hours</string>
    <string name="arrays__one_day">1 Day</string>
    <string name="arrays__one_week">1 Week</string>
    <string name="arrays__two_weeks">2 Weeks</string>
    <!-- plurals.xml -->
    <plurals name="hours_ago">
        <item quantity="one">%d hour</item>
        <item quantity="other">%d hours</item>
    </plurals>
    <!-- preferences.xml -->
    <string name="preferences__pref_enter_sends_title">Send with Enter Key</string>
    <string name="preferences__pref_enter_sends_summary">Tapping the Enter Key will send message instead of starting a new line.</string>
    <string name="preferences__send_link_previews">Send Link Previews</string>
    <string name="preferences__link_previews">Link Previews</string>
    <string name="preferences__link_previews_summary">Generate link previews for supported URLs.</string>
    <string name="preferences__pref_autoplay_audio_category">Audio Messages</string>
    <string name="preferences__pref_autoplay_audio_title">Autoplay Audio Messages</string>
    <string name="preferences__pref_autoplay_audio_summary">Autoplay consecutive audio messages.</string>
    <string name="preferences__screen_security">Screen security</string>
    <string name="preferences__disable_screen_security_to_allow_screen_shots">Block screenshots in the recents list and inside the app</string>
    <string name="preferences__notifications">Notifications</string>
    <string name="preferences__led_color">LED color</string>
    <string name="preferences__led_color_unknown">Unknown</string>
    <string name="preferences__pref_led_blink_title">LED blink pattern</string>
    <string name="preferences__sound">Sound</string>
    <string name="preferences__in_app_sounds">Sound when App is Open</string>
    <string name="preferences__silent">Silent</string>
    <string name="preferences__repeat_alerts">Repeat alerts</string>
    <string name="preferences__never">Never</string>
    <string name="preferences__one_time">One time</string>
    <string name="preferences__two_times">Two times</string>
    <string name="preferences__three_times">Three times</string>
    <string name="preferences__five_times">Five times</string>
    <string name="preferences__ten_times">Ten times</string>
    <string name="preferences__vibrate">Vibrate</string>
    <string name="preferences__green">Green</string>
    <string name="preferences__red">Red</string>
    <string name="preferences__blue">Blue</string>
    <string name="preferences__orange">Orange</string>
    <string name="preferences__cyan">Cyan</string>
    <string name="preferences__magenta">Magenta</string>
    <string name="preferences__white">White</string>
    <string name="preferences__none">None</string>
    <string name="preferences__fast">Fast</string>
    <string name="preferences__normal">Normal</string>
    <string name="preferences__slow">Slow</string>
    <string name="preferences__automatically_delete_older_messages_once_a_conversation_exceeds_a_specified_length">Automatically delete older messages once a conversation exceeds a specified length</string>
    <string name="preferences__delete_old_messages">Delete old messages</string>
    <string name="preferences__conversation_length_limit">Conversation length limit</string>
    <string name="preferences__trim_all_conversations_now">Trim all conversations now</string>
    <string name="preferences__scan_through_all_conversations_and_enforce_conversation_length_limits">Scan through all conversations and enforce conversation length limits</string>
    <string name="preferences__default">Default</string>
    <string name="preferences__incognito_keyboard">Incognito keyboard</string>
    <string name="preferences__read_receipts">Read Receipts</string>
    <string name="preferences__read_receipts_summary">Send read receipts in one-to-one chats.</string>
    <string name="preferences__typing_indicators">Typing Indicators</string>
    <string name="preferences__typing_indicators_summary">See and share typing indicators in one-to-one chats.</string>
    <string name="preferences__request_keyboard_to_disable_personalized_learning">Request keyboard to disable personalized learning</string>
    <string name="preferences__light_theme">Light</string>
    <string name="preferences__dark_theme">Dark</string>
    <string name="preferences_chats__message_trimming">Message Trimming</string>
    <string name="preferences_chats__message_trimming_title">Trim Communities</string>
    <string name="preferences_chats__message_trimming_summary">Delete messages older than 6 months from communities that have over 2,000 messages.</string>
    <string name="preferences_advanced__use_system_emoji">Use system emoji</string>
    <string name="preferences_advanced__disable_signal_built_in_emoji_support">Disable Session\'s built-in emoji support</string>
    <string name="preferences_app_protection__screen_security">Screen Security</string>
    <string name="preferences_chats__chats">Chats</string>
    <string name="preferences_notifications__messages">Messages</string>
    <string name="preferences_notifications__in_chat_sounds">In-chat sounds</string>
    <string name="preferences_notifications__content">Notification Content</string>
    <string name="preferences_notifications__content_message">Show:</string>
    <string name="preferences_notifications__summary">The information shown in notifications.</string>
    <string name="preferences_notifications__priority">Priority</string>
    <string name="preferences_app_protection__screenshot_notifications">Screenshot Notifications</string>
    <string name="preferences_app_protected__screenshot_notifications_summary">Receive a notification when a contact takes a screenshot of a one-to-one chat.</string>
    <string name="preferences__message_requests_category">Message Requests</string>
    <string name="preferences__message_requests_title">Community Message Requests</string>
    <string name="preferences__message_requests_summary">Allow message requests from Community conversations</string>
    <!-- **************************************** -->
    <!-- menus -->
    <!-- **************************************** -->
    <!-- contact_selection_list -->
    <string name="contact_selection_list__unknown_contact">New message to...</string>
    <!-- conversation_context -->
    <string name="conversation_context__menu_message_details">Message details</string>
    <string name="conversation_context__menu_copy_text">Copy text</string>
    <string name="conversation_context__menu_delete_message">Delete message</string>
    <string name="conversation_context__menu_ban_user">Ban user</string>
    <string name="conversation_context__menu_ban_and_delete_all">Ban and delete all</string>
    <string name="conversation_context__menu_resync_message">Resync message</string>
    <string name="conversation_context__menu_resend_message">Resend message</string>
    <string name="conversation_context__menu_reply">Reply</string>
    <string name="conversation_context__menu_reply_to_message">Reply to message</string>
    <string name="conversation_context__menu_call">Call</string>
    <string name="conversation_context__menu_select">Select</string>
    <!-- conversation_context_image -->
    <string name="conversation_context_image__save_attachment">Save attachment</string>
    <!-- conversation_expiring_off -->
    <string name="conversation_expiring_off__disappearing_messages">Disappearing messages</string>
    <!-- conversation_expiring_on -->
    <string name="menu_conversation_expiring_on__messages_expiring">Messages expiring</string>
    <!-- conversation_muted -->
    <string name="conversation_muted__unmute">Unmute</string>
    <!-- conversation_unmuted -->
    <string name="conversation_unmuted__mute_notifications">Mute notifications</string>
    <!-- conversation -->
    <string name="conversation__menu_edit_group">Edit group</string>
    <string name="conversation__menu_leave_group">Leave group</string>
    <string name="conversation__menu_view_all_media">All media</string>
    <string name="conversation__menu_add_shortcut">Add to home screen</string>
    <!-- conversation_popup -->
    <string name="conversation_popup__menu_expand_popup">Expand popup</string>
    <!-- conversation_group_options -->
    <string name="conversation_group_options__delivery">Delivery</string>
    <string name="conversation_group_options__conversation">Conversation</string>
    <string name="conversation_group_options__broadcast">Broadcast</string>
    <!-- media_preview -->
    <string name="media_preview__save_title">Save</string>
    <string name="media_preview__forward_title">Forward</string>
    <string name="media_preview__all_media_title">All media</string>
    <!-- media_overview -->
    <string name="media_overview_documents_fragment__no_documents_found">No documents</string>
    <!-- media_preview_activity -->
    <string name="media_preview_activity__media_content_description">Media preview</string>
    <!-- Trimmer -->
    <string name="trimmer__deleting">Deleting</string>
    <string name="trimmer__deleting_old_messages">Deleting old messages...</string>
    <string name="trimmer__old_messages_successfully_deleted">Old messages successfully deleted</string>
    <!-- transport_selection_list_item -->
    <string name="Permissions_permission_required">Permission required</string>
    <string name="Permissions_continue">Continue</string>
    <string name="Permissions_not_now">Not now</string>
    <string name="backup_enable_dialog__backups_will_be_saved_to_external_storage_and_encrypted_with_the_passphrase_below_you_must_have_this_passphrase_in_order_to_restore_a_backup">Backups will be saved to external storage and encrypted with the passphrase below. You must have this passphrase in order to restore a backup.</string>
    <string name="backup_enable_dialog__i_have_written_down_this_passphrase">I have written down this passphrase. Without it, I will be unable to restore a backup.</string>
    <string name="registration_activity__skip">Skip</string>
    <string name="RegistrationActivity_backup_failure_downgrade">Cannot import backups from newer versions of Session</string>
    <string name="RegistrationActivity_incorrect_backup_passphrase">Incorrect backup passphrase</string>
    <string name="BackupDialog_enable_local_backups">Enable local backups?</string>
    <string name="BackupDialog_enable_backups">Enable backups</string>
    <string name="BackupDialog_please_acknowledge_your_understanding_by_marking_the_confirmation_check_box">Please acknowledge your understanding by marking the confirmation check box.</string>
    <string name="BackupDialog_delete_backups">Delete backups?</string>
    <string name="BackupDialog_disable_and_delete_all_local_backups">Disable and delete all local backups?</string>
    <string name="BackupDialog_delete_backups_statement">Delete backups</string>
    <string name="BackupDialog_copied_to_clipboard">Copied to clipboard</string>
    <string name="LocalBackupJob_creating_backup">Creating backup...</string>
    <string name="ProgressPreference_d_messages_so_far">%d messages so far</string>
    <string name="BackupUtil_never">Never</string>
    <string name="preferences_app_protection__screen_lock">Lock Session</string>
    <string name="preferences_app_protection__lock_signal_access_with_android_screen_lock_or_fingerprint">Require fingerprint, PIN, pattern or password to unlock Session.</string>
    <string name="preferences_app_protection__screen_lock_inactivity_timeout">Screen lock inactivity timeout</string>
    <string name="AppProtectionPreferenceFragment_none">None</string>
    <!-- Conversation activity -->
    <string name="activity_conversation_copy_public_key_button_title">Copy public key</string>
    <!-- Session -->
    <string name="continue_2">Continue</string>
    <string name="copy">Copy</string>
    <string name="copied">Copied</string>
    <string name="close">Close</string>
    <string name="invalid_url">Invalid URL</string>
    <string name="copied_to_clipboard">Copied to clipboard</string>
    <string name="next">Next</string>
    <string name="share">Share</string>
    <string name="invalid_session_id">Invalid Session ID</string>
    <string name="cancel">Cancel</string>
    <string name="your_session_id">Your Session ID</string>
    <string name="urlOpen">Open URL</string>
    <string name="urlOpenBrowser">This will open in your browser.</string>
    <string name="activity_landing_terms_of_service">Terms of Service</string>
    <string name="activity_landing_privacy_policy">Privacy Policy</string>
    <string name="displayNamePick">Pick your display name</string>
    <string name="displayNameNew">Pick a new display name</string>
    <string name="displayNameDescription">It can be your real name, an alias, or anything else you like — and you can change it any time.</string>
    <string name="displayNameErrorNew">We were unable to load your display name. Please enter a new display name to continue.</string>
    <string name="displayNameEnter">Enter a display name</string>
    <string name="displayNameErrorDescription">Please pick a display name</string>
    <string name="displayNameErrorDescriptionShorter">Please pick a shorter display name</string>
    <string name="activity_pn_mode_recommended_option_tag">Recommended</string>
    <string name="activity_pn_mode_no_option_picked_dialog_title">Please Pick an Option</string>
    <string name="activity_home_empty_state_message">You don\'t have any contacts yet</string>
    <string name="activity_home_empty_state_button_title">Start a Session</string>
    <string name="activity_home_leave_group_dialog_message">Are you sure you want to leave this group?</string>
    <string name="activity_home_leaving_group_failed_message">"Couldn\'t leave group"</string>
    <string name="activity_home_delete_conversation_dialog_message">Are you sure you want to delete this conversation?</string>
    <string name="activity_home_conversation_deleted_message">Conversation deleted</string>
    <string name="view_seed_reminder_subtitle_1">Secure your account by saving your recovery phrase</string>
    <string name="view_seed_reminder_subtitle_2">Tap and hold the redacted words to reveal your recovery phrase, then store it safely to secure your Session ID.</string>
    <string name="view_seed_reminder_subtitle_3">Make sure to store your recovery phrase in a safe place</string>
    <string name="activity_path_title">Path</string>
    <string name="activity_path_explanation">Session hides your IP by bouncing your messages through several Service Nodes in Session\'s decentralized network. These are the countries your connection is currently being bounced through:</string>
    <string name="activity_path_device_row_title">You</string>
    <string name="activity_path_guard_node_row_title">Entry Node</string>
    <string name="activity_path_service_node_row_title">Service Node</string>
    <string name="activity_path_destination_row_title">Destination</string>
    <string name="activity_path_learn_more_button_title">Learn More</string>
    <string name="activity_path_resolving_progress">Resolving…</string>
    <string name="activity_create_private_chat_title">New Session</string>
    <string name="activity_create_private_chat_enter_session_id_tab_title">Enter Session ID</string>
    <string name="activity_create_private_chat_scan_qr_code_tab_title">Scan QR Code</string>
    <string name="activity_create_private_chat_scan_qr_code_explanation">Scan a user\'s QR code to start a session. QR codes can be found by tapping the QR code icon in account settings.</string>
    <string name="fragment_enter_public_key_edit_text_hint">Enter Session ID or ONS name</string>
    <string name="fragment_enter_public_key_explanation">Users can share their Session ID by going into their account settings and tapping "Share Session ID", or by sharing their QR code.</string>
    <string name="fragment_enter_public_key_error_message">Please check the Session ID or ONS name and try again.</string>
    <string name="fragment_scan_qr_code_camera_access_explanation">Session needs camera access to scan QR codes</string>
    <string name="fragment_scan_qr_code_grant_camera_access_button_title">Grant Camera Access</string>
    <string name="activity_create_closed_group_title">New Closed Group</string>
    <string name="activity_create_closed_group_edit_text_hint">Enter a group name</string>
    <string name="activity_create_closed_group_empty_state_message">You don\'t have any contacts yet</string>
    <string name="activity_create_closed_group_empty_state_button_title">Start a Session</string>
    <string name="activity_create_closed_group_group_name_missing_error">Please enter a group name</string>
    <string name="activity_create_closed_group_group_name_too_long_error">Please enter a shorter group name</string>
    <string name="activity_create_closed_group_not_enough_group_members_error">Please pick at least 1 group member</string>
    <string name="activity_create_closed_group_too_many_group_members_error">A closed group cannot have more than 100 members</string>
    <string name="activity_join_public_chat_title">Join Open Group</string>
    <string name="activity_join_public_chat_error">Couldn\'t join group</string>
    <string name="activity_join_public_chat_enter_group_url_tab_title">Open Group URL</string>
    <string name="activity_join_public_chat_scan_qr_code_tab_title">Scan QR Code</string>
    <string name="activity_join_public_chat_scan_qr_code_explanation">Scan the QR code of the open group you\'d like to join</string>
    <string name="fragment_enter_chat_url_edit_text_hint">Enter an open group URL</string>
    <string name="activity_settings_title">Settings</string>
    <string name="activity_settings_set_display_picture">Set display picture</string>
    <string name="activity_settings_upload">Upload</string>
    <string name="activity_settings_remove">Remove</string>
    <string name="activity_settings_display_name_edit_text_hint">Enter a display name</string>
    <string name="activity_settings_display_name_missing_error">Please pick a display name</string>
    <string name="activity_settings_display_name_too_long_error">Please pick a shorter display name</string>
    <string name="activity_settings_privacy_button_title">Privacy</string>
    <string name="activity_settings_notifications_button_title">Notifications</string>
    <string name="activity_settings_message_requests_button_title">Message Requests</string>
    <string name="activity_settings_chats_button_title">Chats</string>
    <string name="activity_settings_devices_button_title">Devices</string>
    <string name="activity_settings_invite_button_title">Invite a Friend</string>
    <string name="activity_settings_faq_button_title">FAQ</string>
    <string name="activity_settings_clear_all_data_button_title">Clear Data</string>
    <string name="activity_settings_clear_all_data_and_network_button_title">Clear Data Including Network</string>
    <string name="activity_settings_help_translate_session">Help us Translate Session</string>
    <string name="activity_notification_settings_title">Notifications</string>
    <string name="activity_notification_settings_style_section_title">Notification Style</string>
    <string name="activity_notification_settings_content_section_title">Notification Content</string>
    <string name="activity_privacy_settings_title">Privacy</string>
    <string name="activity_conversations_settings_title">Conversations</string>
    <string name="activity_help_settings_title">Help</string>
    <string name="activity_help_settings__report_bug_title">Report a Bug</string>
    <string name="activity_help_settings__report_bug_summary">Export your logs, then upload the file though Session\'s Help Desk.</string>
    <string name="activity_help_settings__translate_session">Translate Session</string>
    <string name="activity_help_settings__feedback">We\'d love your feedback</string>
    <string name="activity_help_settings__faq">FAQ</string>
    <string name="activity_help_settings__support">Support</string>
    <string name="activity_help_settings__export_logs">Export Logs</string>
    <string name="preferences_notifications_strategy_category_title">Notification Strategy</string>
    <string name="preferences_notifications_strategy_category_fast_mode_title">Use Fast Mode</string>
    <string name="preferences_notifications_strategy_category_fast_mode_summary">You\'ll be notified of new messages reliably and immediately using Google\'s notification servers.</string>
    <string name="fragment_device_list_bottom_sheet_change_name_button_title">Change name</string>
    <string name="fragment_device_list_bottom_sheet_unlink_device_button_title">Unlink device</string>
    <string name="dialog_clear_all_data_title">Clear All Data</string>
    <string name="dialog_clear_all_data_explanation">This will permanently delete your messages, sessions, and contacts.</string>
    <string name="dialog_clear_all_data_network_explanation">Would you like to clear only this device, or delete your entire account?</string>
    <string name="dialog_clear_all_data_message">This will permanently delete your messages, sessions, and contacts. Would you like to clear only this device, or delete your entire account?</string>
    <string name="dialog_clear_all_data_clear_device_only">Clear Device Only</string>
    <string name="dialog_clear_all_data_clear_device_and_network">Clear Device and Network</string>
    <string name="dialog_clear_all_data_clear_device_and_network_confirmation">Are you sure you want to delete your data from the network? If you continue you will not be able to restore your messages or contacts.</string>
    <string name="dialog_clear_all_data_clear">Clear</string>
    <string name="dialog_clear_all_data_local_only">Delete Only</string>
    <string name="dialog_clear_all_data_clear_network">Entire Account</string>
    <string name="activity_qr_code_title">QR Code</string>
    <string name="activity_qr_code_view_my_qr_code_tab_title">View My QR Code</string>
    <string name="activity_qr_code_view_scan_qr_code_tab_title">Scan QR Code</string>
    <string name="activity_qr_code_view_scan_qr_code_explanation">Scan someone\'s QR code to start a conversation with them</string>
    <string name="fragment_view_my_qr_code_title">Scan Me</string>
    <string name="fragment_view_my_qr_code_explanation">This is your QR code. Other users can scan it to start a session with you.</string>
    <string name="fragment_view_my_qr_code_share_title">Share QR Code</string>
    <string name="fragment_contact_selection_contacts_title">Contacts</string>
    <string name="fragment_contact_selection_closed_groups_title">Closed Groups</string>
    <string name="fragment_contact_selection_open_groups_title">Open Groups</string>
    <string name="fragment_contact_selection_empty_contacts">You don\'t have any contacts yet</string>
    <!-- Next round of translation -->
    <string name="menu_apply_button">Apply</string>
    <string name="menu_done_button">Done</string>
    <string name="activity_edit_closed_group_title">Edit Group</string>
    <string name="activity_edit_closed_group_edit_text_hint">Enter a new group name</string>
    <string name="activity_edit_closed_group_edit_members">Members</string>
    <string name="activity_edit_closed_group_add_members">Add members</string>
    <string name="activity_edit_closed_group_group_name_missing_error">Group name can\'t be empty</string>
    <string name="activity_edit_closed_group_group_name_too_long_error">Please enter a shorter group name</string>
    <string name="activity_edit_closed_group_not_enough_group_members_error">Groups must have at least 1 group member</string>
    <string name="fragment_edit_group_bottom_sheet_remove">Remove user from group</string>
    <string name="activity_select_contacts_title">Select Contacts</string>
    <string name="view_reset_secure_session_done_message">Secure session reset done</string>
    <string name="dialog_ui_mode_title">Theme</string>
    <string name="dialog_ui_mode_option_day">Day</string>
    <string name="dialog_ui_mode_option_night">Night</string>
    <string name="dialog_ui_mode_option_system_default">System default</string>
    <string name="activity_conversation_menu_copy_session_id">Copy Session ID</string>
    <string name="attachment">Attachment</string>
    <string name="attachment_type_voice_message">Voice Message</string>
    <string name="details">Details</string>
    <string name="dialog_backup_activation_failed">Failed to activate backups. Please try again or contact support.</string>
    <string name="activity_backup_restore_title">Restore backup</string>
    <string name="activity_backup_restore_select_file">Select a file</string>
    <string name="activity_backup_restore_explanation_1">Select a backup file and enter the passphrase it was created with.</string>
    <string name="activity_backup_restore_passphrase">30-digit passphrase</string>
    <string name="qrScan">Scan QR Code</string>
    <string name="activity_link_device_qr_message">Navigate to Settings → Recovery Phrase on your other device to show your QR code.</string>
    <string name="activity_join_public_chat_join_rooms">Or join one of these…</string>
    <string name="activity_pn_mode_fast_mode">Fast Mode</string>
    <string name="activity_pn_mode_slow_mode">Slow Mode</string>
    <string name="activity_pn_mode_fast_mode_explanation">You’ll be notified of new messages reliably and immediately using Google’s notification servers.</string>
    <string name="activity_pn_mode_slow_mode_explanation">Session will occasionally check for new messages in the background.</string>
    <string name="activity_prompt_passphrase_session_locked">Session is Locked</string>
    <string name="activity_prompt_passphrase_tap_to_unlock">Tap to Unlock</string>
    <string name="fragment_user_details_bottom_sheet_edit_text_hint">Enter a nickname</string>
    <string name="invalid_public_key">Invalid public key</string>
    <string name="document">Document</string>
    <string name="dialog_blocked_title">Unblock %s?</string>
    <string name="dialog_blocked_explanation">Are you sure you want to unblock %s?</string>
    <string name="dialog_join_open_group_title">Join %s?</string>
    <string name="dialog_join_open_group_explanation">Are you sure you want to join the %s open group?</string>
    <string name="dialog_open_url_title">Open URL?</string>
    <string name="dialog_open_url_explanation">Are you sure you want to open %s?</string>
    <string name="dialog_disappearing_messages_follow_setting_title">Follow Setting</string>
    <string name="dialog_disappearing_messages_follow_setting_off_body">Messages you send will no longer disappear. Are you sure you want to turn off disappearing messages?</string>
    <string name="dialog_disappearing_messages_follow_setting_on_body">Set your messages to disappear %1$s after they have been %2$s?</string>
    <string name="dialog_disappearing_messages_follow_setting_set">Set</string>
    <string name="dialog_disappearing_messages_follow_setting_confirm">Confirm</string>
    <string name="open">Open</string>
    <string name="copy_url">Copy URL</string>
    <string name="dialog_link_preview_title">Enable Link Previews?</string>
    <string name="dialog_link_preview_explanation">Enabling link previews will show previews for URLs you send and receive. This can be useful, but Session will need to contact linked websites to generate previews. You can always disable link previews in Session\'s settings.</string>
    <string name="dialog_link_preview_enable_button_title">Enable</string>
    <string name="dialog_download_title">Trust %s?</string>
    <string name="dialog_download_explanation">Are you sure you want to download media sent by %s?</string>
    <string name="dialog_download_button_title">Download</string>
    <string name="activity_conversation_blocked_banner_text">%s is blocked. Unblock them?</string>
    <string name="activity_conversation_block_user">Block User</string>
    <string name="activity_conversation_attachment_prep_failed">Failed to prepare attachment for sending.</string>
    <string name="media">Media</string>
    <string name="UntrustedAttachmentView_download_attachment">Tap to download %s</string>
    <string name="message_details_header__error">Error</string>
    <string name="dialog_send_seed_title">Warning</string>
    <string name="dialog_send_seed_explanation">This is your recovery phrase. If you send it to someone they\'ll have full access to your account.</string>
    <string name="dialog_send_seed_send_button_title">Send</string>
    <string name="notify_type_all">All</string>
    <string name="notify_type_mentions">Mentions</string>
    <string name="deleted_message">This message has been deleted</string>
    <string name="delete_message_for_me">Delete just for me</string>
    <string name="delete_message_for_everyone">Delete for everyone</string>
    <string name="delete_message_for_me_and_recipient">Delete for me and %s</string>
    <string name="activity_settings_survey_feedback">Feedback/Survey</string>
    <string name="activity_settings_support">Debug Log</string>
    <string name="dialog_share_logs_title">Share Logs</string>
    <string name="dialog_share_logs_explanation">Would you like to export your application logs to be able to share for troubleshooting?</string>
    <string name="conversation_pin">Pin</string>
    <string name="conversation_unpin">Unpin</string>
    <string name="mark_all_as_read">Mark all as read</string>
    <string name="global_search_contacts_groups">Contacts and Groups</string>
    <string name="global_search_messages">Messages</string>
    <string name="activity_message_requests_title">Message Requests</string>
    <string name="message_requests_send_notice">Sending a message to this user will automatically accept their message request and reveal your Session ID.</string>
    <string name="accept">Accept</string>
    <string name="decline">Decline</string>
    <string name="message_requests_clear_all">Clear All</string>
    <string name="message_requests_decline_message">Are you sure you want to decline this message request?</string>
    <string name="message_requests_block_message">Are you sure you want to block this message request?</string>
    <string name="message_requests_deleted">Message request deleted</string>
    <string name="message_requests_clear_all_message">Are you sure you want to clear all message requests?</string>
    <string name="message_requests_cleared">Message requests deleted</string>
    <string name="message_requests_accepted">Your message request has been accepted.</string>
    <string name="message_requests_pending">Your message request is currently pending.</string>
    <string name="message_request_empty_state_message">No pending message requests</string>
    <string name="NewConversationButton_SessionTooltip">Direct Message</string>
    <string name="NewConversationButton_ClosedGroupTooltip">Closed Group</string>
    <string name="NewConversationButton_OpenGroupTooltip">Open Group</string>
    <string name="message_requests_notification">You have a new message request</string>
    <string name="CallNotificationBuilder_connecting">Connecting…</string>
    <string name="NotificationBarManager__incoming_signal_call">Incoming call</string>
    <string name="NotificationBarManager__deny_call">Deny call</string>
    <string name="NotificationBarManager__answer_call">Answer call</string>
    <string name="NotificationBarManager_call_in_progress">Call in progress</string>
    <string name="NotificationBarManager__cancel_call">Cancel call</string>
    <string name="NotificationBarManager__establishing_signal_call">Establishing call</string>
    <string name="NotificationBarManager__end_call">End call</string>
    <string name="accept_call">Accept Call</string>
    <string name="decline_call">Decline call</string>
    <string name="preferences__voice_video_calls">Voice and Video Calls</string>
    <string name="preferences__calls_beta">Calls (Beta)</string>
    <string name="preferences__allow_access_voice_video">Enables voice and video calls to and from other users.</string>
    <string name="dialog_voice_video_title">Voice / video calls</string>
    <string name="dialog_voice_video_message">Your IP address is visible to your call partner and an Oxen Foundation server while using beta calls. Are you sure you want to enable Voice and Video Calls?</string>
    <string name="CallNotificationBuilder_first_call_title">Call Missed</string>
    <string name="CallNotificationBuilder_first_call_message">You missed a call because you need to enable the \'Voice and video calls\' permission in the Privacy Settings.</string>
    <string name="WebRtcCallActivity_Session_Call">Session Call</string>
    <string name="WebRtcCallActivity_Reconnecting">Reconnecting…</string>
    <string name="CallNotificationBuilder_system_notification_title">Notifications</string>
    <string name="CallNotificationBuilder_system_notification_message">Having notifications disabled will prevent you from receiving calls, go to Session notification settings?</string>
    <string name="dismiss">Dismiss</string>
    <string name="activity_settings_conversations_button_title">Conversations</string>
    <string name="activity_settings_message_appearance_button_title">Appearance</string>
    <string name="activity_settings_help_button">Help</string>
    <string name="activity_appearance_themes_category">Themes</string>
    <string name="ocean_dark_theme_name">Ocean Dark</string>
    <string name="classic_dark_theme_name">Classic Dark</string>
    <string name="ocean_light_theme_name">Ocean Light</string>
    <string name="classic_light_theme_name">Classic Light</string>
    <string name="activity_appearance_primary_color_category">Primary color</string>
    <string name="ReactWithAnyEmojiBottomSheetDialogFragment__this_message">This Message</string>
    <string name="ReactWithAnyEmojiBottomSheetDialogFragment__recently_used">Recently Used</string>
    <string name="ReactWithAnyEmojiBottomSheetDialogFragment__smileys_and_people">Smileys &amp; People</string>
    <string name="ReactWithAnyEmojiBottomSheetDialogFragment__nature" comment="Heading for an emoji list's category">Animals &amp; Nature</string>
    <string name="ReactWithAnyEmojiBottomSheetDialogFragment__food" comment="Heading for an emoji list's category">Food &amp; Drink</string>
    <string name="ReactWithAnyEmojiBottomSheetDialogFragment__activities">Activities</string>
    <string name="ReactWithAnyEmojiBottomSheetDialogFragment__places" comment="Heading for an emoji list's category">Travel &amp; Places</string>
    <string name="ReactWithAnyEmojiBottomSheetDialogFragment__objects">Objects</string>
    <string name="ReactWithAnyEmojiBottomSheetDialogFragment__symbols">Symbols</string>
    <string name="ReactWithAnyEmojiBottomSheetDialogFragment__flags">Flags</string>
    <string name="ReactWithAnyEmojiBottomSheetDialogFragment__emoticons">Emoticons</string>
    <string name="ReactWithAnyEmojiBottomSheetDialogFragment__no_results_found">No results found</string>
    <!-- ReactionsBottomSheetDialogFragment -->
    <string name="ReactionsBottomSheetDialogFragment_all">All &#183; %1$d</string>
    <!-- ReactionsConversationView -->
    <string name="ReactionsConversationView_plus">+%1$d</string>
    <!-- ReactionsRecipientAdapter -->
    <string name="ReactionsRecipientAdapter_you">You</string>
    <string name="reaction_notification">%1$s reacted to a message %2$s</string>
    <string name="ReactionsConversationView_show_less">Show less</string>
    <string name="KeyboardPagerFragment_search_emoji">Search emoji</string>
    <string name="KeyboardPagerfragment_back_to_emoji">Back to emoji</string>
    <string name="KeyboardPagerfragment_clear_search_entry">Clear search entry</string>
    <string name="activity_appearance_follow_system_category">Auto dark-mode</string>
    <string name="activity_appearance_follow_system_explanation">Match system settings</string>
    <string name="go_to_device_notification_settings">Go to device notification settings</string>
    <string name="blocked_contacts_title">Blocked Contacts</string>
    <string name="blocked_contacts_empty_state">You have no blocked contacts</string>
    <string name="Unblock_dialog__title_single">Unblock %s</string>
    <string name="Unblock_dialog__title_multiple">Unblock Users</string>
    <string name="Unblock_dialog__message">Are you sure you want to unblock %s?</string>
    <plurals name="Unblock_dialog__message_multiple_overflow">
        <item quantity="one">and %d other</item>
        <item quantity="other">and %d others</item>
    </plurals>
    <plurals name="ReactionsRecipientAdapter_other_reactors">
        <item quantity="one">And %1$d other has reacted %2$s to this message</item>
        <item quantity="other">And %1$d others have reacted %2$s to this message</item>
    </plurals>
    <string name="dialog_new_conversation_title">New Conversation</string>
    <string name="dialog_new_message_title">New Message</string>
    <string name="activity_create_group_title">Create Group</string>
    <string name="dialog_join_community_title">Join Community</string>
    <string name="new_conversation_contacts_title">Contacts</string>
    <string name="new_conversation_unknown_contacts_section_title">Unknown</string>
    <string name="fragment_enter_public_key_prompt">Start a new conversation by entering someone\'s Session ID or share your Session ID with them.</string>
    <string name="activity_create_group_create_button_title">Create</string>
    <string name="search_contacts_hint">Search contacts</string>
    <string name="activity_join_public_chat_enter_community_url_tab_title">Community URL</string>
    <string name="fragment_enter_community_url_edit_text_hint">Enter Community URL</string>
    <string name="fragment_enter_community_url_join_button_title">Join</string>
    <string name="new_conversation_dialog_back_button_content_description">Navigate Back</string>
    <string name="new_conversation_dialog_close_button_content_description">Close Dialog</string>
    <string name="activity_disappearing_messages_title">Disappearing Messages</string>
    <string name="activity_disappearing_messages_subtitle">This setting applies to messages you send in this conversation.</string>
    <string name="expiration_type_disappear_legacy_description">Original version of disappearing messages.</string>
    <string name="expiration_type_disappear_legacy">Legacy</string>
    <string name="activity_disappearing_messages_subtitle_sent">Messages disappear after they have been sent.</string>
    <string name="expiration_type_disappear_after_read">Disappear After Read</string>
    <string name="expiration_type_disappear_after_read_description">Messages delete after they have been read.</string>
    <string name="expiration_type_disappear_after_send">Disappear After Send</string>
    <string name="expiration_type_disappear_after_send_description">Messages delete after they have been sent.</string>
    <string name="disappearing_messages_set_button_title">Set</string>
    <string name="activity_disappearing_messages_delete_type">Delete Type</string>
    <string name="activity_disappearing_messages_timer">Timer</string>
    <string name="activity_disappearing_messages_group_footer">This setting applies to everyone in this conversation.\nOnly group admins can change this setting.</string>
    <string name="activity_conversation_outdated_client_banner_text">%s is using an outdated client. Disappearing messages may not work as expected.</string>
    <string name="DisappearingMessagesActivity_settings_not_updated">Settings not updated and please try again</string>
    <string name="ErrorNotifier_migration">Database Upgrade Failed</string>
    <string name="ErrorNotifier_migration_downgrade">Please contact support to report the error.</string>
    <string name="delivery_status_syncing">Syncing</string>
    <string name="delivery_status_sending">Sending</string>
    <string name="delivery_status_read">Read</string>
    <string name="delivery_status_sent">Sent</string>
    <string name="delivery_status_sync_failed">Failed to sync</string>
    <string name="delivery_status_failed">Failed to send</string>
    <string name="giphy_permission_title">Search GIFs?</string>
    <string name="giphy_permission_message">Session will connect to Giphy to provide search results. You will not have full metadata protection when sending GIFs.</string>
    <string name="activity_home_outdated_client_config">Some of your devices are using outdated versions. Syncing may be unreliable until they are updated.</string>

    <string name="activity_conversation_empty_state_read_only">There are no messages in <b>%s</b>.</string>
    <string name="activity_conversation_empty_state_blocks_community_requests"><b>%s</b> has message requests from Community conversations turned off, so you cannot send them a message.</string>
    <string name="activity_conversation_empty_state_note_to_self">You have no messages in Note to Self.</string>
    <string name="activity_conversation_empty_state_default">You have no messages from <b>%s</b>.\nSend a message to start the conversation!</string>

    <string name="unread_marker">Unread Messages</string>
    <string name="auto_deletes_in">Auto-deletes in %1$s</string>

    <string name="onboardingBubblePrivacyInYourPocket">Privacy in your pocket.</string>
    <string name="onboardingBubbleWelcomeToSession">Welcome to Session 👋</string>
    <string name="welcome_to_session">Welcome to Session</string>
    <string name="onboardingBubbleSessionIsEngineered">Session is engineered to protect your privacy.</string>
    <string name="onboardingBubbleNoPhoneNumber">"You don’t even need a phone number to sign up. "</string>
    <string name="onboardingBubbleCreatingAnAccountIsEasy">Creating an account is \ninstant, free, and \nanonymous 👇</string>
    <string name="onboardingAccountCreate">Create account</string>
    <string name="onboardingAccountExists">I have an account</string>
    <string name="onboardingTosPrivacy">By using this service, you agree to our Terms of Service and Privacy Policy</string>

    <string name="qrNotRecoveryPassword">This QR code does not contain a Recovery Password.</string>

    <string name="recoveryPasswordErrorMessageShort">The Recovery Password you entered is not long enough. Please check and try again.</string>
    <string name="recoveryPasswordErrorMessageIncorrect">Some of the words in your Recovery Password are incorrect. Please check and try again.</string>
    <string name="recoveryPasswordErrorMessageGeneric">Please check your Recovery Password and try again.</string>

    <string name="cameraGrantAccess">Grant Camera Access</string>
    <string name="sessionRecoveryPassword">Recovery Password</string>
    <string name="recoveryPasswordEnter">Enter your recovery password</string>

    <string name="sessionSettings">Settings</string>

    <string name="activity_link_load_account">Load Account</string>
    <string name="activity_link_camera_permission_permanently_denied_configure_in_settings">Camera Permission permanently denied. Configure in settings.</string>
    <string name="activity_link_enter_your_recovery_password_to_load_your_account_if_you_haven_t_saved_it_you_can_find_it_in_your_app_settings">Enter your recovery password to load your account. If you haven\'t saved it, you can find it in your app settings.</string>
    <string name="waitOneMoment">One moment please..</string>
    <string name="loadAccountProgressMessage">Loading your account</string>
    <string name="notificationsMessage">Message notifications</string>
    <string name="onboardingMessageNotificationExplaination">There are two ways Session can notify you of new messages.</string>
    <string name="recoveryPasswordHidePermanently">Hide Recovery Password Permanently</string>
    <string name="recoveryPasswordHidePermanentlyDescription1"><![CDATA[Without your recovery password, you cannot load your account on new devices. <br /><br />We strongly recommend you save your recovery password in a safe and secure place before continuing.]]></string>
    <string name="recoveryPasswordHidePermanentlyDescription2">Are you sure you want to permanently hide your recovery password on this device? This cannot be undone.</string>
    <string name="recoveryPasswordDescription">Use your recovery password to load your account on new devices. Your account cannot be recovered without your recovery password. Make sure it\'s stored somewhere safe and secure — and don\'t share it with anyone.</string>
    <string name="hide">Hide</string>
    <string name="recoveryPasswordHideRecoveryPassword">Hide Recovery Password</string>
    <string name="qrView">View QR</string>
<<<<<<< HEAD
    <string name="view">View</string>
    <string name="scan">Scan</string>
=======
>>>>>>> 8ef81071
    <string name="recoveryPasswordView">View Password</string>
    <string name="recoveryPasswordHideRecoveryPasswordDescription">Permanently hide your recovery password on this device.</string>
    <string name="conversationsNone">You don\'t have any conversations yet</string>
    <string name="onboardingHitThePlusButton">Hit the plus button to start a chat, create a group, or join an official communitiy!</string>
    <string name="admin_group_leave_warning">Because you are the creator of this group it will be deleted for everyone. This cannot be undone.</string>
    <string name="hide_message_requests">Hide message requests?</string>
    <string name="save_your_recovery_password">Save your recovery password</string>
    <string name="save_your_recovery_password_to_make_sure_you_don_t_lose_access_to_your_account">Save your recovery password to make sure you don\'t lose access to your account.</string>
    <string name="onboardingAccountCreated">Account Created</string>
    <string name="AccessibilityId_fast_mode_notifications_button">Fast mode notifications button</string>
    <string name="AccessibilityId_slow_mode_notifications_button">Slow mode notifications button</string>
    <string name="AccessibilityId_reveal_recovery_phrase_button">Reveal recovery phrase button</string>
    <string name="AccessibilityId_create_account_button">Create account button</string>
    <string name="AccessibilityId_restore_account_button">Restore your session button</string>
    <string name="AccessibilityId_privacy_policy_link">Privacy policy link</string>
    <string name="AccessibilityId_terms_of_service_link">Terms of service link</string>
    <string name="AccessibilityId_loading_animation">Loading animation</string>
    <string name="AccessibilityId_recovery_phrase_input">Recovery phrase input</string>
    <string name="AccessibilityId_error_message">Error message</string>
    <string name="AccessibilityId_hide_recovery_password_button">Hide recovery password button</string>
    <string name="AccessibilityId_confirm_button">Confirm button</string>
<<<<<<< HEAD
    <string name="accountIdErrorInvalid">This Account ID is invalid. Please check and try again.</string>
    <string name="enter_account_id">Enter Account ID</string>
    <string name="accountIdOrOnsEnter">Enter account ID or ONS</string>
    <string name="messageNewDescription">Start a new conversation by entering your friend\'s Account ID, ONS or scanning their QR code.</string>
    <string name="messageNew">New Message</string>
    <string name="unknown">Unknown</string>
    <string name="contacts">Contacts</string>
    <string name="conversations">Conversations</string>
    <string name="invite_your_friend_to_chat_with_you_on_session_by_sharing_your_account_id_with_them">Invite your friend to chat with you on Session by sharing your Account ID with them.</string>
    <string name="invite_a_friend">Invite a Friend</string>
    <string name="accountIdYours">Your Account ID</string>
    <string name="qrYoursDescription">Friends can message you by scanning your QR code.</string>
    <string name="onsErrorNotRecognized">We couldn\'t recognize this ONS. Please check it and try again.</string>
    <string name="this_is_your_account_id_other_users_can_scan_it_to_start_a_conversation_with_you">This is your Account ID. Other users can scan it to start a conversation with you.</string>
    <string name="accountIdShare">Hey, I\'ve been using Session to chat with complete privacy and security. Come join me! My Account ID is \n\n%1$s\n\nDownload it at https://getsession.org/</string>
    <string name="this_qr_code_does_not_contain_an_account_id">This QR code does not contain an Account ID.</string>
    <string name="AccessibilityId_invite_friend_button">Invite friend button</string>
    <string name="AccessibilityId_help_desk_link">Help desk link</string>
=======
    <string name="AccessibilityId_open_url">Open URL</string>
>>>>>>> 8ef81071
</resources><|MERGE_RESOLUTION|>--- conflicted
+++ resolved
@@ -1094,11 +1094,8 @@
     <string name="hide">Hide</string>
     <string name="recoveryPasswordHideRecoveryPassword">Hide Recovery Password</string>
     <string name="qrView">View QR</string>
-<<<<<<< HEAD
     <string name="view">View</string>
     <string name="scan">Scan</string>
-=======
->>>>>>> 8ef81071
     <string name="recoveryPasswordView">View Password</string>
     <string name="recoveryPasswordHideRecoveryPasswordDescription">Permanently hide your recovery password on this device.</string>
     <string name="conversationsNone">You don\'t have any conversations yet</string>
@@ -1120,7 +1117,7 @@
     <string name="AccessibilityId_error_message">Error message</string>
     <string name="AccessibilityId_hide_recovery_password_button">Hide recovery password button</string>
     <string name="AccessibilityId_confirm_button">Confirm button</string>
-<<<<<<< HEAD
+    <string name="AccessibilityId_open_url">Open URL</string>
     <string name="accountIdErrorInvalid">This Account ID is invalid. Please check and try again.</string>
     <string name="enter_account_id">Enter Account ID</string>
     <string name="accountIdOrOnsEnter">Enter account ID or ONS</string>
@@ -1139,7 +1136,4 @@
     <string name="this_qr_code_does_not_contain_an_account_id">This QR code does not contain an Account ID.</string>
     <string name="AccessibilityId_invite_friend_button">Invite friend button</string>
     <string name="AccessibilityId_help_desk_link">Help desk link</string>
-=======
-    <string name="AccessibilityId_open_url">Open URL</string>
->>>>>>> 8ef81071
 </resources>