--- conflicted
+++ resolved
@@ -14,8 +14,6 @@
     <color name="call_action_button_highlighted">#FFFFFF</color>
     <color name="call_action_foreground_highlighted">#171717</color>
 
-<<<<<<< HEAD
-=======
     <color name="accent_green">#ff31F196</color>
     <color name="accent_blue">#ff57C9FA</color>
     <color name="accent_purple">#ffC993FF</color>
@@ -42,7 +40,6 @@
         <item>@color/accent_red</item>
     </array>
 
->>>>>>> 9627e336
     <color name="loki_darkest_gray">#0a0a0a</color>
 
     <color name="white">#ffffffff</color>
