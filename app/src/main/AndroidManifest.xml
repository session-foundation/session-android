<?xml version="1.0" encoding="utf-8"?>
<manifest
    xmlns:android="http://schemas.android.com/apk/res/android"
    xmlns:tools="http://schemas.android.com/tools">

    <uses-sdk tools:overrideLibrary="android.support.v13,com.davemorrissey.labs.subscaleview,com.tomergoldst.tooltips,com.klinker.android.send_message,android.support.v14.preference" />

    <permission
        android:name="network.loki.messenger.ACCESS_SESSION_SECRETS${authority_postfix}"
        android:label="Access to Session secrets"
        android:protectionLevel="signature" />

    <uses-feature
        android:name="android.hardware.camera"
        android:required="false" />
    <uses-feature
        android:name="android.hardware.bluetooth"
        android:required="false" />
    <uses-feature
        android:name="android.hardware.microphone"
        android:required="false" />
    <uses-feature
        android:name="android.hardware.wifi"
        android:required="false" />
    <uses-feature
        android:name="android.hardware.portrait"
        android:required="false" />
    <uses-feature
        android:name="android.hardware.touchscreen"
        android:required="false" />

    <uses-permission android:name="android.permission.ACCESS_NETWORK_STATE" />
    <uses-permission android:name="android.permission.BLUETOOTH" />
    <uses-permission android:name="android.permission.BROADCAST_STICKY" />
    <uses-permission android:name="android.permission.CAMERA" />
    <uses-permission android:name="android.permission.CHANGE_NETWORK_STATE" tools:node="remove" />
    <uses-permission android:name="android.permission.DISABLE_KEYGUARD" />

    <uses-permission android:name="android.permission.FOREGROUND_SERVICE" />
    <uses-permission android:name="android.permission.FOREGROUND_SERVICE_PHONE_CALL"/>
    <uses-permission android:name="android.permission.FOREGROUND_SERVICE_MICROPHONE"/>
    <uses-permission android:name="android.permission.FOREGROUND_SERVICE_SPECIAL_USE"/>
    <uses-permission android:name="android.permission.MANAGE_OWN_CALLS" />

    <uses-permission android:name="com.android.launcher.permission.INSTALL_SHORTCUT" />
    <uses-permission android:name="android.permission.INTERNET" />

    <uses-permission android:name="android.app.role.DIALER" />
    <uses-permission android:name="android.permission.MODIFY_AUDIO_SETTINGS" />
    <uses-permission android:name="android.permission.POST_NOTIFICATIONS"/>
    <uses-permission android:name="android.permission.RAISED_THREAD_PRIORITY" />
    <uses-permission android:name="android.permission.READ_EXTERNAL_STORAGE"/>
    <uses-permission android:name="android.permission.READ_MEDIA_AUDIO"/>
    <uses-permission android:name="android.permission.READ_MEDIA_IMAGES"/>
    <uses-permission android:name="android.permission.READ_MEDIA_VIDEO"/>
    <uses-permission android:name="android.permission.READ_MEDIA_VISUAL_USER_SELECTED"/>
    <uses-permission android:name="android.permission.READ_SYNC_SETTINGS" />
    <uses-permission android:name="android.permission.RECEIVE_BOOT_COMPLETED" />
    <uses-permission android:name="android.permission.RECORD_AUDIO" />
    <uses-permission android:name="android.permission.REQUEST_IGNORE_BATTERY_OPTIMIZATIONS" />
    <uses-permission android:name="android.permission.USE_FINGERPRINT" />
    <uses-permission android:name="android.permission.USE_FULL_SCREEN_INTENT" />
    <uses-permission android:name="android.permission.VIBRATE" />
    <uses-permission android:name="android.permission.WAKE_LOCK" />
    <uses-permission android:name="android.permission.WRITE_EXTERNAL_STORAGE" /> <!-- Only used on Android API 29 and lower -->
    <uses-permission android:name="android.permission.WRITE_SYNC_SETTINGS" />
    <uses-permission android:name="com.google.android.c2dm.permission.RECEIVE" />
    <uses-permission android:name="network.loki.messenger.ACCESS_SESSION_SECRETS" />

    <queries>
        <intent>
            <action android:name="android.media.action.IMAGE_CAPTURE" />
        </intent>
    </queries>

    <!-- Note: The allowBackup="false" below is important to guard against potential malicious backups -->
    <application
        android:name="org.thoughtcrime.securesms.ApplicationContext"
        android:allowBackup="false"
        android:icon="@mipmap/ic_launcher"
        android:label="${app_name}"
        android:largeHeap="true"
<<<<<<< HEAD
=======
        android:networkSecurityConfig="${network_security_config}"
>>>>>>> 171abd86
        android:supportsRtl="true"
        android:theme="@style/Theme.Session.DayNight"
        tools:replace="android:allowBackup,android:label">

        <!-- Disable all analytics -->
        <meta-data
            android:name="firebase_analytics_collection_deactivated"
            android:value="true" />
        <meta-data
            android:name="firebase_crashlytics_collection_enabled"
            android:value="false" />
        <meta-data
            android:name="google_analytics_ssaid_collection_enabled"
            android:value="false" />
        <meta-data
            android:name="google_analytics_adid_collection_enabled"
            android:value="false" />
        <meta-data
            android:name="firebase_messaging_auto_init_enabled"
            android:value="false" />

        <activity
            android:name="org.thoughtcrime.securesms.onboarding.landing.LandingActivity"
            android:screenOrientation="portrait"
            android:theme="@style/Theme.Session.DayNight.FlatActionBar" />
        <activity
            android:name="org.thoughtcrime.securesms.onboarding.loadaccount.LoadAccountActivity"
            android:screenOrientation="portrait"
            android:windowSoftInputMode="adjustResize"
            android:theme="@style/Theme.Session.DayNight.FlatActionBar" />
        <activity
            android:name="org.thoughtcrime.securesms.onboarding.loading.LoadingActivity"
            android:screenOrientation="portrait"
            android:windowSoftInputMode="adjustResize"
            android:theme="@style/Theme.Session.DayNight.FlatActionBar" />
        <activity
            android:name="org.thoughtcrime.securesms.onboarding.pickname.PickDisplayNameActivity"
            android:screenOrientation="portrait"
            android:windowSoftInputMode="adjustResize"
            android:theme="@style/Theme.Session.DayNight.FlatActionBar" />
        <activity
            android:name="org.thoughtcrime.securesms.onboarding.messagenotifications.MessageNotificationsActivity"
            android:screenOrientation="portrait"
            android:theme="@style/Theme.Session.DayNight.FlatActionBar" />
        <activity
            android:name="org.thoughtcrime.securesms.home.HomeActivity"
            android:screenOrientation="portrait"
            android:launchMode="singleTask"
            android:theme="@style/Theme.Session.DayNight.NoActionBar" />
        <activity
            android:name="org.thoughtcrime.securesms.messagerequests.MessageRequestsActivity"
            android:exported="false"
            android:label="@string/sessionMessageRequests"
            android:screenOrientation="portrait" />

        <activity
            android:name="org.thoughtcrime.securesms.preferences.SettingsActivity"
            android:screenOrientation="portrait"
            android:label="@string/sessionSettings" >
            <meta-data
                android:name="android.support.PARENT_ACTIVITY"
                android:value="org.thoughtcrime.securesms.home.HomeActivity" />
        </activity>

        <activity
            android:name="org.thoughtcrime.securesms.debugmenu.DebugActivity"
            android:screenOrientation="portrait"
            android:theme="@style/Theme.Session.DayNight.NoActionBar" />
        <activity
            android:name="org.thoughtcrime.securesms.home.PathActivity"
            android:screenOrientation="portrait" />
        <activity
            android:name="org.thoughtcrime.securesms.preferences.QRCodeActivity"
            android:screenOrientation="portrait"
            android:theme="@style/Theme.Session.DayNight.FlatActionBar" />
        <activity
            android:name="org.thoughtcrime.securesms.preferences.BlockedContactsActivity"
            android:screenOrientation="portrait"
            android:theme="@style/Theme.Session.DayNight.FlatActionBar"
            android:label="@string/conversationsBlockedContacts"
            />
        <activity
            android:name="org.thoughtcrime.securesms.conversation.v2.settings.ConversationSettingsActivity"
            android:theme="@style/Theme.Session.DayNight.NoActionBar"
            android:label="@string/sessionSettings"
            android:screenOrientation="portrait" />
        <activity
            android:name="org.thoughtcrime.securesms.preferences.prosettings.ProSettingsActivity"
            android:theme="@style/Theme.Session.DayNight.NoActionBar"
            android:screenOrientation="portrait" />
        <activity
            android:name="org.thoughtcrime.securesms.recoverypassword.RecoveryPasswordActivity"
            android:screenOrientation="portrait" />
        <activity
            android:name="org.thoughtcrime.securesms.preferences.PrivacySettingsActivity"
            android:label="@string/sessionPrivacy"
            android:screenOrientation="portrait" />
        <activity
            android:name="org.thoughtcrime.securesms.preferences.NotificationSettingsActivity"
            android:screenOrientation="portrait" />
        <activity
            android:name="org.thoughtcrime.securesms.preferences.ChatSettingsActivity"
            android:screenOrientation="portrait" />
        <activity
            android:name="org.thoughtcrime.securesms.preferences.HelpSettingsActivity"
            android:label="@string/sessionHelp"
            android:screenOrientation="portrait" />
        <activity android:name="org.thoughtcrime.securesms.preferences.appearance.AppearanceSettingsActivity"
            android:screenOrientation="portrait"/>
        <activity android:name="org.thoughtcrime.securesms.conversation.disappearingmessages.DisappearingMessagesActivity"
            android:screenOrientation="portrait"
            android:theme="@style/Theme.Session.DayNight.NoActionBar" />
        <activity android:name="org.thoughtcrime.securesms.groups.GroupMembersActivity"
            android:screenOrientation="portrait"
            android:theme="@style/Theme.Session.DayNight.NoActionBar" />
        <activity android:name="org.thoughtcrime.securesms.conversation.v2.settings.notification.NotificationSettingsActivity"
            android:screenOrientation="portrait"
            android:theme="@style/Theme.Session.DayNight.NoActionBar" />
        <activity
            android:exported="true"
            android:name="org.thoughtcrime.securesms.ShareActivity"
            android:configChanges="touchscreen|keyboard|keyboardHidden|orientation|screenLayout|screenSize"
            android:excludeFromRecents="true"
            android:launchMode="singleTask"
            android:screenOrientation="portrait"
            android:noHistory="true"
            android:taskAffinity=""
            android:theme="@style/Theme.TextSecure.DayNight.NoActionBar"
            android:windowSoftInputMode="stateHidden">
            <intent-filter>
                <action android:name="android.intent.action.SEND" />
                <category android:name="android.intent.category.DEFAULT" />
                <data android:mimeType="audio/*" />
                <data android:mimeType="image/*" />
                <data android:mimeType="text/plain" />
                <data android:mimeType="video/*" />
                <data android:mimeType="application/*" />
                <data android:mimeType="text/*" />
                <data android:mimeType="*/*" />
            </intent-filter>
            <meta-data
                android:name="android.service.chooser.chooser_target_service"
                android:value=".service.DirectShareService" />
        </activity>

        <activity-alias
            android:name=".RoutingActivity"
            android:exported="true"
            android:icon="@mipmap/ic_launcher"
            android:targetActivity="org.thoughtcrime.securesms.home.HomeActivity">
            <intent-filter>
                <action android:name="android.intent.action.MAIN" />
                <category android:name="android.intent.category.LAUNCHER" />
                <category android:name="android.intent.category.MULTIWINDOW_LAUNCHER" />
            </intent-filter>
            <meta-data
                android:name="com.sec.minimode.icon.portrait.normal"
                android:resource="@mipmap/ic_launcher" />
            <meta-data
                android:name="com.sec.minimode.icon.landscape.normal"
                android:resource="@mipmap/ic_launcher" />
        </activity-alias>

        <activity
            android:name="org.thoughtcrime.securesms.conversation.v2.ConversationActivityV2"
            android:screenOrientation="portrait"
            android:parentActivityName="org.thoughtcrime.securesms.home.HomeActivity"
            android:theme="@style/Theme.Session.DayNight.NoActionBar"
            android:windowSoftInputMode="adjustResize" >
            <meta-data
                android:name="android.support.PARENT_ACTIVITY"
                android:value="org.thoughtcrime.securesms.home.HomeActivity" />
        </activity>
        <activity
            android:name="org.thoughtcrime.securesms.conversation.v2.MessageDetailActivity"
            android:screenOrientation="portrait"
            android:theme="@style/Theme.Session.DayNight">
        </activity>
        <activity
            android:name="org.thoughtcrime.securesms.DatabaseUpgradeActivity"
            android:configChanges="touchscreen|keyboard|keyboardHidden|orientation|screenLayout|screenSize"
            android:launchMode="singleTask"
            android:theme="@style/NoAnimation.Theme.AppCompat.Light.DarkActionBar" />
        <activity
            android:name="org.thoughtcrime.securesms.ScreenLockActivity"
            android:configChanges="touchscreen|keyboard|keyboardHidden|orientation|screenLayout|screenSize"
            android:launchMode="singleInstancePerTask"
            android:theme="@style/Theme.Session.DayNight.NoActionBar" />
        <activity
            android:name="org.thoughtcrime.securesms.giph.ui.GiphyActivity"
            android:configChanges="touchscreen|keyboard|keyboardHidden|orientation|screenLayout|screenSize"
            android:theme="@style/Theme.Session.DayNight.NoActionBar"
            android:screenOrientation="portrait"
            android:windowSoftInputMode="stateHidden" />
        <activity
            android:name="org.thoughtcrime.securesms.mediasend.MediaSendActivity"
            android:configChanges="touchscreen|keyboard|keyboardHidden|orientation|screenLayout|screenSize"
            android:screenOrientation="portrait"
            android:theme="@style/Theme.Session.DayNight.NoActionBar"
            android:windowSoftInputMode="stateHidden" />
        <activity
            android:name="org.thoughtcrime.securesms.MediaPreviewActivity"
            android:configChanges="touchscreen|keyboard|keyboardHidden|orientation|screenLayout|screenSize"
            android:theme="@style/Theme.Session.DayNight.NoActionBar"
            android:launchMode="singleTask"
            android:windowSoftInputMode="stateHidden" />
        <activity
            android:name="org.thoughtcrime.securesms.DummyActivity"
            android:allowTaskReparenting="true"
            android:alwaysRetainTaskState="false"
            android:clearTaskOnLaunch="true"
            android:enabled="true"
            android:excludeFromRecents="true"
            android:finishOnTaskLaunch="true"
            android:noHistory="true"
            android:stateNotNeeded="true"
            android:theme="@android:style/Theme.NoDisplay" />
        <activity
            android:name="org.thoughtcrime.securesms.scribbles.StickerSelectActivity"
            android:configChanges="touchscreen|keyboard|keyboardHidden|orientation|screenLayout|screenSize"
            android:theme="@style/Theme.Session.ForceDark" />
        <activity
            android:name="org.thoughtcrime.securesms.ShortcutLauncherActivity"
            android:configChanges="touchscreen|keyboard|keyboardHidden|orientation|screenLayout|screenSize"
            android:exported="true"
            android:theme="@style/Theme.Session.DayNight.NoActionBar" />
        <activity android:name="org.thoughtcrime.securesms.webrtc.WebRtcCallActivity"
            android:launchMode="singleTop"
            android:screenOrientation="portrait"
            android:showForAllUsers="true"
            android:parentActivityName="org.thoughtcrime.securesms.home.HomeActivity"
            android:theme="@style/Theme.Session.DayNight.NoActionBar">
            <meta-data
                android:name="android.support.PARENT_ACTIVITY"
                android:value="org.thoughtcrime.securesms.home.HomeActivity" />
        </activity>
        <activity android:name="org.thoughtcrime.securesms.media.MediaOverviewActivity" />
        <activity android:name="org.thoughtcrime.securesms.migration.DatabaseMigrationStateActivity" />
        <activity android:name="org.thoughtcrime.securesms.preferences.appearance.AppDisguiseSettingsActivity" />

        <activity
            android:name="org.thoughtcrime.securesms.tokenpage.TokenPageActivity"
            android:launchMode="singleTop"
            android:theme="@style/Theme.Session.DayNight.NoActionBar" >
            <meta-data
                android:name="android.support.PARENT_ACTIVITY"
                android:value="org.thoughtcrime.securesms.preferences.SettingsActivity" />
        </activity>

        <service
            android:name="org.thoughtcrime.securesms.service.KeyCachingService"
            android:enabled="true"
            android:exported="false" android:foregroundServiceType="specialUse">
<!--            <property android:name="android.app.PROPERTY_SPECIAL_USE_FGS_SUBTYPE"-->
<!--                android:value="@string/preferences_app_protection__lock_signal_access_with_android_screen_lock_or_fingerprint"/>-->
        </service>
        <service
            android:name="org.thoughtcrime.securesms.service.DirectShareService"
            android:exported="true"
            android:permission="android.permission.BIND_CHOOSER_TARGET_SERVICE">
            <intent-filter>
                <action android:name="android.service.chooser.ChooserTargetService" />
            </intent-filter>
        </service>
        <service
            android:name="org.thoughtcrime.securesms.service.CallForegroundService"
            android:foregroundServiceType="phoneCall|microphone"
            android:exported="false" />

        <receiver
            android:name="org.thoughtcrime.securesms.notifications.MarkReadReceiver"
            android:enabled="true"
            android:exported="false">
            <intent-filter>
                <action android:name="network.loki.securesms.notifications.CLEAR" />
            </intent-filter>
        </receiver>
        <receiver
            android:name="org.thoughtcrime.securesms.notifications.RemoteReplyReceiver"
            android:enabled="true"
            android:exported="false">
            <intent-filter>
                <action android:name="network.loki.securesms.notifications.WEAR_REPLY" />
            </intent-filter>
        </receiver>
        <receiver
            android:name="org.thoughtcrime.securesms.notifications.AndroidAutoHeardReceiver"
            android:exported="false">
            <intent-filter>
                <action android:name="network.loki.securesms.notifications.ANDROID_AUTO_HEARD" />
            </intent-filter>
        </receiver>
        <receiver
            android:name="org.thoughtcrime.securesms.notifications.AndroidAutoReplyReceiver"
            android:exported="false">
            <intent-filter>
                <action android:name="network.loki.securesms.notifications.ANDROID_AUTO_REPLY" />
            </intent-filter>
        </receiver>
        <receiver android:name="org.thoughtcrime.securesms.service.ExpirationListener" />
        <receiver android:name="org.thoughtcrime.securesms.webrtc.EndCallReceiver"
            android:enabled="true"
            android:exported="false" />

        <provider
            android:name="org.thoughtcrime.securesms.providers.PartAndBlobProvider"
            android:authorities="network.loki.provider.securesms${authority_postfix}"
            android:exported="false"
            android:grantUriPermissions="true" />
        <provider
            android:name="androidx.core.content.FileProvider"
            android:authorities="network.loki.securesms.fileprovider${authority_postfix}"
            android:exported="false"
            android:grantUriPermissions="true">
            <meta-data
                android:name="android.support.FILE_PROVIDER_PATHS"
                android:resource="@xml/file_provider_paths" />
        </provider>
        <provider
            android:name="org.thoughtcrime.securesms.database.DatabaseContentProviders$Conversation"
            android:authorities="network.loki.securesms.database.conversation${authority_postfix}"
            android:exported="false" />
        <provider
            android:name="org.thoughtcrime.securesms.database.DatabaseContentProviders$ConversationList"
            android:authorities="network.loki.securesms.database.conversationlist${authority_postfix}"
            android:exported="false" />
        <provider
            android:name="org.thoughtcrime.securesms.database.DatabaseContentProviders$Attachment"
            android:authorities="network.loki.securesms.database.attachment${authority_postfix}"
            android:exported="false" />
        <provider
            android:name="org.thoughtcrime.securesms.database.DatabaseContentProviders$Sticker"
            android:authorities="network.loki.securesms.database.sticker${authority_postfix}"
            android:exported="false" />
        <provider
            android:name="org.thoughtcrime.securesms.database.DatabaseContentProviders$StickerPack"
            android:authorities="network.loki.securesms.database.stickerpack${authority_postfix}"
            android:exported="false" />
        <provider
            android:name="org.thoughtcrime.securesms.database.DatabaseContentProviders$Recipient"
            android:authorities="network.loki.securesms.database.recipient${authority_postfix}"
            android:exported="false" />

        <receiver android:name="org.thoughtcrime.securesms.service.BootReceiver"
            android:exported="true">
            <intent-filter>
                <action android:name="android.intent.action.BOOT_COMPLETED" />
                <action android:name="network.loki.securesms.RESTART" />
            </intent-filter>
        </receiver>
        <receiver android:name="org.thoughtcrime.securesms.service.PersistentConnectionBootListener"
            android:exported="true">
            <intent-filter>
                <action android:name="android.intent.action.BOOT_COMPLETED" />
            </intent-filter>
        </receiver>
        <receiver android:name="org.thoughtcrime.securesms.notifications.LocaleChangedReceiver"
            android:exported="true">
            <intent-filter>
                <action android:name="android.intent.action.LOCALE_CHANGED" />
            </intent-filter>
        </receiver>
        <receiver android:name="org.thoughtcrime.securesms.notifications.DeleteNotificationReceiver"
            android:exported="true">
            <intent-filter>
                <action android:name="network.loki.securesms.DELETE_NOTIFICATION" />
            </intent-filter>
        </receiver>
        <receiver
            android:name="org.thoughtcrime.securesms.service.PanicResponderListener"
            android:exported="false">
            <intent-filter>
                <action android:name="info.guardianproject.panic.action.TRIGGER" />
            </intent-filter>
        </receiver>
        <receiver
            android:name="org.thoughtcrime.securesms.notifications.BackgroundPollManager$BootBroadcastReceiver"
            android:enabled="true"
            android:exported="true">
            <intent-filter>
                <action android:name="android.intent.action.BOOT_COMPLETED" />
            </intent-filter>
        </receiver>

        <uses-library
            android:name="com.sec.android.app.multiwindow"
            android:required="false" />
        <meta-data
            android:name="com.sec.android.support.multiwindow"
            android:value="true" />
        <meta-data
            android:name="com.sec.android.multiwindow.DEFAULT_SIZE_W"
            android:value="632.0dip" />
        <meta-data
            android:name="com.sec.android.multiwindow.DEFAULT_SIZE_H"
            android:value="598.0dip" />
        <meta-data
            android:name="com.sec.android.multiwindow.MINIMUM_SIZE_W"
            android:value="632.0dip" />
        <meta-data
            android:name="com.sec.android.multiwindow.MINIMUM_SIZE_H"
            android:value="598.0dip" />


        <!-- Disable work manager initializer so it uses our configuration  -->
        <provider
            android:name="androidx.startup.InitializationProvider"
            android:authorities="${applicationId}.androidx-startup"
            android:exported="false"
            tools:node="merge">
            <!-- If you are using androidx.startup to initialize other components -->
            <meta-data
                android:name="androidx.work.WorkManagerInitializer"
                android:value="androidx.startup"
                tools:node="remove" />
        </provider>

        <!-- Alternative icons -->
        <activity-alias
            android:name=".Calculator"
            android:label="@string/appNameCalculator"
            android:icon="@mipmap/ic_launcher_calculator"
            android:targetActivity="org.thoughtcrime.securesms.home.HomeActivity"
            android:enabled="false"
            android:exported="true">
            <intent-filter>
                <action android:name="android.intent.action.MAIN" />
                <category android:name="android.intent.category.LAUNCHER" />
                <category android:name="android.intent.category.DEFAULT" />
            </intent-filter>
        </activity-alias>

        <activity-alias
            android:name=".Meetings"
            android:label="@string/appNameMeetingSE"
            android:icon="@mipmap/ic_launcher_meetings"
            android:enabled="false"
            android:targetActivity="org.thoughtcrime.securesms.home.HomeActivity"
            android:exported="true">
            <intent-filter>
                <action android:name="android.intent.action.MAIN" />
                <category android:name="android.intent.category.LAUNCHER" />
                <category android:name="android.intent.category.DEFAULT" />
            </intent-filter>
        </activity-alias>

        <activity-alias
            android:name=".Notes"
            android:label="@string/appNameNotes"
            android:icon="@mipmap/ic_launcher_notes"
            android:enabled="false"
            android:targetActivity="org.thoughtcrime.securesms.home.HomeActivity"
            android:exported="true">
            <intent-filter>
                <action android:name="android.intent.action.MAIN" />
                <category android:name="android.intent.category.LAUNCHER" />
                <category android:name="android.intent.category.DEFAULT" />
            </intent-filter>
        </activity-alias>

        <activity-alias
            android:name=".Stocks"
            android:label="@string/appNameStocks"
            android:icon="@mipmap/ic_launcher_stocks"
            android:enabled="false"
            android:targetActivity="org.thoughtcrime.securesms.home.HomeActivity"
            android:exported="true">
            <intent-filter>
                <action android:name="android.intent.action.MAIN" />
                <category android:name="android.intent.category.LAUNCHER" />
                <category android:name="android.intent.category.DEFAULT" />
            </intent-filter>
        </activity-alias>

        <activity-alias
            android:name=".Weather"
            android:label="@string/appNameWeather"
            android:icon="@mipmap/ic_launcher_weather"
            android:enabled="false"
            android:targetActivity="org.thoughtcrime.securesms.home.HomeActivity"
            android:exported="true">
            <intent-filter>
                <action android:name="android.intent.action.MAIN" />
                <category android:name="android.intent.category.LAUNCHER" />
                <category android:name="android.intent.category.DEFAULT" />
            </intent-filter>
        </activity-alias>
    </application>

</manifest><|MERGE_RESOLUTION|>--- conflicted
+++ resolved
@@ -80,10 +80,7 @@
         android:icon="@mipmap/ic_launcher"
         android:label="${app_name}"
         android:largeHeap="true"
-<<<<<<< HEAD
-=======
         android:networkSecurityConfig="${network_security_config}"
->>>>>>> 171abd86
         android:supportsRtl="true"
         android:theme="@style/Theme.Session.DayNight"
         tools:replace="android:allowBackup,android:label">
