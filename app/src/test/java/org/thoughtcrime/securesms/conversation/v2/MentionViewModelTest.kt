--- conflicted
+++ resolved
@@ -51,23 +51,13 @@
     )!!
 
     private val threadMembers = listOf(
-<<<<<<< HEAD
-        MemberInfo("You", myId.hexString, listOf(GroupMemberRole.STANDARD), isMe = true),
-        MemberInfo("Alice", "151234567890123456789012345678901234567890123456789012345678901235", listOf(GroupMemberRole.ADMIN), isMe = false),
-        MemberInfo("Bob", "151234567890123456789012345678901234567890123456789012345678901236", listOf(GroupMemberRole.STANDARD), isMe = false),
-        MemberInfo("Charlie", "151234567890123456789012345678901234567890123456789012345678901237", listOf(GroupMemberRole.MODERATOR), isMe = false),
-        MemberInfo("David", "151234567890123456789012345678901234567890123456789012345678901238", listOf(GroupMemberRole.HIDDEN_ADMIN), isMe = false),
-        MemberInfo("Eve", "151234567890123456789012345678901234567890123456789012345678901239", listOf(GroupMemberRole.HIDDEN_MODERATOR), isMe = false),
-        MemberInfo("李云海", "151234567890123456789012345678901234567890123456789012345678901240", listOf(GroupMemberRole.ZOOMBIE), isMe = false),
-=======
         MemberInfo("You", myId.hexString, GroupMemberRole.STANDARD, isMe = true),
-        MemberInfo("Alice", "pubkey1", GroupMemberRole.ADMIN, isMe = false),
-        MemberInfo("Bob", "pubkey2", GroupMemberRole.STANDARD, isMe = false),
-        MemberInfo("Charlie", "pubkey3", GroupMemberRole.MODERATOR, isMe = false),
-        MemberInfo("David", "pubkey4", GroupMemberRole.HIDDEN_ADMIN, isMe = false),
-        MemberInfo("Eve", "pubkey5", GroupMemberRole.HIDDEN_MODERATOR, isMe = false),
-        MemberInfo("李云海", "pubkey6", GroupMemberRole.ZOOMBIE, isMe = false),
->>>>>>> 26e3c0cb
+        MemberInfo("Alice", "151234567890123456789012345678901234567890123456789012345678901235", GroupMemberRole.ADMIN, isMe = false),
+        MemberInfo("Bob", "151234567890123456789012345678901234567890123456789012345678901236", GroupMemberRole.STANDARD, isMe = false),
+        MemberInfo("Charlie", "151234567890123456789012345678901234567890123456789012345678901237", GroupMemberRole.MODERATOR, isMe = false),
+        MemberInfo("David", "151234567890123456789012345678901234567890123456789012345678901238", GroupMemberRole.HIDDEN_ADMIN, isMe = false),
+        MemberInfo("Eve", "151234567890123456789012345678901234567890123456789012345678901239", GroupMemberRole.HIDDEN_MODERATOR, isMe = false),
+        MemberInfo("李云海", "151234567890123456789012345678901234567890123456789012345678901240", GroupMemberRole.ZOOMBIE, isMe = false),
     )
 
     private val openGroup = OpenGroup(
