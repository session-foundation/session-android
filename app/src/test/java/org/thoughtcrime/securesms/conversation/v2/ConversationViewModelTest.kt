package org.thoughtcrime.securesms.conversation.v2

import android.app.Application
import android.content.ContentResolver
import android.content.Context
import app.cash.copper.Query
import com.goterl.lazysodium.utils.KeyPair
import kotlinx.coroutines.flow.Flow
import kotlinx.coroutines.flow.MutableStateFlow
import kotlinx.coroutines.flow.emptyFlow
import kotlinx.coroutines.flow.first
import org.hamcrest.CoreMatchers.equalTo
import org.hamcrest.CoreMatchers.notNullValue
import org.hamcrest.CoreMatchers.nullValue
import org.hamcrest.MatcherAssert.assertThat
import org.junit.Before
import org.junit.Rule
import org.junit.Test
import org.mockito.Mockito
import org.mockito.Mockito.anyLong
import org.mockito.Mockito.verify
import org.mockito.kotlin.any
import org.mockito.kotlin.anyOrNull
import org.mockito.kotlin.doReturn
import org.mockito.kotlin.mock
import org.mockito.kotlin.whenever
import org.session.libsession.messaging.groups.LegacyGroupDeprecationManager
import org.session.libsession.utilities.recipients.Recipient
import org.thoughtcrime.securesms.BaseViewModelTest
import org.thoughtcrime.securesms.MainCoroutineRule
import org.thoughtcrime.securesms.database.Storage
import org.thoughtcrime.securesms.database.model.MessageRecord
import org.thoughtcrime.securesms.repository.ConversationRepository
import org.thoughtcrime.securesms.util.AvatarUIData
import org.thoughtcrime.securesms.util.AvatarUtils
import org.thoughtcrime.securesms.util.RecipientChangeSource
import java.time.ZonedDateTime

class ConversationViewModelTest: BaseViewModelTest() {

    @get:Rule
    val rule = MainCoroutineRule()

    private val repository = mock<ConversationRepository>()
    private val storage = mock<Storage>()

    private val threadId = 123L
    private val edKeyPair = mock<KeyPair>()
    private lateinit var recipient: Recipient
    private lateinit var messageRecord: MessageRecord

    private val testContentResolver = mock<ContentResolver>()

    private val application = mock<Application> {
        on { getString(any()) } doReturn ""
        on { contentResolver } doReturn testContentResolver
        on { getString(any()) } doReturn ""
    }

    private val avatarUtils = mock<AvatarUtils> {
        onBlocking { getUIDataFromRecipient(anyOrNull()) }
            .doReturn(AvatarUIData(elements = emptyList()))
    }

    object NoopRecipientChangeSource : RecipientChangeSource {
        override fun changes(): Flow<Query> = emptyFlow()
    }

    private val viewModel: ConversationViewModel by lazy {
        ConversationViewModel(
            threadId = threadId,
            edKeyPair = edKeyPair,
            repository = repository,
            storage = storage,
            messageDataProvider = mock(),
            groupDb = mock(),
            threadDb = mock(),
            textSecurePreferences = mock(),
            lokiMessageDb = mock(),
            application = application,
            reactionDb = mock(),
            configFactory = mock(),
            groupManagerV2 = mock(),
            callManager = mock(),
            legacyGroupDeprecationManager = mock {
                on { deprecationState } doReturn MutableStateFlow(LegacyGroupDeprecationManager.DeprecationState.DEPRECATED)
                on { deprecatedTime } doReturn MutableStateFlow(ZonedDateTime.now())
            },
            expiredGroupManager = mock(),
            usernameUtils = mock(),
<<<<<<< HEAD
            avatarUtils = avatarUtils,
            lokiAPIDb = mock(),
            recipientChangeSource = NoopRecipientChangeSource

=======
            dateUtils = mock()
>>>>>>> e7e49a5f
        )
    }

    @Before
    fun setUp() {
        recipient = mock()
        messageRecord = mock { record ->
            whenever(record.individualRecipient).thenReturn(recipient)
        }
        whenever(repository.maybeGetRecipientForThreadId(anyLong())).thenReturn(recipient)
        whenever(repository.recipientUpdateFlow(anyLong())).thenReturn(emptyFlow())
    }

    @Test
    fun `should save draft message`() = runBlockingTest {
        val draft = "Hi there"

        viewModel.saveDraft(draft)

        // The above is an async process to wait 100ms to give it a chance to complete
        verify(repository, Mockito.timeout(100).times(1)).saveDraft(threadId, draft)
    }

    @Test
    fun `should retrieve draft message`() = runBlockingTest {
        val draft = "Hi there"
        whenever(repository.getDraft(anyLong())).thenReturn(draft)

        val result = viewModel.getDraft()

        verify(repository).getDraft(threadId)
        assertThat(result, equalTo(draft))
    }

    @Test
    fun `should unblock contact recipient`() = runBlockingTest {
        whenever(recipient.isContactRecipient).thenReturn(true)

        viewModel.unblock()

        verify(repository).setBlocked(recipient, false)
    }

    @Test
    fun `should emit error message on ban user failure`() = runBlockingTest {
        val error = Throwable()
        whenever(repository.banUser(anyLong(), any())).thenReturn(Result.failure(error))
        whenever(application.getString(any())).thenReturn("Ban failed")

        viewModel.banUser(recipient)

        assertThat(viewModel.uiState.first().uiMessages.first().message, equalTo("Ban failed"))
    }

    @Test
    fun `should emit a message on ban user success`() = runBlockingTest {
        whenever(repository.banUser(anyLong(), any())).thenReturn(Result.success(Unit))
        whenever(application.getString(any())).thenReturn("User banned")

        viewModel.banUser(recipient)

        assertThat(
            viewModel.uiState.first().uiMessages.first().message,
            equalTo("User banned")
        )
    }

    @Test
    fun `should emit error message on ban user and delete all failure`() = runBlockingTest {
        val error = Throwable()
        whenever(repository.banAndDeleteAll(anyLong(), any())).thenReturn(Result.failure(error))
        whenever(application.getString(any())).thenReturn("Ban failed")

        viewModel.banAndDeleteAll(messageRecord)

        assertThat(viewModel.uiState.first().uiMessages.first().message, equalTo("Ban failed"))
    }

    @Test
    fun `should emit a message on ban user and delete all success`() = runBlockingTest {
        whenever(repository.banAndDeleteAll(anyLong(), any())).thenReturn(Result.success(Unit))
        whenever(application.getString(any())).thenReturn("User banned")

        viewModel.banAndDeleteAll(messageRecord)

        assertThat(
            viewModel.uiState.first().uiMessages.first().message,
            equalTo("User banned")
        )
    }

    @Test
    fun `should remove shown message`() = runBlockingTest {
        // Given that a message is generated
        whenever(repository.banUser(anyLong(), any())).thenReturn(Result.success(Unit))
        whenever(application.getString(any())).thenReturn("User banned")

        viewModel.banUser(recipient)
        assertThat(viewModel.uiState.value.uiMessages.size, equalTo(1))
        // When the message is shown
        viewModel.messageShown(viewModel.uiState.first().uiMessages.first().id)
        // Then it should be removed
        assertThat(viewModel.uiState.value.uiMessages.size, equalTo(0))
    }

    @Test
    fun `open group recipient should have no blinded recipient`() = runBlockingTest {
        whenever(recipient.isCommunityRecipient).thenReturn(true)
        whenever(recipient.isCommunityOutboxRecipient).thenReturn(false)
        whenever(recipient.isCommunityInboxRecipient).thenReturn(false)
        assertThat(viewModel.blindedRecipient, nullValue())
    }

    @Test
    fun `local recipient should have input and no blinded recipient`() = runBlockingTest {
        whenever(recipient.isLocalNumber).thenReturn(true)
        assertThat(viewModel.shouldHideInputBar(), equalTo(false))
        assertThat(viewModel.blindedRecipient, nullValue())
    }

    @Test
    fun `contact recipient should hide input bar if not accepting requests`() = runBlockingTest {
        whenever(recipient.isCommunityInboxRecipient).thenReturn(true)
        val blinded = mock<Recipient> {
            whenever(it.blocksCommunityMessageRequests).thenReturn(true)
        }
        whenever(repository.maybeGetBlindedRecipient(recipient)).thenReturn(blinded)
        assertThat(viewModel.blindedRecipient, notNullValue())
        assertThat(viewModel.shouldHideInputBar(), equalTo(true))
    }
}<|MERGE_RESOLUTION|>--- conflicted
+++ resolved
@@ -88,14 +88,10 @@
             },
             expiredGroupManager = mock(),
             usernameUtils = mock(),
-<<<<<<< HEAD
             avatarUtils = avatarUtils,
             lokiAPIDb = mock(),
-            recipientChangeSource = NoopRecipientChangeSource
-
-=======
+            recipientChangeSource = NoopRecipientChangeSource,
             dateUtils = mock()
->>>>>>> e7e49a5f
         )
     }
 
