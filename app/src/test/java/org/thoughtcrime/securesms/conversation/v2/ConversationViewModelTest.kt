package org.thoughtcrime.securesms.conversation.v2

import android.app.Application
import com.goterl.lazysodium.utils.KeyPair
import kotlinx.coroutines.flow.emptyFlow
import kotlinx.coroutines.flow.first
import org.hamcrest.CoreMatchers.equalTo
import org.hamcrest.CoreMatchers.notNullValue
import org.hamcrest.CoreMatchers.nullValue
import org.hamcrest.MatcherAssert.assertThat
import org.junit.Before
import org.junit.Test
import org.mockito.Mockito
import org.mockito.Mockito.anyLong
import org.mockito.Mockito.verify
import org.mockito.kotlin.any
import org.mockito.kotlin.mock
import org.mockito.kotlin.whenever
import org.session.libsession.utilities.recipients.Recipient
import org.thoughtcrime.securesms.BaseViewModelTest
import org.thoughtcrime.securesms.database.Storage
import org.thoughtcrime.securesms.database.model.MessageRecord
import org.thoughtcrime.securesms.repository.ConversationRepository

class ConversationViewModelTest: BaseViewModelTest() {

    private val repository = mock<ConversationRepository>()
    private val storage = mock<Storage>()
    private val application = mock<Application>()

    private val threadId = 123L
    private val edKeyPair = mock<KeyPair>()
    private lateinit var recipient: Recipient
    private lateinit var messageRecord: MessageRecord

    private val viewModel: ConversationViewModel by lazy {
        ConversationViewModel(
            threadId = threadId,
            edKeyPair = edKeyPair,
            repository = repository,
            storage = storage,
            messageDataProvider = mock(),
            groupDb = mock(),
            threadDb = mock(),
            textSecurePreferences = mock(),
            lokiMessageDb = mock(),
            application = application,
            reactionDb = mock(),
            configFactory = mock(),
            groupManagerV2 = mock(),
            legacyGroupDeprecationManager = mock(),
<<<<<<< HEAD
            usernameUtils = mock()
=======
            expiredGroupManager = mock()
>>>>>>> bcabdc4f
        )
    }

    @Before
    fun setUp() {
        recipient = mock()
        messageRecord = mock { record ->
            whenever(record.individualRecipient).thenReturn(recipient)
        }
        whenever(repository.maybeGetRecipientForThreadId(anyLong())).thenReturn(recipient)
        whenever(repository.recipientUpdateFlow(anyLong())).thenReturn(emptyFlow())
    }

    @Test
    fun `should save draft message`() {
        val draft = "Hi there"

        viewModel.saveDraft(draft)

        // The above is an async process to wait 100ms to give it a chance to complete
        verify(repository, Mockito.timeout(100).times(1)).saveDraft(threadId, draft)
    }

    @Test
    fun `should retrieve draft message`() {
        val draft = "Hi there"
        whenever(repository.getDraft(anyLong())).thenReturn(draft)

        val result = viewModel.getDraft()

        verify(repository).getDraft(threadId)
        assertThat(result, equalTo(draft))
    }

    @Test
    fun `should invite contacts`() {
        val contacts = listOf<Recipient>()

        viewModel.inviteContacts(contacts)

        verify(repository).inviteContacts(threadId, contacts)
    }

    @Test
    fun `should unblock contact recipient`() {
        whenever(recipient.isContactRecipient).thenReturn(true)

        viewModel.unblock()

        verify(repository).setBlocked(threadId, recipient, false)
    }

    @Test
    fun `should emit error message on ban user failure`() = runBlockingTest {
        val error = Throwable()
        whenever(repository.banUser(anyLong(), any())).thenReturn(Result.failure(error))
        whenever(application.getString(any())).thenReturn("Ban failed")

        viewModel.banUser(recipient)

        assertThat(viewModel.uiState.first().uiMessages.first().message, equalTo("Ban failed"))
    }

    @Test
    fun `should emit a message on ban user success`() = runBlockingTest {
        whenever(repository.banUser(anyLong(), any())).thenReturn(Result.success(Unit))
        whenever(application.getString(any())).thenReturn("User banned")

        viewModel.banUser(recipient)

        assertThat(
            viewModel.uiState.first().uiMessages.first().message,
            equalTo("User banned")
        )
    }

    @Test
    fun `should emit error message on ban user and delete all failure`() = runBlockingTest {
        val error = Throwable()
        whenever(repository.banAndDeleteAll(anyLong(), any())).thenReturn(Result.failure(error))
        whenever(application.getString(any())).thenReturn("Ban failed")

        viewModel.banAndDeleteAll(messageRecord)

        assertThat(viewModel.uiState.first().uiMessages.first().message, equalTo("Ban failed"))
    }

    @Test
    fun `should emit a message on ban user and delete all success`() = runBlockingTest {
        whenever(repository.banAndDeleteAll(anyLong(), any())).thenReturn(Result.success(Unit))
        whenever(application.getString(any())).thenReturn("User banned")

        viewModel.banAndDeleteAll(messageRecord)

        assertThat(
            viewModel.uiState.first().uiMessages.first().message,
            equalTo("User banned")
        )
    }

    @Test
    fun `should remove shown message`() = runBlockingTest {
        // Given that a message is generated
        whenever(repository.banUser(anyLong(), any())).thenReturn(Result.success(Unit))
        whenever(application.getString(any())).thenReturn("User banned")

        viewModel.banUser(recipient)
        assertThat(viewModel.uiState.value.uiMessages.size, equalTo(1))
        // When the message is shown
        viewModel.messageShown(viewModel.uiState.first().uiMessages.first().id)
        // Then it should be removed
        assertThat(viewModel.uiState.value.uiMessages.size, equalTo(0))
    }

    @Test
    fun `open group recipient should have no blinded recipient`() {
        whenever(recipient.isCommunityRecipient).thenReturn(true)
        whenever(recipient.isCommunityOutboxRecipient).thenReturn(false)
        whenever(recipient.isCommunityInboxRecipient).thenReturn(false)
        assertThat(viewModel.blindedRecipient, nullValue())
    }

    @Test
    fun `local recipient should have input and no blinded recipient`() {
        whenever(recipient.isLocalNumber).thenReturn(true)
        assertThat(viewModel.shouldHideInputBar(), equalTo(false))
        assertThat(viewModel.blindedRecipient, nullValue())
    }

    @Test
    fun `contact recipient should hide input bar if not accepting requests`() {
        whenever(recipient.isCommunityInboxRecipient).thenReturn(true)
        val blinded = mock<Recipient> {
            whenever(it.blocksCommunityMessageRequests).thenReturn(true)
        }
        whenever(repository.maybeGetBlindedRecipient(recipient)).thenReturn(blinded)
        assertThat(viewModel.blindedRecipient, notNullValue())
        assertThat(viewModel.shouldHideInputBar(), equalTo(true))
    }

}<|MERGE_RESOLUTION|>--- conflicted
+++ resolved
@@ -49,11 +49,8 @@
             configFactory = mock(),
             groupManagerV2 = mock(),
             legacyGroupDeprecationManager = mock(),
-<<<<<<< HEAD
+            expiredGroupManager = mock(),
             usernameUtils = mock()
-=======
-            expiredGroupManager = mock()
->>>>>>> bcabdc4f
         )
     }
 
