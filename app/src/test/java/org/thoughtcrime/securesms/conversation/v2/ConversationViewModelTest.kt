package org.thoughtcrime.securesms.conversation.v2

import android.app.Application
import android.content.ContentResolver
import android.content.Context
import app.cash.copper.Query
import com.goterl.lazysodium.utils.KeyPair
import kotlinx.coroutines.flow.Flow
import kotlinx.coroutines.flow.MutableStateFlow
import kotlinx.coroutines.flow.emptyFlow
import kotlinx.coroutines.flow.first
import org.hamcrest.CoreMatchers.equalTo
import org.hamcrest.CoreMatchers.notNullValue
import org.hamcrest.CoreMatchers.nullValue
import org.hamcrest.MatcherAssert.assertThat
import org.junit.Before
import org.junit.Rule
import org.junit.Test
import org.mockito.Mockito
import org.mockito.Mockito.anyLong
import org.mockito.Mockito.verify
import org.mockito.kotlin.any
import org.mockito.kotlin.anyOrNull
import org.mockito.kotlin.doReturn
import org.mockito.kotlin.mock
import org.mockito.kotlin.whenever
import org.session.libsession.messaging.groups.LegacyGroupDeprecationManager
import org.session.libsession.utilities.recipients.Recipient
import org.thoughtcrime.securesms.BaseViewModelTest
import org.thoughtcrime.securesms.MainCoroutineRule
import org.thoughtcrime.securesms.database.Storage
import org.thoughtcrime.securesms.database.model.MessageRecord
import org.thoughtcrime.securesms.repository.ConversationRepository
import org.thoughtcrime.securesms.util.AvatarUIData
import org.thoughtcrime.securesms.util.AvatarUtils
import org.thoughtcrime.securesms.util.RecipientChangeSource
import java.time.ZonedDateTime

class ConversationViewModelTest: BaseViewModelTest() {

    @get:Rule
    val rule = MainCoroutineRule()

    private val repository = mock<ConversationRepository>()
    private val storage = mock<Storage>()

    private val threadId = 123L
    private val edKeyPair = mock<KeyPair>()
    private lateinit var recipient: Recipient
    private lateinit var messageRecord: MessageRecord

    private val application = mock<Application> {
        on { getString(any()) } doReturn ""
    }

    private val avatarUtils = mock<AvatarUtils> {
        onBlocking { getUIDataFromRecipient(anyOrNull()) }
            .doReturn(AvatarUIData(elements = emptyList()))
    }

    private val testContentResolver = mock<ContentResolver>()

    private val context = mock<Context> {
        on { contentResolver } doReturn testContentResolver
        on { getString(any()) } doReturn ""
    }

    object NoopRecipientChangeSource : RecipientChangeSource {
        override fun changes(): Flow<Query> = emptyFlow()
    }

    private val viewModel: ConversationViewModel by lazy {
        ConversationViewModel(
            threadId = threadId,
            edKeyPair = edKeyPair,
            repository = repository,
            storage = storage,
            messageDataProvider = mock(),
            groupDb = mock(),
            threadDb = mock(),
            textSecurePreferences = mock(),
            lokiMessageDb = mock(),
            application = application,
            reactionDb = mock(),
            configFactory = mock(),
            groupManagerV2 = mock(),
            callManager = mock(),
            legacyGroupDeprecationManager = mock {
                on { deprecationState } doReturn MutableStateFlow(LegacyGroupDeprecationManager.DeprecationState.DEPRECATED)
                on { deprecatedTime } doReturn MutableStateFlow(ZonedDateTime.now())
            },
            expiredGroupManager = mock(),
            usernameUtils = mock(),
<<<<<<< HEAD
            context = context,
            avatarUtils = avatarUtils,
            lokiAPIDb = mock(),
            recipientChangeSource = NoopRecipientChangeSource
=======
>>>>>>> 6dc5b760
        )
    }

    @Before
    fun setUp() {
        recipient = mock()
        messageRecord = mock { record ->
            whenever(record.individualRecipient).thenReturn(recipient)
        }
        whenever(repository.maybeGetRecipientForThreadId(anyLong())).thenReturn(recipient)
        whenever(repository.recipientUpdateFlow(anyLong())).thenReturn(emptyFlow())
    }

    @Test
    fun `should save draft message`() = runBlockingTest {
        val draft = "Hi there"

        viewModel.saveDraft(draft)

        // The above is an async process to wait 100ms to give it a chance to complete
        verify(repository, Mockito.timeout(100).times(1)).saveDraft(threadId, draft)
    }

    @Test
    fun `should retrieve draft message`() = runBlockingTest {
        val draft = "Hi there"
        whenever(repository.getDraft(anyLong())).thenReturn(draft)

        val result = viewModel.getDraft()

        verify(repository).getDraft(threadId)
        assertThat(result, equalTo(draft))
    }

    @Test
    fun `should invite contacts`() = runBlockingTest {
        val contacts = listOf<Recipient>()

        viewModel.inviteContacts(contacts)

        verify(repository).inviteContacts(threadId, contacts)
    }

    @Test
    fun `should unblock contact recipient`() = runBlockingTest {
        whenever(recipient.isContactRecipient).thenReturn(true)

        viewModel.unblock()

        verify(repository).setBlocked(recipient, false)
    }

    @Test
    fun `should emit error message on ban user failure`() = runBlockingTest {
        val error = Throwable()
        whenever(repository.banUser(anyLong(), any())).thenReturn(Result.failure(error))
        whenever(application.getString(any())).thenReturn("Ban failed")

        viewModel.banUser(recipient)

        assertThat(viewModel.uiState.first().uiMessages.first().message, equalTo("Ban failed"))
    }

    @Test
    fun `should emit a message on ban user success`() = runBlockingTest {
        whenever(repository.banUser(anyLong(), any())).thenReturn(Result.success(Unit))
        whenever(application.getString(any())).thenReturn("User banned")

        viewModel.banUser(recipient)

        assertThat(
            viewModel.uiState.first().uiMessages.first().message,
            equalTo("User banned")
        )
    }

    @Test
    fun `should emit error message on ban user and delete all failure`() = runBlockingTest {
        val error = Throwable()
        whenever(repository.banAndDeleteAll(anyLong(), any())).thenReturn(Result.failure(error))
        whenever(application.getString(any())).thenReturn("Ban failed")

        viewModel.banAndDeleteAll(messageRecord)

        assertThat(viewModel.uiState.first().uiMessages.first().message, equalTo("Ban failed"))
    }

    @Test
    fun `should emit a message on ban user and delete all success`() = runBlockingTest {
        whenever(repository.banAndDeleteAll(anyLong(), any())).thenReturn(Result.success(Unit))
        whenever(application.getString(any())).thenReturn("User banned")

        viewModel.banAndDeleteAll(messageRecord)

        assertThat(
            viewModel.uiState.first().uiMessages.first().message,
            equalTo("User banned")
        )
    }

    @Test
    fun `should remove shown message`() = runBlockingTest {
        // Given that a message is generated
        whenever(repository.banUser(anyLong(), any())).thenReturn(Result.success(Unit))
        whenever(application.getString(any())).thenReturn("User banned")

        viewModel.banUser(recipient)
        assertThat(viewModel.uiState.value.uiMessages.size, equalTo(1))
        // When the message is shown
        viewModel.messageShown(viewModel.uiState.first().uiMessages.first().id)
        // Then it should be removed
        assertThat(viewModel.uiState.value.uiMessages.size, equalTo(0))
    }

    @Test
    fun `open group recipient should have no blinded recipient`() = runBlockingTest {
        whenever(recipient.isCommunityRecipient).thenReturn(true)
        whenever(recipient.isCommunityOutboxRecipient).thenReturn(false)
        whenever(recipient.isCommunityInboxRecipient).thenReturn(false)
        assertThat(viewModel.blindedRecipient, nullValue())
    }

    @Test
    fun `local recipient should have input and no blinded recipient`() = runBlockingTest {
        whenever(recipient.isLocalNumber).thenReturn(true)
        assertThat(viewModel.shouldHideInputBar(), equalTo(false))
        assertThat(viewModel.blindedRecipient, nullValue())
    }

    @Test
    fun `contact recipient should hide input bar if not accepting requests`() = runBlockingTest {
        whenever(recipient.isCommunityInboxRecipient).thenReturn(true)
        val blinded = mock<Recipient> {
            whenever(it.blocksCommunityMessageRequests).thenReturn(true)
        }
        whenever(repository.maybeGetBlindedRecipient(recipient)).thenReturn(blinded)
        assertThat(viewModel.blindedRecipient, notNullValue())
        assertThat(viewModel.shouldHideInputBar(), equalTo(true))
    }
}<|MERGE_RESOLUTION|>--- conflicted
+++ resolved
@@ -51,6 +51,8 @@
 
     private val application = mock<Application> {
         on { getString(any()) } doReturn ""
+        on { contentResolver } doReturn testContentResolver
+        on { getString(any()) } doReturn ""
     }
 
     private val avatarUtils = mock<AvatarUtils> {
@@ -59,11 +61,6 @@
     }
 
     private val testContentResolver = mock<ContentResolver>()
-
-    private val context = mock<Context> {
-        on { contentResolver } doReturn testContentResolver
-        on { getString(any()) } doReturn ""
-    }
 
     object NoopRecipientChangeSource : RecipientChangeSource {
         override fun changes(): Flow<Query> = emptyFlow()
@@ -91,13 +88,10 @@
             },
             expiredGroupManager = mock(),
             usernameUtils = mock(),
-<<<<<<< HEAD
-            context = context,
             avatarUtils = avatarUtils,
             lokiAPIDb = mock(),
             recipientChangeSource = NoopRecipientChangeSource
-=======
->>>>>>> 6dc5b760
+
         )
     }
 
