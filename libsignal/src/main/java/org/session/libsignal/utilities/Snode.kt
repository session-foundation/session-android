--- conflicted
+++ resolved
@@ -1,8 +1,5 @@
 package org.session.libsignal.utilities
 
-<<<<<<< HEAD
-class Snode(val address: String, val port: Int, val publicKeySet: KeySet?, val version: String) {
-=======
 import android.annotation.SuppressLint
 import android.util.LruCache
 
@@ -20,7 +17,6 @@
 }
 
 class Snode(val address: String, val port: Int, val publicKeySet: KeySet?, val version: Version) {
->>>>>>> d6c5ab2b
     val ip: String get() = address.removePrefix("https://")
 
     enum class Method(val rawValue: String) {
