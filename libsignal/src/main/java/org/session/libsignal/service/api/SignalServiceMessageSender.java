--- conflicted
+++ resolved
@@ -399,13 +399,6 @@
                                               result.getUrl());
   }
 
-<<<<<<< HEAD
-=======
-  private void sendMessage(VerifiedMessage message, Optional<UnidentifiedAccessPair> unidentifiedAccess) {
-
-  }
-
->>>>>>> 34fab968
   private byte[] createTypingContent(SignalServiceTypingMessage message) {
     Content.Builder       container = Content.newBuilder();
     TypingMessage.Builder builder   = TypingMessage.newBuilder();
@@ -1054,10 +1047,6 @@
                                                      Optional<String>             syncTarget)
       throws IOException, UntrustedIdentityException
   {
-<<<<<<< HEAD
-//    if (recipient.getNumber().equals(userPublicKey)) { return SendMessageResult.success(recipient, false, false); }
-=======
->>>>>>> 34fab968
     final SettableFuture<?>[] future = { new SettableFuture<Unit>() };
     OutgoingPushMessageList messages = getSessionProtocolEncryptedMessage(recipient, timestamp, content);
     // Loki - Remove this when we have shared sender keys
