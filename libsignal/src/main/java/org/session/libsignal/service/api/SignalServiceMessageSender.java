--- conflicted
+++ resolved
@@ -152,42 +152,15 @@
    */
   public SendMessageResult sendMessage(long                             messageID,
                                        SignalServiceAddress             recipient,
-<<<<<<< HEAD
-                                       Optional<UnidentifiedAccess> unidentifiedAccess,
-                                       SignalServiceDataMessage         message)
-=======
-                                       Optional<UnidentifiedAccessPair> unidentifiedAccess,
+                                       Optional<UnidentifiedAccess>     unidentifiedAccess,
                                        SignalServiceDataMessage         message,
                                        boolean                          isSelfSend)
->>>>>>> 851efb6f
       throws IOException
   {
     byte[]            content               = createMessageContent(message, recipient);
     long              timestamp             = message.getTimestamp();
     boolean           isClosedGroup         = message.group.isPresent() && message.group.get().getGroupType() == SignalServiceGroup.GroupType.SIGNAL;
-<<<<<<< HEAD
-    SendMessageResult result                = sendMessage(messageID, recipient, unidentifiedAccess, timestamp, content, false, message.getTTL(), true, isClosedGroup, message.hasVisibleContent(), message.getSyncTarget());
-=======
-    SendMessageResult result                = sendMessage(messageID, recipient, getTargetUnidentifiedAccess(unidentifiedAccess), timestamp, content, false, message.getTTL(), message.getDeviceLink().isPresent(), useFallbackEncryption, isClosedGroup, message.hasVisibleContent() && !isSelfSend, message.getSyncTarget());
-
-//    // Loki - This shouldn't get invoked for note to self
-//    boolean wouldSignalSendSyncMessage = (result.getSuccess() != null && result.getSuccess().isNeedsSync()) || unidentifiedAccess.isPresent();
-//    if (wouldSignalSendSyncMessage && SyncMessagesProtocol.shared.shouldSyncMessage(message)) {
-//      byte[] syncMessage = createMultiDeviceSentTranscriptContent(content, Optional.of(recipient), timestamp, Collections.singletonList(result));
-//      // Loki - Customize multi device logic
-//      Set<String> linkedDevices = MultiDeviceProtocol.shared.getAllLinkedDevices(userPublicKey);
-//      for (String device : linkedDevices) {
-//        SignalServiceAddress deviceAsAddress = new SignalServiceAddress(device);
-//        boolean useFallbackEncryptionForSyncMessage = SessionManagementProtocol.shared.shouldMessageUseFallbackEncryption(syncMessage, device, store);
-//        sendMessage(deviceAsAddress, Optional.<UnidentifiedAccess>absent(), timestamp, syncMessage, false, message.getTTL(), useFallbackEncryptionForSyncMessage, true);
-//      }
-//    }
-
-    // Loki - Start a session reset if needed
-    if (message.isEndSession()) {
-      SessionManagementProtocol.shared.setSessionResetStatusToInProgressIfNeeded(recipient, eventListener);
-    }
->>>>>>> 851efb6f
+    SendMessageResult result                = sendMessage(messageID, recipient, unidentifiedAccess, timestamp, content, false, message.getTTL(), true, isClosedGroup, message.hasVisibleContent() && !isSelfSend, message.getSyncTarget());
 
     return result;
   }
