syntax = "proto2";

package signalservice;

option java_package = "org.session.libsignal.protos";
option java_outer_classname = "SignalServiceProtos";

message Envelope {

  enum Type {
    SESSION_MESSAGE      = 6;
    CLOSED_GROUP_MESSAGE = 7;
  }

  // @required
  required Type   type            = 1;
  optional string source          = 2;
  optional uint32 sourceDevice    = 7;
  // @required
  required uint64 timestamp       = 5;
  optional bytes  content         = 8;
  optional uint64 serverTimestamp = 10;
}

message TypingMessage {

    enum Action {
        STARTED = 0;
        STOPPED = 1;
    }

    // @required
    required uint64 timestamp = 1;
    // @required
    required Action action    = 2;
}

message UnsendRequest {
  // @required
  required uint64 timestamp = 1;
  // @required
  required string author    = 2;
}

message Content {
  optional DataMessage                dataMessage                = 1;
  optional CallMessage                callMessage                = 3;
  optional ReceiptMessage             receiptMessage             = 5;
  optional TypingMessage              typingMessage              = 6;
  optional ConfigurationMessage       configurationMessage       = 7;
  optional DataExtractionNotification dataExtractionNotification = 8;
  optional UnsendRequest              unsendRequest              = 9;
  optional MessageRequestResponse     messageRequestResponse     = 10;
  optional SharedConfigMessage        sharedConfigMessage        = 11;
}

message KeyPair {
  // @required
  required bytes publicKey  = 1;
  // @required
  required bytes privateKey = 2;
}

message DataExtractionNotification {

  enum Type {
    SCREENSHOT  = 1;
    MEDIA_SAVED = 2; // timestamp
  }

  // @required
  required Type   type      = 1;
  optional uint64 timestamp = 2;
}

message DataMessage {

  enum Flags {
    EXPIRATION_TIMER_UPDATE = 2;
  }

  message Quote {

    message QuotedAttachment {

      enum Flags {
        VOICE_MESSAGE = 1;
      }

      optional string            contentType = 1;
      optional string            fileName    = 2;
      optional AttachmentPointer thumbnail   = 3;
      optional uint32            flags       = 4;
    }

    // @required
    required uint64            id          = 1;
    // @required
    required string            author      = 2;
    optional string            text        = 3;
    repeated QuotedAttachment  attachments = 4;
  }

  message Preview {
    // @required
    required string            url   = 1;
    optional string            title = 2;
    optional AttachmentPointer image = 3;
  }

  message LokiProfile {
    optional string displayName = 1;
    optional string profilePicture = 2;
  }

  message OpenGroupInvitation {
    // @required
    required string url = 1;
    // @required
    required string name = 3;
  }

  message GroupMessage {
    optional GroupDeleteMessage     deleteMessage     = 31;
    optional GroupMemberLeftMessage memberLeftMessage = 32;
    optional GroupInviteMessage     inviteMessage     = 33;
    optional GroupPromoteMessage    promoteMessage    = 34;
  }

  message ClosedGroupControlMessage {

    enum Type {
      NEW                         = 1;  // publicKey, name, encryptionKeyPair, members, admins, expireTimer
      ENCRYPTION_KEY_PAIR         = 3;  // publicKey, wrappers
      NAME_CHANGE                 = 4;  // name
      MEMBERS_ADDED               = 5;  // members
      MEMBERS_REMOVED             = 6;  // members
      MEMBER_LEFT                 = 7;
      INVITE                      = 9;  // publicKey, name, memberPrivateKey
      PROMOTE                     = 10; // publicKey, privateKey
      DELETE_GROUP                = 11; // publicKey, members
      DELETE_MESSAGES             = 12; // publicKey
      DELETE_ATTACHMENTS          = 13; // publicKey
    }

    message KeyPairWrapper {
      // @required
      required bytes publicKey        = 1; // The public key of the user the key pair is meant for
      // @required
      required bytes encryptedKeyPair = 2; // The encrypted key pair
    }

    // @required
    required Type           type              = 1;
    optional bytes          publicKey         = 2;
    optional string         name              = 3;
    optional KeyPair        encryptionKeyPair = 4;
    repeated bytes          members           = 5;
    repeated bytes          admins            = 6;
    repeated KeyPairWrapper wrappers          = 7;
    optional uint32         expirationTimer   = 8;
    optional bytes          memberPrivateKey  = 9;
    optional bytes          privateKey        = 10;
  }

  message Reaction {
    enum Action {
      REACT = 0;
      REMOVE = 1;
    }
    // @required
    required uint64 id        = 1;
    // @required
    required string author    = 2;
    optional string emoji     = 3;
    // @required
    required Action action    = 4;
  }

<<<<<<< HEAD
  optional string                    body                      = 1;
  repeated AttachmentPointer         attachments               = 2;
  optional uint32                    flags                     = 4;
  optional uint32                    expireTimer               = 5;
  optional bytes                     profileKey                = 6;
  optional uint64                    timestamp                 = 7;
  optional Quote                     quote                     = 8;
  repeated Preview                   preview                   = 10;
  optional Reaction                  reaction                  = 11;
  optional LokiProfile               profile                   = 101;
  optional OpenGroupInvitation       openGroupInvitation       = 102;
  optional ClosedGroupControlMessage closedGroupControlMessage = 104;
  optional string                    syncTarget                = 105;
  optional GroupMessage              groupMessage              = 120;
}

message GroupDeleteMessage {
  // @required
  required bytes          publicKey         = 1; // the identity public key of the group to be deleted
  // @required
  required bytes          lastEncryptionKey = 2; // used by members to make sure incoming admin action can be trusted
}

message GroupMemberLeftMessage {
  // the pubkey of the member left is included as part of the closed group encryption logic (senderIdentity on desktop)
}

message GroupInviteMessage {
  // @required
  required bytes          publicKey         = 1; // this is the group public key
  // @required
  required string         name              = 2;
  // @required
  required bytes          memberPrivateKey  = 3;
}

message GroupPromoteMessage {
  // @required
  required bytes          publicKey           = 1; // this is the session id for the user that should be promoted
  // @required
  required bytes          encryptedPrivateKey = 2; // this is the group admins key
=======
  optional string                    body                           = 1;
  repeated AttachmentPointer         attachments                    = 2;
  optional GroupContext              group                          = 3;
  optional uint32                    flags                          = 4;
  optional uint32                    expireTimer                    = 5;
  optional bytes                     profileKey                     = 6;
  optional uint64                    timestamp                      = 7;
  optional Quote                     quote                          = 8;
  repeated Preview                   preview                        = 10;
  optional Reaction                  reaction                       = 11;
  optional LokiProfile               profile                        = 101;
  optional OpenGroupInvitation       openGroupInvitation            = 102;
  optional ClosedGroupControlMessage closedGroupControlMessage      = 104;
  optional string                    syncTarget                     = 105;
  optional bool                      blocksCommunityMessageRequests = 106;
>>>>>>> 2466d9b4
}

message CallMessage {

  enum Type {
    PRE_OFFER          = 6;
    OFFER              = 1;
    ANSWER             = 2;
    PROVISIONAL_ANSWER = 3;
    ICE_CANDIDATES     = 4;
    END_CALL           = 5;
  }

  // Multiple ICE candidates may be batched together for performance

  // @required
  required Type   type            = 1;
  repeated string sdps            = 2;
  repeated uint32 sdpMLineIndexes = 3;
  repeated string sdpMids         = 4;
  // @required
  required string uuid            = 5;
}

message ConfigurationMessage {

  message ClosedGroup {
    optional bytes   publicKey         = 1;
    optional string  name              = 2;
    optional KeyPair encryptionKeyPair = 3;
    repeated bytes   members           = 4;
    repeated bytes   admins            = 5;
    optional uint32  expirationTimer   = 6;
  }

  message Contact {
    // @required
    required bytes  publicKey         = 1;
    // @required
    required string name              = 2;
    optional string profilePicture    = 3;
    optional bytes  profileKey        = 4;
    optional bool isApproved          = 5;
    optional bool isBlocked           = 6;
    optional bool didApproveMe        = 7;
  }

  repeated ClosedGroup closedGroups   = 1;
  repeated string      openGroups     = 2;
  optional string      displayName    = 3;
  optional string      profilePicture = 4;
  optional bytes       profileKey     = 5;
  repeated Contact     contacts       = 6;
}

message MessageRequestResponse {
  // @required
  required bool                    isApproved = 1;
  optional bytes                   profileKey = 2;
  optional DataMessage.LokiProfile profile    = 3;
}

message SharedConfigMessage {
  enum Kind {
    USER_PROFILE         = 1;
    CONTACTS             = 2;
    CONVO_INFO_VOLATILE    = 3;
    GROUPS = 4;
    CLOSED_GROUP_INFO    = 5;
    CLOSED_GROUP_MEMBERS = 6;
    ENCRYPTION_KEYS      = 7;
  }

  // @required
  required Kind  kind  = 1;
  // @required
  required int64 seqno = 2;
  // @required
  required bytes data  = 3;
}

message ReceiptMessage {

  enum Type {
    DELIVERY = 0;
    READ     = 1;
  }

  // @required
  required Type   type      = 1;
  repeated uint64 timestamp = 2;
}

message AttachmentPointer {

  enum Flags {
    VOICE_MESSAGE = 1;
  }

  // @required
  required fixed64 id          = 1;
  optional string  contentType = 2;
  optional bytes   key         = 3;
  optional uint32  size        = 4;
  optional bytes   thumbnail   = 5;
  optional bytes   digest      = 6;
  optional string  fileName    = 7;
  optional uint32  flags       = 8;
  optional uint32  width       = 9;
  optional uint32  height      = 10;
  optional string  caption     = 11;
  optional string  url         = 101;
}<|MERGE_RESOLUTION|>--- conflicted
+++ resolved
@@ -177,52 +177,8 @@
     required Action action    = 4;
   }
 
-<<<<<<< HEAD
-  optional string                    body                      = 1;
-  repeated AttachmentPointer         attachments               = 2;
-  optional uint32                    flags                     = 4;
-  optional uint32                    expireTimer               = 5;
-  optional bytes                     profileKey                = 6;
-  optional uint64                    timestamp                 = 7;
-  optional Quote                     quote                     = 8;
-  repeated Preview                   preview                   = 10;
-  optional Reaction                  reaction                  = 11;
-  optional LokiProfile               profile                   = 101;
-  optional OpenGroupInvitation       openGroupInvitation       = 102;
-  optional ClosedGroupControlMessage closedGroupControlMessage = 104;
-  optional string                    syncTarget                = 105;
-  optional GroupMessage              groupMessage              = 120;
-}
-
-message GroupDeleteMessage {
-  // @required
-  required bytes          publicKey         = 1; // the identity public key of the group to be deleted
-  // @required
-  required bytes          lastEncryptionKey = 2; // used by members to make sure incoming admin action can be trusted
-}
-
-message GroupMemberLeftMessage {
-  // the pubkey of the member left is included as part of the closed group encryption logic (senderIdentity on desktop)
-}
-
-message GroupInviteMessage {
-  // @required
-  required bytes          publicKey         = 1; // this is the group public key
-  // @required
-  required string         name              = 2;
-  // @required
-  required bytes          memberPrivateKey  = 3;
-}
-
-message GroupPromoteMessage {
-  // @required
-  required bytes          publicKey           = 1; // this is the session id for the user that should be promoted
-  // @required
-  required bytes          encryptedPrivateKey = 2; // this is the group admins key
-=======
   optional string                    body                           = 1;
   repeated AttachmentPointer         attachments                    = 2;
-  optional GroupContext              group                          = 3;
   optional uint32                    flags                          = 4;
   optional uint32                    expireTimer                    = 5;
   optional bytes                     profileKey                     = 6;
@@ -235,7 +191,34 @@
   optional ClosedGroupControlMessage closedGroupControlMessage      = 104;
   optional string                    syncTarget                     = 105;
   optional bool                      blocksCommunityMessageRequests = 106;
->>>>>>> 2466d9b4
+  optional GroupMessage              groupMessage              = 120;
+}
+
+message GroupDeleteMessage {
+  // @required
+  required bytes          publicKey         = 1; // the identity public key of the group to be deleted
+  // @required
+  required bytes          lastEncryptionKey = 2; // used by members to make sure incoming admin action can be trusted
+}
+
+message GroupMemberLeftMessage {
+  // the pubkey of the member left is included as part of the closed group encryption logic (senderIdentity on desktop)
+}
+
+message GroupInviteMessage {
+  // @required
+  required bytes          publicKey         = 1; // this is the group public key
+  // @required
+  required string         name              = 2;
+  // @required
+  required bytes          memberPrivateKey  = 3;
+}
+
+message GroupPromoteMessage {
+  // @required
+  required bytes          publicKey           = 1; // this is the session id for the user that should be promoted
+  // @required
+  required bytes          encryptedPrivateKey = 2; // this is the group admins key
 }
 
 message CallMessage {
