#include "group_members.h"

extern "C"
JNIEXPORT jlong JNICALL
Java_network_loki_messenger_libsession_1util_GroupMembersConfig_00024Companion_newInstance(
        JNIEnv *env, jobject thiz, jbyteArray pub_key, jbyteArray secret_key,
        jbyteArray initial_dump) {
    std::lock_guard lock{util::util_mutex_};
    auto pub_key_bytes = util::ustring_from_bytes(env, pub_key);
    std::optional<session::ustring> secret_key_optional{std::nullopt};
    std::optional<session::ustring> initial_dump_optional{std::nullopt};
    if (secret_key && env->GetArrayLength(secret_key) > 0) {
        auto secret_key_bytes = util::ustring_from_bytes(env, secret_key);
        secret_key_optional = secret_key_bytes;
    }
    if (initial_dump && env->GetArrayLength(initial_dump) > 0) {
        auto initial_dump_bytes = util::ustring_from_bytes(env, initial_dump);
        initial_dump_optional = initial_dump_bytes;
    }

    auto* group_members = new session::config::groups::Members(pub_key_bytes, secret_key_optional, initial_dump_optional);
    return reinterpret_cast<jlong>(group_members);
}

extern "C"
JNIEXPORT jobject JNICALL
Java_network_loki_messenger_libsession_1util_GroupMembersConfig_all(JNIEnv *env, jobject thiz) {
    std::lock_guard lock{util::util_mutex_};
    auto config = ptrToMembers(env, thiz);
    jclass stack = env->FindClass("java/util/Stack");
    jmethodID init = env->GetMethodID(stack, "<init>", "()V");
    jobject our_stack = env->NewObject(stack, init);
    jmethodID push = env->GetMethodID(stack, "push", "(Ljava/lang/Object;)Ljava/lang/Object;");
    for (auto& member : *config) {
        auto member_obj = util::serialize_group_member(env, member);
        env->CallObjectMethod(our_stack, push, member_obj);
    }
    return our_stack;
}

extern "C"
JNIEXPORT jboolean JNICALL
Java_network_loki_messenger_libsession_1util_GroupMembersConfig_erase(JNIEnv *env, jobject thiz, jstring pub_key_hex) {
    auto config = ptrToMembers(env, thiz);
    auto member_id = env->GetStringUTFChars(pub_key_hex, nullptr);
    auto erased = config->erase(member_id);
    env->ReleaseStringUTFChars(pub_key_hex, member_id);
    return erased;
}

extern "C"
JNIEXPORT jobject JNICALL
Java_network_loki_messenger_libsession_1util_GroupMembersConfig_get(JNIEnv *env, jobject thiz,
                                                                    jstring pub_key_hex) {
    std::lock_guard lock{util::util_mutex_};
    auto config = ptrToMembers(env, thiz);
    auto pub_key_bytes = env->GetStringUTFChars(pub_key_hex, nullptr);
    auto member = config->get(pub_key_bytes);
    if (!member) {
        return nullptr;
    }
    auto serialized = util::serialize_group_member(env, *member);
    env->ReleaseStringUTFChars(pub_key_hex, pub_key_bytes);
    return serialized;
}

extern "C"
JNIEXPORT jobject JNICALL
Java_network_loki_messenger_libsession_1util_GroupMembersConfig_getOrConstruct(JNIEnv *env,
                                                                               jobject thiz,
                                                                               jstring pub_key_hex) {
    std::lock_guard lock{util::util_mutex_};
    auto config = ptrToMembers(env, thiz);
    auto pub_key_bytes = env->GetStringUTFChars(pub_key_hex, nullptr);
    auto member = config->get_or_construct(pub_key_bytes);
    auto serialized = util::serialize_group_member(env, member);
    env->ReleaseStringUTFChars(pub_key_hex, pub_key_bytes);
    return serialized;
}

extern "C"
JNIEXPORT void JNICALL
Java_network_loki_messenger_libsession_1util_GroupMembersConfig_set(JNIEnv *env, jobject thiz,
                                                                    jobject group_member) {
    std::lock_guard lock{util::util_mutex_};
    ptrToMembers(env, thiz)->set(*ptrToMember(env, group_member));
}

extern "C"
JNIEXPORT void JNICALL
Java_network_loki_messenger_libsession_1util_util_GroupMember_setInvited(JNIEnv *env,
                                                                         jobject thiz) {
    ptrToMember(env, thiz)->invite_status = session::config::groups::STATUS_NOT_SENT;
}

extern "C"
JNIEXPORT void JNICALL
Java_network_loki_messenger_libsession_1util_util_GroupMember_setInviteSent(JNIEnv *env,
                                                                            jobject thiz) {
    ptrToMember(env, thiz)->set_invite_sent();
}

extern "C"
JNIEXPORT void JNICALL
Java_network_loki_messenger_libsession_1util_util_GroupMember_setInviteFailed(JNIEnv *env,
                                                                              jobject thiz) {
    ptrToMember(env, thiz)->set_invite_failed();
}

extern "C"
JNIEXPORT void JNICALL
Java_network_loki_messenger_libsession_1util_util_GroupMember_setInviteAccepted(JNIEnv *env,
                                                                          jobject thiz) {
    ptrToMember(env, thiz)->set_invite_accepted();
}

extern "C"
JNIEXPORT void JNICALL
Java_network_loki_messenger_libsession_1util_util_GroupMember_setPromoted(JNIEnv *env,
                                                                          jobject thiz) {
    ptrToMember(env, thiz)->set_promoted();
}

extern "C"
JNIEXPORT void JNICALL
Java_network_loki_messenger_libsession_1util_util_GroupMember_setPromotionSent(JNIEnv *env,
                                                                               jobject thiz) {
    ptrToMember(env, thiz)->set_promotion_sent();
}

extern "C"
JNIEXPORT void JNICALL
Java_network_loki_messenger_libsession_1util_util_GroupMember_setPromotionFailed(JNIEnv *env,
                                                                                 jobject thiz) {
    ptrToMember(env, thiz)->set_promotion_failed();
}

extern "C"
JNIEXPORT void JNICALL
Java_network_loki_messenger_libsession_1util_util_GroupMember_setPromotionAccepted(JNIEnv *env,
                                                                                   jobject thiz) {
    ptrToMember(env, thiz)->set_promotion_accepted();
}

extern "C"
JNIEXPORT void JNICALL
Java_network_loki_messenger_libsession_1util_util_GroupMember_setRemoved(JNIEnv *env, jobject thiz,
                                                                         jboolean also_remove_messages) {
    ptrToMember(env, thiz)->set_removed(also_remove_messages);
}

extern "C"
<<<<<<< HEAD
JNIEXPORT jint JNICALL
Java_network_loki_messenger_libsession_1util_util_GroupMember_statusInt(JNIEnv *env, jobject thiz) {
    return static_cast<jint>(ptrToMembers(env, thiz)->get_status(*ptrToMember(env, thiz)));
}

extern "C"
=======
>>>>>>> 2a3db7d3
JNIEXPORT void JNICALL
Java_network_loki_messenger_libsession_1util_util_GroupMember_setName(JNIEnv *env, jobject thiz,
                                                                      jstring name) {
    auto name_bytes = env->GetStringUTFChars(name, nullptr);
    ptrToMember(env, thiz)->set_name(name_bytes);
    env->ReleaseStringUTFChars(name, name_bytes);
}

extern "C"
JNIEXPORT jstring JNICALL
Java_network_loki_messenger_libsession_1util_util_GroupMember_nameString(JNIEnv *env,
                                                                         jobject thiz) {
    return util::jstringFromOptional(env, ptrToMember(env, thiz)->name);
}

extern "C"
JNIEXPORT jboolean JNICALL
Java_network_loki_messenger_libsession_1util_util_GroupMember_isAdmin(JNIEnv *env, jobject thiz) {
    return ptrToMember(env, thiz)->admin;
}

extern "C"
JNIEXPORT jboolean JNICALL
Java_network_loki_messenger_libsession_1util_util_GroupMember_isSupplement(JNIEnv *env,
                                                                           jobject thiz) {
    return ptrToMember(env, thiz)->supplement;
}

extern "C"
JNIEXPORT jstring JNICALL
Java_network_loki_messenger_libsession_1util_util_GroupMember_accountIdString(JNIEnv *env,
                                                                              jobject thiz) {
    return util::jstringFromOptional(env, ptrToMember(env, thiz)->session_id);
}

extern "C"
JNIEXPORT void JNICALL
Java_network_loki_messenger_libsession_1util_util_GroupMember_destroy(JNIEnv *env, jobject thiz) {
    delete ptrToMember(env, thiz);
}

extern "C"
JNIEXPORT jobject JNICALL
Java_network_loki_messenger_libsession_1util_util_GroupMember_profilePic(JNIEnv *env,
                                                                         jobject thiz) {
    return util::serialize_user_pic(env, ptrToMember(env, thiz)->profile_picture);
}

extern "C"
JNIEXPORT void JNICALL
Java_network_loki_messenger_libsession_1util_util_GroupMember_setProfilePic(JNIEnv *env,
                                                                            jobject thiz,
                                                                            jobject pic) {
    const auto [jurl, jkey] = util::deserialize_user_pic(env, pic);
    auto url = util::string_from_jstring(env, jurl);
    auto key = util::ustring_from_bytes(env, jkey);
    auto &picture = ptrToMember(env, thiz)->profile_picture;
    picture.url = url;
    picture.key = key;
}

extern "C"
JNIEXPORT void JNICALL
Java_network_loki_messenger_libsession_1util_util_GroupMember_setSupplement(JNIEnv *env,
                                                                            jobject thiz,
                                                                            jboolean supplement) {
    ptrToMember(env, thiz)->supplement = supplement;
}


extern "C"
JNIEXPORT jint JNICALL
Java_network_loki_messenger_libsession_1util_GroupMembersConfig_statusInt(JNIEnv *env, jobject thiz,
                                                                       jobject group_member) {
    return static_cast<jint>(ptrToMembers(env, thiz)->get_status(*ptrToMember(env, group_member)));
}
extern "C"
JNIEXPORT void JNICALL
Java_network_loki_messenger_libsession_1util_GroupMembersConfig_setPendingSend(JNIEnv *env,
                                                                               jobject thiz,
                                                                               jstring pub_key_hex,
                                                                               jboolean pending) {
    ptrToMembers(env, thiz)->set_pending_send(util::string_from_jstring(env, pub_key_hex), pending);
}<|MERGE_RESOLUTION|>--- conflicted
+++ resolved
@@ -150,15 +150,6 @@
 }
 
 extern "C"
-<<<<<<< HEAD
-JNIEXPORT jint JNICALL
-Java_network_loki_messenger_libsession_1util_util_GroupMember_statusInt(JNIEnv *env, jobject thiz) {
-    return static_cast<jint>(ptrToMembers(env, thiz)->get_status(*ptrToMember(env, thiz)));
-}
-
-extern "C"
-=======
->>>>>>> 2a3db7d3
 JNIEXPORT void JNICALL
 Java_network_loki_messenger_libsession_1util_util_GroupMember_setName(JNIEnv *env, jobject thiz,
                                                                       jstring name) {
